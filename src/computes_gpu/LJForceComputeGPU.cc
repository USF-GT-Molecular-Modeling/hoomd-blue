/*
Highly Optimized Object-Oriented Molecular Dynamics (HOOMD) Open
Source Software License
Copyright (c) 2008 Ames Laboratory Iowa State University
All rights reserved.

Redistribution and use of HOOMD, in source and binary forms, with or
without modification, are permitted, provided that the following
conditions are met:

* Redistributions of source code must retain the above copyright notice,
this list of conditions and the following disclaimer.

* Redistributions in binary form must reproduce the above copyright
notice, this list of conditions and the following disclaimer in the
documentation and/or other materials provided with the distribution.

* Neither the name of the copyright holder nor the names HOOMD's
contributors may be used to endorse or promote products derived from this
software without specific prior written permission.

Disclaimer

THIS SOFTWARE IS PROVIDED BY THE COPYRIGHT HOLDER AND
CONTRIBUTORS ``AS IS''  AND ANY EXPRESS OR IMPLIED WARRANTIES,
INCLUDING, BUT NOT LIMITED TO, THE IMPLIED WARRANTIES OF MERCHANTABILITY
AND FITNESS FOR A PARTICULAR PURPOSE ARE DISCLAIMED. 

IN NO EVENT SHALL THE COPYRIGHT HOLDER OR CONTRIBUTORS  BE LIABLE
FOR ANY DIRECT, INDIRECT, INCIDENTAL, SPECIAL, EXEMPLARY, OR
CONSEQUENTIAL DAMAGES (INCLUDING, BUT NOT LIMITED TO, PROCUREMENT OF
SUBSTITUTE GOODS OR SERVICES; LOSS OF USE, DATA, OR PROFITS; OR BUSINESS
INTERRUPTION) HOWEVER CAUSED AND ON ANY THEORY OF LIABILITY, WHETHER IN
CONTRACT, STRICT LIABILITY, OR TORT (INCLUDING NEGLIGENCE OR OTHERWISE)
ARISING IN ANY WAY OUT OF THE USE OF THIS SOFTWARE, EVEN IF ADVISED OF
THE POSSIBILITY OF SUCH DAMAGE.
*/

// $Id$
// $URL$
// Maintainer: joaander

/*! \file LJForceComputeGPU.cc
	\brief Defines the LJForceComputeGPU class
*/

#ifdef WIN32
#pragma warning( push )
#pragma warning( disable : 4103 4244 )
#endif

#include "LJForceComputeGPU.h"
#include "cuda_runtime.h"

#include <stdexcept>

#include <boost/python.hpp>
using namespace boost::python;

#include <boost/bind.hpp>

using namespace boost;
using namespace std;

<<<<<<< HEAD
/*! \param sysdef System to compute forces on
=======
#ifdef ENABLE_CUDA
#include "gpu_settings.h"
#endif

/*! \param pdata Particle Data to compute forces on
>>>>>>> 6a9f9fd4
 	\param nlist Neighborlist to use for computing the forces
	\param r_cut Cuttoff radius beyond which the force is 0
	\param slj	 Determines if Diameter Shifted LJ potential is being used
	\post memory is allocated and all parameters lj1 and lj2 are set to 0.0
	\note The LJForceComputeGPU does not own the Neighborlist, the caller should
		delete the neighborlist when done.
*/
LJForceComputeGPU::LJForceComputeGPU(boost::shared_ptr<SystemDefinition> sysdef, boost::shared_ptr<NeighborList> nlist, Scalar r_cut) 
	: LJForceCompute(sysdef, nlist, r_cut), m_block_size(64)
	{
	// can't run on the GPU if there aren't any GPUs in the execution configuration
	if (exec_conf.gpu.size() == 0)
		{
		cerr << endl << "***Error! Creating a LJForceComputeGPU with no GPU in the execution configuration" << endl << endl;
		throw std::runtime_error("Error initializing LJForceComputeGPU");
		}
	
	if (m_ntypes > 44)
		{
		cerr << endl << "***Error! LJForceComputeGPU cannot handle " << m_ntypes << " types" << endl << endl;
		throw runtime_error("Error initializing LJForceComputeGPU");
		}
		
	// ulf workaround setup
	#ifndef DISABLE_ULF_WORKAROUND
	cudaDeviceProp deviceProp;
	int dev;
	exec_conf.gpu[0]->call(bind(cudaGetDevice, &dev));	
	exec_conf.gpu[0]->call(bind(cudaGetDeviceProperties, &deviceProp, dev));
	
	// the ULF workaround is needed on GTX280 and older GPUS
	// it is not needed on C1060, S1070, GTX285, GTX295, and (hopefully) newer ones
	m_ulf_workaround = true;
	
	if (deviceProp.major == 1 && deviceProp.minor >= 3)
		m_ulf_workaround = false;
	if (string(deviceProp.name) == "GTX 280")
		m_ulf_workaround = true;
	if (string(deviceProp.name) == "GeForce GTX 280")
		m_ulf_workaround = true;
		

	if (m_ulf_workaround)
		cout << "Notice: ULF bug workaround enabled for LJForceComputeGPU" << endl;
	#else
	m_ulf_workaround = false;
	#endif
/*
	if (m_slj) cout << "Notice: Using Diameter-Shifted LJ Pair Potential for LJForceComputeGPU" << endl;
	else cout << "Diameter-Shifted LJ Pair Potential is NOT set for LJForceComputeGPU" << endl;
*/	
	// allocate the coeff data on the GPU
	int nbytes = sizeof(float2)*m_pdata->getNTypes()*m_pdata->getNTypes();
	
	d_coeffs.resize(exec_conf.gpu.size());
	for (unsigned int cur_gpu = 0; cur_gpu < exec_conf.gpu.size(); cur_gpu++)
		{
		exec_conf.gpu[cur_gpu]->setTag(__FILE__, __LINE__);
		exec_conf.gpu[cur_gpu]->call(bind(cudaMallocHack, (void **)((void *)&d_coeffs[cur_gpu]), nbytes));
		assert(d_coeffs[cur_gpu]);
		exec_conf.gpu[cur_gpu]->call(bind(cudaMemset, (void *)d_coeffs[cur_gpu], 0, nbytes));
		}
	// allocate the coeff data on the CPU
	h_coeffs = new float2[m_pdata->getNTypes()*m_pdata->getNTypes()];
	}
	

LJForceComputeGPU::~LJForceComputeGPU()
	{
	// free the coefficients on the GPU
	exec_conf.tagAll(__FILE__, __LINE__);
	for (unsigned int cur_gpu = 0; cur_gpu < exec_conf.gpu.size(); cur_gpu++)
		{
		assert(d_coeffs[cur_gpu]);
		exec_conf.gpu[cur_gpu]->call(bind(cudaFree, (void *)d_coeffs[cur_gpu]));
		}
	delete[] h_coeffs;
	}
	
/*! \param block_size Size of the block to run on the device
	Performance of the code may be dependant on the block size run
	on the GPU. \a block_size should be set to be a multiple of 32.
*/
void LJForceComputeGPU::setBlockSize(int block_size)
	{
	m_block_size = block_size;
	}

/*! \post The parameters \a lj1 and \a lj2 are set for the pairs \a typ1, \a typ2 and \a typ2, \a typ1.
	\note \a lj? are low level parameters used in the calculation. In order to specify
	these for a normal lennard jones formula (with alpha), they should be set to the following.
	- \a lj1 = 4.0 * epsilon * pow(sigma,12.0)
	- \a lj2 = alpha * 4.0 * epsilon * pow(sigma,6.0);
	
	Setting the parameters for typ1,typ2 automatically sets the same parameters for typ2,typ1: there
	is no need to call this funciton for symmetric pairs. Any pairs that this function is not called
	for will have lj1 and lj2 set to 0.0.
	
	\param typ1 Specifies one type of the pair
	\param typ2 Specifies the second type of the pair
	\param lj1 First parameter used to calcluate forces
	\param lj2 Second parameter used to calculate forces
*/
void LJForceComputeGPU::setParams(unsigned int typ1, unsigned int typ2, Scalar lj1, Scalar lj2)
	{
	assert(h_coeffs);
	if (typ1 >= m_ntypes || typ2 >= m_ntypes)
		{
		cerr << endl << "***Error! Trying to set LJ params for a non existant type! " << typ1 << "," << typ2 << endl << endl;
		throw runtime_error("LJForceComputeGpu::setParams argument error");
		}
	
	// set coeffs in both symmetric positions in the matrix
	h_coeffs[typ1*m_pdata->getNTypes() + typ2] = make_float2(lj1, lj2);
	h_coeffs[typ2*m_pdata->getNTypes() + typ1] = make_float2(lj1, lj2);
	
	int nbytes = sizeof(float2)*m_pdata->getNTypes()*m_pdata->getNTypes();
	exec_conf.tagAll(__FILE__, __LINE__);
	for (unsigned int cur_gpu = 0; cur_gpu < exec_conf.gpu.size(); cur_gpu++)
		exec_conf.gpu[cur_gpu]->call(bind(cudaMemcpy, d_coeffs[cur_gpu], h_coeffs, nbytes, cudaMemcpyHostToDevice));
	}
		
/*! \post The lennard jones forces are computed for the given timestep on the GPU. 
	The neighborlist's compute method is called to ensure that it is up to date
	before forces are computed.
 	\param timestep Current time step of the simulation
 	
 	Calls gpu_compute_lj_forces to do the dirty work.
*/
void LJForceComputeGPU::computeForces(unsigned int timestep)
	{
	// start by updating the neighborlist
	m_nlist->compute(timestep);
	
	// start the profile
	if (m_prof) m_prof->push(exec_conf, "LJ pair");
	
	// The GPU implementation CANNOT handle a half neighborlist, error out now
	bool third_law = m_nlist->getStorageMode() == NeighborList::half;
	if (third_law)
		{
		cerr << endl << "***Error! LJForceComputeGPU cannot handle a half neighborlist" << endl << endl;
		throw runtime_error("Error computing forces in LJForceComputeGPU");
		}
	
	// access the neighbor list, which just selects the neighborlist into the device's memory, copying
	// it there if needed
	vector<gpu_nlist_array>& nlist = m_nlist->getListGPU();

	// access the particle data
	vector<gpu_pdata_arrays>& pdata = m_pdata->acquireReadOnlyGPU();
	gpu_boxsize box = m_pdata->getBoxGPU();
	
	// run the kernel on all GPUs in parallel
	exec_conf.tagAll(__FILE__, __LINE__);
	lj_options opt;
	opt.r_cutsq = m_r_cut * m_r_cut;
	opt.block_size = m_block_size;
	opt.xplor_fraction = m_xplor_fraction;
	opt.ulf_workaround = m_ulf_workaround;
	opt.shift_mode = m_shift_mode;
	opt.slj = m_slj;
	
	for (unsigned int cur_gpu = 0; cur_gpu < exec_conf.gpu.size(); cur_gpu++)
		exec_conf.gpu[cur_gpu]->callAsync(bind(gpu_compute_lj_forces, m_gpu_forces[cur_gpu].d_data, pdata[cur_gpu], box, nlist[cur_gpu], d_coeffs[cur_gpu], m_pdata->getNTypes(), opt));
	exec_conf.syncAll();
	
	m_pdata->release();
	
	// the force data is now only up to date on the gpu
	m_data_location = gpu;

	Scalar avg_neigh = m_nlist->estimateNNeigh();
	int64_t n_calc = int64_t(avg_neigh * m_pdata->getN());
	int64_t mem_transfer = m_pdata->getN() * (4 + 16 + 20) + n_calc * (4 + 16);
	int64_t flops = n_calc * (3+12+5+2+2+6+3+2+7);
	if (m_slj) {	
		flops += 11;
		mem_transfer += m_pdata->getN() * (4) + n_calc * (4);
		}
	if (m_prof) m_prof->pop(exec_conf, flops, mem_transfer);
	}

void export_LJForceComputeGPU()
	{
	class_<LJForceComputeGPU, boost::shared_ptr<LJForceComputeGPU>, bases<LJForceCompute>, boost::noncopyable >
		("LJForceComputeGPU", init< boost::shared_ptr<SystemDefinition>, boost::shared_ptr<NeighborList>, Scalar >())
		.def("setBlockSize", &LJForceComputeGPU::setBlockSize)
		;
	}

#ifdef WIN32
#pragma warning( pop )
#endif
<|MERGE_RESOLUTION|>--- conflicted
+++ resolved
@@ -62,15 +62,11 @@
 using namespace boost;
 using namespace std;
 
-<<<<<<< HEAD
-/*! \param sysdef System to compute forces on
-=======
 #ifdef ENABLE_CUDA
 #include "gpu_settings.h"
 #endif
 
-/*! \param pdata Particle Data to compute forces on
->>>>>>> 6a9f9fd4
+/*! \param sysdef System to compute forces on
  	\param nlist Neighborlist to use for computing the forces
 	\param r_cut Cuttoff radius beyond which the force is 0
 	\param slj	 Determines if Diameter Shifted LJ potential is being used
