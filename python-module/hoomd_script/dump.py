# -- start license --
# Highly Optimized Object-oriented Many-particle Dynamics -- Blue Edition
# (HOOMD-blue) Open Source Software License Copyright 2009-2015 The Regents of
# the University of Michigan All rights reserved.

# HOOMD-blue may contain modifications ("Contributions") provided, and to which
# copyright is held, by various Contributors who have granted The Regents of the
# University of Michigan the right to modify and/or distribute such Contributions.

# You may redistribute, use, and create derivate works of HOOMD-blue, in source
# and binary forms, provided you abide by the following conditions:

# * Redistributions of source code must retain the above copyright notice, this
# list of conditions, and the following disclaimer both in the code and
# prominently in any materials provided with the distribution.

# * Redistributions in binary form must reproduce the above copyright notice, this
# list of conditions, and the following disclaimer in the documentation and/or
# other materials provided with the distribution.

# * All publications and presentations based on HOOMD-blue, including any reports
# or published results obtained, in whole or in part, with HOOMD-blue, will
# acknowledge its use according to the terms posted at the time of submission on:
# http://codeblue.umich.edu/hoomd-blue/citations.html

# * Any electronic documents citing HOOMD-Blue will link to the HOOMD-Blue website:
# http://codeblue.umich.edu/hoomd-blue/

# * Apart from the above required attributions, neither the name of the copyright
# holder nor the names of HOOMD-blue's contributors may be used to endorse or
# promote products derived from this software without specific prior written
# permission.

# Disclaimer

# THIS SOFTWARE IS PROVIDED BY THE COPYRIGHT HOLDER AND CONTRIBUTORS ``AS IS'' AND
# ANY EXPRESS OR IMPLIED WARRANTIES, INCLUDING, BUT NOT LIMITED TO, THE IMPLIED
# WARRANTIES OF MERCHANTABILITY, FITNESS FOR A PARTICULAR PURPOSE, AND/OR ANY
# WARRANTIES THAT THIS SOFTWARE IS FREE OF INFRINGEMENT ARE DISCLAIMED.

# IN NO EVENT SHALL THE COPYRIGHT HOLDER OR CONTRIBUTORS BE LIABLE FOR ANY DIRECT,
# INDIRECT, INCIDENTAL, SPECIAL, EXEMPLARY, OR CONSEQUENTIAL DAMAGES (INCLUDING,
# BUT NOT LIMITED TO, PROCUREMENT OF SUBSTITUTE GOODS OR SERVICES; LOSS OF USE,
# DATA, OR PROFITS; OR BUSINESS INTERRUPTION) HOWEVER CAUSED AND ON ANY THEORY OF
# LIABILITY, WHETHER IN CONTRACT, STRICT LIABILITY, OR TORT (INCLUDING NEGLIGENCE
# OR OTHERWISE) ARISING IN ANY WAY OUT OF THE USE OF THIS SOFTWARE, EVEN IF
# ADVISED OF THE POSSIBILITY OF SUCH DAMAGE.
# -- end license --

# Maintainer: joaander / All Developers are free to add commands for new features

## \package hoomd_script.dump
# \brief Commands that %dump particles to files
#
# Commands in the dump package write the system state out to a file every
# \a period time steps. Check the documentation for details on which file format
# each command writes.

import hoomd;
from hoomd_script import globals;
from hoomd_script import analyze;
import sys;
from hoomd_script import util;
from hoomd_script import group as hs_group;

## Writes simulation snapshots in the HOOMD XML format
#
# Every \a period time steps, a new file will be created. The state of the
# particles at that time step is written to the file in the HOOMD XML format.
# All values are written in native HOOMD-blue units, see \ref page_units for more information.
#
# \sa \ref page_xml_file_format
# \MPI_SUPPORTED
class xml(analyze._analyzer):
    ## Initialize the hoomd_xml writer
    #
    # \param filename (optional) Base of the file name
    # \param period (optional) Number of time steps between file dumps
    # \param params (optional) Any number of parameters that set_params() accepts
    # \param time_step (optional) Time step to write into the file (overrides the current simulation step). time_step
    #                  is ignored for periodic updates
    # \param phase When -1, start on the current time step. When >= 0, execute on steps where (step + phase) % period == 0.
    # \param restart When True, write only \a filename and don't save previous states.
    #
    # \b Examples:
    # \code
    # dump.xml(filename="atoms.dump", period=1000)
    # xml = dump.xml(filename="particles", period=1e5)
    # xml = dump.xml(filename="test.xml", vis=True)
    # xml = dump.xml(filename="restart.xml", all=True, restart=True, period=10000, phase=0);
    # \endcode
    #
    # If period is set and restart is False, a new file will be created every \a period steps. The time step at which
    # the file is created is added to the file name in a fixed width format to allow files to easily
    # be read in order. I.e. the write at time step 0 with \c filename="particles" produces the file
    # \c particles.0000000000.xml
    #
    # If period is set and restart is True, dump.xml() will write a temporary file and then move it to \a filename. This
    # stores only the most recent state of the simulation in the written file. It is useful for writing jobs that
    # are restartable. TODO - link to restartable documentation.
    #
    # By default, only particle positions are output to the dump files. This can be changed
    # with set_params(), or by specifying the options in the dump.xml() command.
    #
    # If \a period is not specified, then no periodic updates will occur. Instead, the file
    # \a filename is written immediately. \a time_step is passed on to write()
    #
    # \a period can be a function: see \ref variable_period_docs for details
    def __init__(self, filename="dump", period=None, time_step=None, phase=-1, restart=False, **params):
        util.print_status_line();

        # initialize base class
        analyze._analyzer.__init__(self);

        # check restart options
        self.restart = restart;
        if restart and period is None:
            raise ValueError("a period must be specified with restart=True");

        # create the c++ mirror class
        self.cpp_analyzer = hoomd.HOOMDDumpWriter(globals.system_definition, filename, restart);
        util._disable_status_lines = True;
        self.set_params(**params);
        util._disable_status_lines = False;

        if period is not None:
            self.setupAnalyzer(period, phase);
            self.enabled = True;
            self.prev_period = 1;
        elif filename != "dump":
            util._disable_status_lines = True;
            self.write(filename, time_step);
            util._disable_status_lines = False;
        else:
            self.enabled = False;

        # store metadata
        self.filename = filename
        self.period = period
        self.metadata_fields = ['filename','period']

    ## Change xml write parameters
    #
    # \param all (if True) Enables the output of all optional parameters below
    # \param vis (if True) Enables options commonly used for visualization.
    # - Specifically, vis=True sets position, mass, diameter, type, body, bond, angle, dihedral, improper, charge
    # \param position (if set) Set to True/False to enable/disable the output of particle positions in the xml file
    # \param image (if set) Set to True/False to enable/disable the output of particle images in the xml file
    # \param velocity (if set) Set to True/False to enable/disable the output of particle velocities in the xml file
    # \param mass (if set) Set to True/False to enable/disable the output of particle masses in the xml file
    # \param diameter (if set) Set to True/False to enable/disable the output of particle diameters in the xml file
    # \param type (if set) Set to True/False to enable/disable the output of particle types in the xml file
    # \param body (if set) Set to True/False to enable/disable the output of the particle bodies in the xml file
    # \param bond (if set) Set to True/False to enable/disable the output of bonds in the xml file
    # \param angle (if set) Set to True/False to enable/disable the output of angles in the xml file
    # \param dihedral (if set) Set to True/False to enable/disable the output of dihedrals in the xml file
    # \param improper (if set) Set to True/False to enable/disable the output of impropers in the xml file
    # \param constraint (if set) Set to True/False to enable/disable the output of constraints in the xml file
    # \param acceleration (if set) Set to True/False to enable/disable the output of particle accelerations in the xml
    # \param charge (if set) Set to True/False to enable/disable the output of particle charge in the xml
    # \param orientation (if set) Set to True/False to enable/disable the output of particle orientations in the xml file
    # \param angmom (if set) Set to True/False to enable/disable the output of particle angular momenta in the xml file
    # \param inertia (if set) Set to True/False to enable/disable the output of particle moments of inertia in the xml file
    # \param vizsigma (if set) Set to a floating point value to include as vizsigma in the xml file
    #
    # Using set_params() requires that the %dump was saved in a variable when it was specified.
    # \code
    # xml = dump.xml(filename="particles", period=1e5)
    # \endcode
    #
    # \b Examples:
    # \code
    # xml.set_params(type=False)
    # xml.set_params(position=False, type=False, velocity=True)
    # xml.set_params(type=True, position=True)
    # xml.set_params(bond=True)
    # xml.set_params(all=True)
    # \endcode
    def set_params(self,
                   all=None,
                   vis=None,
                   position=None,
                   image=None,
                   velocity=None,
                   mass=None,
                   diameter=None,
                   type=None,
                   body=None,
                   bond=None,
                   angle=None,
                   dihedral=None,
                   improper=None,
                   constraint=None,
                   acceleration=None,
                   charge=None,
                   orientation=None,
                   angmom=None,
                   inertia=None,
                   vizsigma=None):
        util.print_status_line();
        self.check_initialization();

        if all:
<<<<<<< HEAD
            position = image = velocity = mass = diameter = type = wall = bond = angle = dihedral = improper = constraint = True;
=======
            position = image = velocity = mass = diameter = type = bond = angle = dihedral = improper = True;
>>>>>>> d6e85d25
            acceleration = charge = body = orientation = angmom = inertia = True;

        if vis:
            position = mass = diameter = type = body = bond = angle = dihedral = improper = charge = True;

        if position is not None:
            self.cpp_analyzer.setOutputPosition(position);

        if image is not None:
            self.cpp_analyzer.setOutputImage(image);

        if velocity is not None:
            self.cpp_analyzer.setOutputVelocity(velocity);

        if mass is not None:
            self.cpp_analyzer.setOutputMass(mass);

        if diameter is not None:
            self.cpp_analyzer.setOutputDiameter(diameter);

        if type is not None:
            self.cpp_analyzer.setOutputType(type);

        if body is not None:
            self.cpp_analyzer.setOutputBody(body);

        if bond is not None:
            self.cpp_analyzer.setOutputBond(bond);

        if angle is not None:
            self.cpp_analyzer.setOutputAngle(angle);

        if dihedral is not None:
            self.cpp_analyzer.setOutputDihedral(dihedral);

        if improper is not None:
            self.cpp_analyzer.setOutputImproper(improper);

        if constraint is not None:
            self.cpp_analyzer.setOutputConstraint(constraint);

        if acceleration is not None:
            self.cpp_analyzer.setOutputAccel(acceleration);

        if charge is not None:
            self.cpp_analyzer.setOutputCharge(charge);

        if orientation is not None:
            self.cpp_analyzer.setOutputOrientation(orientation);

        if angmom is not None:
            self.cpp_analyzer.setOutputAngularMomentum(angmom);

        if inertia is not None:
            self.cpp_analyzer.setOutputMomentInertia(inertia);

        if vizsigma is not None:
            self.cpp_analyzer.setVizSigma(vizsigma);

    ## Write a file at the current time step
    #
    # \param filename File name to write to
    # \param time_step (if set) Time step value to write out to the file
    #
    # The periodic file writes can be temporarily overridden and a file with any file name
    # written at the current time step.
    #
    # \note When \a time_step is None, the current system time step is written to the file. When specified,
    #       \a time_step overrides this value.
    #
    # Executing write() requires that the %dump was saved in a variable when it was specified.
    # \code
    # xml = dump.xml()
    # \endcode
    #
    # \b Examples:
    # \code
    # xml.write(filename="start.xml")
    # xml.write(filename="start.xml", time_step=0)
    # \endcode
    def write(self, filename, time_step = None):
        util.print_status_line();
        self.check_initialization();

        if time_step is None:
            time_step = globals.system.getCurrentTimeStep()

        self.cpp_analyzer.writeFile(filename, time_step);

    ## Write a restart file at the current time step
    #
    # This only works when dump.xml() is in **restart** mode. write_restart() writes out a restart file at the current
    # time step. Put it at the end of a script to ensure that the system state is written out before exiting.
    def write_restart(self):
        util.print_status_line();

        if not self.restart:
            raise ValueError("Cannot write_restart() when restart=False");

        self.cpp_analyzer.analyze(globals.system.getCurrentTimeStep());

## Writes a simulation snapshot in the MOL2 format
#
# Every \a period time steps, a new file will be created. The state of the
# particles at that time step is written to the file in the MOL2 format.
#
# Particle positions are written directly in distance units, see \ref page_units for more information.
#
# The intended usage is to use write() to generate a single structure file that
# can be used by VMD for reading in particle names and %bond topology Use in
# conjunction with dump.dcd for reading the full simulation trajectory into VMD.
# \MPI_NOT_SUPPORTED
class mol2(analyze._analyzer):
    ## Initialize the mol2 writer
    #
    # \param filename (optional) Base of the file name
    # \param period (optional) Number of time steps between file dumps
    # \param phase When -1, start on the current time step. When >= 0, execute on steps where (step + phase) % period == 0.
    #
    # \b Examples:
    # \code
    # dump.mol2(filename="atoms.dump", period=1000)
    # mol2 = dump.mol2(filename="particles", period=1e5)
    # mol2 = dump.mol2()
    # \endcode
    #
    # If period is set, a new file will be created every \a period steps. The time step at which
    # the file is created is added to the file name in a fixed width format to allow files to easily
    # be read in order. I.e. the write at time step 0 with \c filename="particles" produces the file
    # \c particles.0000000000.mol2
    #
    # If \a period is not specified, then no periodic updates will occur. Instead, the file
    # \a filename is written immediately.
    #
    # \a period can be a function: see \ref variable_period_docs for details
    def __init__(self, filename="dump", period=None, phase=-1):
        util.print_status_line();

        # Error out in MPI simulations
        if (hoomd.is_MPI_available()):
            if globals.system_definition.getParticleData().getDomainDecomposition():
                globals.msg.error("dump.mol2 is not supported in multi-processor simulations.\n\n")
                raise RuntimeError("Error writing MOL2 file.")

        # initialize base class
        analyze._analyzer.__init__(self);

        # create the c++ mirror class
        self.cpp_analyzer = hoomd.MOL2DumpWriter(globals.system_definition, filename);

        if period is not None:
            self.setupAnalyzer(period, phase);
            self.enabled = True;
            self.prev_period = 1;
        elif filename != "dump":
            util._disable_status_lines = True;
            self.write(filename);
            util._disable_status_lines = False;
        else:
            self.enabled = False;

        # store metadata
        self.filename = filename
        self.period = period
        self.metadata_fields = ['filename','period']

    ## Write a file at the current time step
    #
    # \param filename File name to write to
    #
    # The periodic file writes can be temporarily overridden and a file with any file name
    # written at the current time step.
    #
    # Executing write() requires that the %dump was saved in a variable when it was specified.
    # \code
    # mol2 = dump.mol2()
    # \endcode
    #
    # \b Examples:
    # \code
    # mol2.write(filename="start.mol2")
    # \endcode
    def write(self, filename):
        util.print_status_line();
        self.check_initialization();

        self.cpp_analyzer.writeFile(filename);

## Writes simulation snapshots in the DCD format
#
# Every \a period time steps a new simulation snapshot is written to the
# specified file in the DCD file format. DCD only stores particle positions
# but is decently space efficient and extremely fast to read and write. VMD
# can load 100's of MiB of trajectory data in mere seconds.
#
# Particle positions are written directly in distance units, see \ref page_units for more information.
#
# Use in conjunction with dump.xml so that VMD has information on the
# particle names and %bond topology.
#
# Due to constraints of the DCD file format, once you stop writing to
# a file via disable(), you cannot continue writing to the same file,
# nor can you change the period of the %dump at any time. Either of these tasks
# can be performed by creating a new %dump file with the needed settings.
#
# \MPI_SUPPORTED
class dcd(analyze._analyzer):
    ## Initialize the dcd writer
    #
    # \param filename File name to write
    # \param period Number of time steps between file dumps
    # \param group Particle group to output to the dcd file. If left as None, all particles will be written
    # \param overwrite When False, (the default) an existing DCD file will be appended to. When True, an existing DCD
    #        file \a filename will be overwritten.
    # \param unwrap_full When False, (the default) particle coordinates are always written inside the simulation box.
    #        When True, particles will be unwrapped into their current box image before writing to the dcd file.
    # \param unwrap_rigid When False, (the default) individual particles are written inside the simulation box which
    #        breaks up rigid bodies near box boundaries. When True, particles belonging to the same rigid body will be
    #        unwrapped so that the body is continuous. The center of mass of the body remains in the simulation box, but
    #        some particles may be written just outside it. \a unwrap_rigid is ignored if \a unwrap_full is True.
    # \param angle_z When True, the particle orientation angle is written to the z component (only useful for 2D simulations)
    # \param phase When -1, start on the current time step. When >= 0, execute on steps where (step + phase) % period == 0.
    #
    # \b Examples:
    # \code
    # dump.dcd(filename="trajectory.dcd", period=1000)
    # dcd = dump.dcd(filename"data/dump.dcd", period=1000)
    # \endcode
    #
    # \warning
    # When you use dump.dcd to append to an existing dcd file
    # - The period must be the same or the time data in the file will not be consistent.
    # - dump.dcd will not write out data at time steps that already are present in the dcd file to maintain a
    #   consistent timeline
    #
    # \a period can be a function: see \ref variable_period_docs for details
    def __init__(self, filename, period, group=None, overwrite=False, unwrap_full=False, unwrap_rigid=False, angle_z=False, phase=-1):
        util.print_status_line();

        # initialize base class
        analyze._analyzer.__init__(self);

        # create the c++ mirror class
        reported_period = period;
        try:
            reported_period = int(period);
        except TypeError:
            reported_period = 1;

        if group is None:
            util._disable_status_lines = True;
            group = hs_group.all();
            util._disable_status_lines = False;

        self.cpp_analyzer = hoomd.DCDDumpWriter(globals.system_definition, filename, int(reported_period), group.cpp_group, overwrite);
        self.cpp_analyzer.setUnwrapFull(unwrap_full);
        self.cpp_analyzer.setUnwrapRigid(unwrap_rigid);
        self.cpp_analyzer.setAngleZ(angle_z);
        self.setupAnalyzer(period, phase);

        # store metadata
        self.filename = filename
        self.period = period
        self.group = group
        self.metadata_fields = ['filename','period','group']

    def enable(self):
        util.print_status_line();

        if self.enabled == False:
            globals.msg.error("you cannot re-enable DCD output after it has been disabled\n");
            raise RuntimeError('Error enabling updater');

    def set_period(self, period):
        util.print_status_line();

        globals.msg.error("you cannot change the period of a dcd dump writer\n");
        raise RuntimeError('Error changing updater period');


## Writes simulation snapshots in the PBD format
#
# Every \a period time steps, a new file will be created. The state of the
# particles at that time step is written to the file in the PDB format.
#
# Particle positions are written directly in distance units, see \ref page_units for more information.
# \MPI_NOT_SUPPORTED
class pdb(analyze._analyzer):
    ## Initialize the pdb writer
    #
    # \param filename (optional) Base of the file name
    # \param period (optional) Number of time steps between file dumps
    # \param phase When -1, start on the current time step. When >= 0, execute on steps where (step + phase) % period == 0.
    #
    # \b Examples:
    # \code
    # dump.pdb(filename="atoms.dump", period=1000)
    # pdb = dump.pdb(filename="particles", period=1e5)
    # pdb = dump.pdb()
    # \endcode
    #
    # If \a period is specified, a new file will be created every \a period steps. The time step
    # at which the file is created is added to the file name in a fixed width format to allow
    # files to easily be read in order. I.e. the write at time step 0 with \c filename="particles" produces
    # the file \c particles.0000000000.pdb
    #
    # By default, only particle positions are output to the dump files. This can be changed
    # with set_params().
    #
    # If \a period is not specified, then no periodic updates will occur. Instead, the file
    # \a filename is written immediately.
    #
    # \a period can be a function: see \ref variable_period_docs for details
    def __init__(self, filename="dump", period=None, phase=-1):
        util.print_status_line();

        # Error out in MPI simulations
        if (hoomd.is_MPI_available()):
            if globals.system_definition.getParticleData().getDomainDecomposition():
                globals.msg.error("dump.pdb is not supported in multi-processor simulations.\n\n")
                raise RuntimeError("Error writing PDB file.")


        # initialize base class
        analyze._analyzer.__init__(self);

        # create the c++ mirror class
        self.cpp_analyzer = hoomd.PDBDumpWriter(globals.system_definition, filename);

        if period is not None:
            self.setupAnalyzer(period, phase);
            self.enabled = True;
            self.prev_period = 1;
        elif filename != "dump":
            util._disable_status_lines = True;
            self.write(filename);
            util._disable_status_lines = False;
        else:
            self.enabled = False;

    ## Change pdb write parameters
    #
    # \param bond (if set) Set to True/False to enable/disable the output of bonds in the mol2 file
    #
    # Using set_params() requires that the %dump was saved in a variable when it was specified.
    # \code
    # pdb = dump.pdb(filename="particles", period=1e5)
    # \endcode
    #
    # \b Examples:
    # \code
    # pdb.set_params(bond=True)
    # \endcode
    def set_params(self, bond=None):
        util.print_status_line();
        self.check_initialization();

        if bond is not None:
            self.cpp_analyzer.setOutputBond(bond);

    ## Write a file at the current time step
    #
    # \param filename File name to write
    #
    # The periodic file writes can be temporarily overridden and a file with any file name
    # written at the current time step.
    #
    # Executing write() requires that the %dump was saved in a variable when it was specified.
    # \code
    # pdb = dump.pdb()
    # \endcode
    #
    # \b Examples:
    # \code
    # pdb.write(filename="start.pdb")
    # \endcode
    def write(self, filename):
        util.print_status_line();
        self.check_initialization();

        self.cpp_analyzer.writeFile(filename);

## Writes simulation snapshots in the POS format
#
# The file is opened on initialization and a new frame is appended every \a period steps.
#
# \warning dump.pos Is not restart compatible. It always overwrites the file on initialization.
#
class pos(analyze._analyzer):
    ## Initialize the pos writer
    #
    # \param filename File name to write
    # \param period (optional) Number of time steps between file dumps
    # \param unwrap_rigid When False, (the default) individual particles are written inside
    #        the simulation box which breaks up rigid bodies near box boundaries. When True,
    #        particles belonging to the same rigid body will be unwrapped so that the body
    #        is continuous. The center of mass of the body remains in the simulation box, but
    #        some particles may be written just outside it.
    # \param phase When -1, start on the current time step. When >= 0, execute on steps where (step + phase) % period == 0.
    # \param addInfo A user-defined python function that returns a string of additional information when it is called. This
    #        information will be printed in the pos file beneath the shape definitions. The information returned by addInfo
    #        may dynamically change over the course of the simulation; addInfo is a function of the simulation timestep only.
    #
    # \b Examples:
    # \code
    # dump.pos(filename="dump.pos", period=1000)
    # pos = dump.pos(filename="particles.pos", period=1e5)
    # \endcode
    #
    # dump.pos always overwrites the file when initializing.
    #
    # \a period can be a function: see \ref variable_period_docs for details
    #
    def __init__(self, filename, period=None, unwrap_rigid=False, phase=-1, addInfo=None):
        util.print_status_line();

        # initialize base class
        analyze._analyzer.__init__(self);

        # create the c++ mirror class
        self.cpp_analyzer = hoomd.POSDumpWriter(globals.system_definition, filename);
        self.cpp_analyzer.setUnwrapRigid(unwrap_rigid);

        if addInfo is not None:
            self.cpp_analyzer.setAddInfo(addInfo);

        if period is not None:
            self.setupAnalyzer(period, phase);
            self.enabled = True;
            self.prev_period = 1;
        else:
            self.enabled = False;

        # store metadata
        self.filename = filename
        self.period = period
        self.unwrap_rigid = unwrap_rigid
        self.metadata_fields = ['filename', 'period', 'unwrap_rigid']

    def set_def(self, typ, shape):
        v = globals.system_definition.getParticleData().getTypeByName(typ);
        self.cpp_analyzer.setDef(v, shape)<|MERGE_RESOLUTION|>--- conflicted
+++ resolved
@@ -201,11 +201,7 @@
         self.check_initialization();
 
         if all:
-<<<<<<< HEAD
             position = image = velocity = mass = diameter = type = wall = bond = angle = dihedral = improper = constraint = True;
-=======
-            position = image = velocity = mass = diameter = type = bond = angle = dihedral = improper = True;
->>>>>>> d6e85d25
             acceleration = charge = body = orientation = angmom = inertia = True;
 
         if vis:
