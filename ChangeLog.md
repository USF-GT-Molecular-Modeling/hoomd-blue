--- conflicted
+++ resolved
@@ -9,13 +9,8 @@
 *New features*
 
 * Add `hoomd.hdf5.log` to log quantities in hdf5 format. Matrix quantities can be logged.
-<<<<<<< HEAD
 * `hpmc.integrate.sphere_union()` takes new capacity parameter to optimize performance for different shape sizes
 * force.constant and force.active can now apply torques
-* Add Lennard-Jones 12-8 pair potential
-* Add Buckingham (exp-6) pair potential
-* Add Coulomb 1-4 special_pair potential
-=======
 * HPMC: `hpmc.integrate.sphere_union()` takes new capacity parameter to optimize performance for different shape sizes
 * HPMC: `hpmc.integrate.convex_polyhedron` and `convex_spheropolyhedron` now support arbitrary numbers of vertices, subject only to memory limitations (`max_verts` is now ignored).
 * MD: `force.constant` and `force.active` can now apply torques
@@ -32,7 +27,9 @@
 * MD: Add special pairs as exclusions from neighbor lists.
 * MD: Add cosine squared angle potential `md.angle.cosinesq`
 * MD: Add `md.pair.DLVO()` for evaluation of colloidal dispersion and electrostatic forces
->>>>>>> 91405893
+* MD: Add Lennard-Jones 12-8 pair potential
+* MD: Add Buckingham (exp-6) pair potential
+* MD: Add Coulomb 1-4 special_pair potential
 
 *Deprecated*
 
