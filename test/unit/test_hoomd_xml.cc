/*
Highly Optimized Object-oriented Many-particle Dynamics -- Blue Edition
(HOOMD-blue) Open Source Software License Copyright 2009-2015 The Regents of
the University of Michigan All rights reserved.

HOOMD-blue may contain modifications ("Contributions") provided, and to which
copyright is held, by various Contributors who have granted The Regents of the
University of Michigan the right to modify and/or distribute such Contributions.

You may redistribute, use, and create derivate works of HOOMD-blue, in source
and binary forms, provided you abide by the following conditions:

* Redistributions of source code must retain the above copyright notice, this
list of conditions, and the following disclaimer both in the code and
prominently in any materials provided with the distribution.

* Redistributions in binary form must reproduce the above copyright notice, this
list of conditions, and the following disclaimer in the documentation and/or
other materials provided with the distribution.

* All publications and presentations based on HOOMD-blue, including any reports
or published results obtained, in whole or in part, with HOOMD-blue, will
acknowledge its use according to the terms posted at the time of submission on:
http://codeblue.umich.edu/hoomd-blue/citations.html

* Any electronic documents citing HOOMD-Blue will link to the HOOMD-Blue website:
http://codeblue.umich.edu/hoomd-blue/

* Apart from the above required attributions, neither the name of the copyright
holder nor the names of HOOMD-blue's contributors may be used to endorse or
promote products derived from this software without specific prior written
permission.

Disclaimer

THIS SOFTWARE IS PROVIDED BY THE COPYRIGHT HOLDER AND CONTRIBUTORS ``AS IS'' AND
ANY EXPRESS OR IMPLIED WARRANTIES, INCLUDING, BUT NOT LIMITED TO, THE IMPLIED
WARRANTIES OF MERCHANTABILITY, FITNESS FOR A PARTICULAR PURPOSE, AND/OR ANY
WARRANTIES THAT THIS SOFTWARE IS FREE OF INFRINGEMENT ARE DISCLAIMED.

IN NO EVENT SHALL THE COPYRIGHT HOLDER OR CONTRIBUTORS BE LIABLE FOR ANY DIRECT,
INDIRECT, INCIDENTAL, SPECIAL, EXEMPLARY, OR CONSEQUENTIAL DAMAGES (INCLUDING,
BUT NOT LIMITED TO, PROCUREMENT OF SUBSTITUTE GOODS OR SERVICES; LOSS OF USE,
DATA, OR PROFITS; OR BUSINESS INTERRUPTION) HOWEVER CAUSED AND ON ANY THEORY OF
LIABILITY, WHETHER IN CONTRACT, STRICT LIABILITY, OR TORT (INCLUDING NEGLIGENCE
OR OTHERWISE) ARISING IN ANY WAY OUT OF THE USE OF THIS SOFTWARE, EVEN IF
ADVISED OF THE POSSIBILITY OF SUCH DAMAGE.
*/



#include <math.h>
#include "HOOMDDumpWriter.h"
#include "HOOMDInitializer.h"
#include "BondedGroupData.h"

#include <iostream>
#include <sstream>
#include <boost/filesystem/operations.hpp>
#include <boost/filesystem/convenience.hpp>
using namespace boost::filesystem;
#include <boost/shared_ptr.hpp>
using namespace boost;

#include <fstream>
using namespace std;

//! Name the unit test module
#define BOOST_TEST_MODULE XMLReaderWriterTest
#include "boost_utf_configure.h"

/*! \file xml_reader_writer_test.cc
    \brief Unit tests for HOOMDDumpWriter and HOOMDumpReader
    \ingroup unit_tests
*/

//! Performs low level tests of HOOMDDumpWriter
BOOST_AUTO_TEST_CASE( HOOMDDumpWriterBasicTests )
    {
<<<<<<< HEAD
    Scalar3 I;
=======
    // temporary directory for files (avoid race conditions in multiple test invocations)
    path ph = unique_path();
    create_directories(ph);
    std::string tmp_path = ph.string();

    InertiaTensor I;
>>>>>>> ec735210

    // start by creating a single particle system: see it the correct file is written
    BoxDim box(Scalar(35), Scalar(55), Scalar(125));

    // set some tilt factors
    box.setTiltFactors(Scalar(1.0),Scalar(0.5),Scalar(0.25));
    int n_types = 5;
    int n_bond_types = 2;
    int n_angle_types = 1;
    int n_dihedral_types = 1;
    int n_improper_types = 1;

    boost::shared_ptr<SystemDefinition> sysdef(new SystemDefinition(4, box, n_types, n_bond_types, n_angle_types, n_dihedral_types, n_improper_types));
    boost::shared_ptr<ParticleData> pdata = sysdef->getParticleData();

    // set recognizable values for the particle
    {
    ArrayHandle<Scalar4> h_pos(pdata->getPositions(), access_location::host, access_mode::readwrite);
    ArrayHandle<Scalar4> h_vel(pdata->getVelocities(), access_location::host, access_mode::readwrite);
    ArrayHandle<Scalar3> h_accel(pdata->getAccelerations(), access_location::host, access_mode::readwrite);
    ArrayHandle<int3> h_image(pdata->getImages(), access_location::host, access_mode::readwrite);
    ArrayHandle<unsigned int> h_body(pdata->getBodies(), access_location::host, access_mode::readwrite);
    ArrayHandle<unsigned int> h_tag(pdata->getTags(), access_location::host, access_mode::readwrite);
    ArrayHandle<unsigned int> h_rtag(pdata->getRTags(), access_location::host, access_mode::readwrite);
    ArrayHandle<Scalar> h_charge(pdata->getCharges(), access_location::host, access_mode::readwrite);
    ArrayHandle<Scalar> h_diameter(pdata->getDiameters(), access_location::host, access_mode::readwrite);


    h_pos.data[0].x = Scalar(1.5);
    h_pos.data[0].y = Scalar(2.5);
    h_pos.data[0].z = Scalar(-5.5);

    h_image.data[0].x = -1;
    h_image.data[0].y = -5;
    h_image.data[0].z = 6;

    h_vel.data[0].x = Scalar(-1.5);
    h_vel.data[0].y = Scalar(-10.5);
    h_vel.data[0].z = Scalar(56.5);

    h_vel.data[0].w = Scalar(1.5); //mass

    h_diameter.data[0] = Scalar(3.5);

    h_pos.data[0].w = __int_as_scalar(3); //type

    h_body.data[0] = NO_BODY;

    I = make_scalar3(0, 1, 2);
    pdata->setMomentsOfInertia(0, I);
    pdata->setAngularMomentum(0,make_scalar4(0,1,2,3));

    h_pos.data[1].x = Scalar(1.5);
    h_pos.data[1].y = Scalar(2.5);
    h_pos.data[1].z = Scalar(-3.5);

    h_image.data[1].x = 10;
    h_image.data[1].y = 500;
    h_image.data[1].z = 900;

    h_vel.data[1].x = Scalar(-1.5);
    h_vel.data[1].y = Scalar(-10.5);
    h_vel.data[1].z = Scalar(5.5);

    h_vel.data[1].w = Scalar(2.5); /// mass

    h_diameter.data[1] = Scalar(4.5);

    h_pos.data[1].w = __int_as_scalar(0);

    h_body.data[1] = 1;

    I = make_scalar3(5, 4, 3);
    pdata->setMomentsOfInertia(1, I);
    pdata->setAngularMomentum(1,make_scalar4(9,8,7,6));

    h_pos.data[2].x = Scalar(-1.5);
    h_pos.data[2].y = Scalar(2.5);
    h_pos.data[2].z = Scalar(3.5);

    h_image.data[2].x = 10;
    h_image.data[2].y = 500;
    h_image.data[2].z = 900;

    h_vel.data[2].x = Scalar(-1.5);
    h_vel.data[2].y = Scalar(-10.5);
    h_vel.data[2].z = Scalar(5.5);

    h_vel.data[2].w = Scalar(2.5);

    h_diameter.data[2] = Scalar(4.5);

    h_pos.data[2].w = __int_as_scalar(1);

    h_body.data[2] = 1;

    I = make_scalar3(1, 11, 21);
    pdata->setMomentsOfInertia(2, I);
    pdata->setAngularMomentum(2,make_scalar4(1, 2, 3, 4));

    h_pos.data[3].x = Scalar(-1.5);
    h_pos.data[3].y = Scalar(2.5);
    h_pos.data[3].z = Scalar(3.5);

    h_image.data[3].x = 105;
    h_image.data[3].y = 5005;
    h_image.data[3].z = 9005;

    h_vel.data[3].x = Scalar(-1.5);
    h_vel.data[3].y = Scalar(-10.5);
    h_vel.data[3].z = Scalar(5.5);

    h_vel.data[3].w = Scalar(2.5);

    h_diameter.data[3] = Scalar(4.5);

    h_pos.data[3].w = __int_as_scalar(1);

    h_body.data[3] = 0;

    I = make_scalar3(51,41,31);
    pdata->setMomentsOfInertia(3, I);
    pdata->setAngularMomentum(3,make_scalar4(51,41,31,21));
    }

    // add a couple walls for fun
    sysdef->getWallData()->addWall(Wall(1,0,0, 0,1,0));
    sysdef->getWallData()->addWall(Wall(0,1,0, 0,0,1));
    sysdef->getWallData()->addWall(Wall(0,0,1, 1,0,0));

    // add a few bonds too
    sysdef->getBondData()->addBondedGroup(Bond(0, 0, 1));
    sysdef->getBondData()->addBondedGroup(Bond(1, 1, 0));

    // and angles as well
    sysdef->getAngleData()->addBondedGroup(Angle(0, 0, 1, 2));
    sysdef->getAngleData()->addBondedGroup(Angle(0, 1, 2, 0));

    // and a dihedral
    sysdef->getDihedralData()->addBondedGroup(Dihedral(0, 0, 1, 2, 3));

    // and an improper
    sysdef->getImproperData()->addBondedGroup(Dihedral(0, 3, 2, 1, 0));

    // create the writer
    boost::shared_ptr<HOOMDDumpWriter> writer(new HOOMDDumpWriter(sysdef, tmp_path+"/test"));

    writer->setOutputPosition(false);

    // first test
        {
        // make sure the first output file is deleted

        // write the first output
        writer->analyze(0);

        // make sure the file was created
        BOOST_REQUIRE(exists(tmp_path+"/test.0000000000.xml"));

        // check the output line by line
        ifstream f((tmp_path+"/test.0000000000.xml").c_str());
        string line;
        getline(f, line);
        BOOST_CHECK_EQUAL(line, "<?xml version=\"1.0\" encoding=\"UTF-8\"?>");
        BOOST_REQUIRE(!f.bad());

        getline(f, line);
        BOOST_CHECK_EQUAL(line, "<hoomd_xml version=\"1.6\">");
        BOOST_REQUIRE(!f.bad());

        getline(f, line);
        BOOST_CHECK_EQUAL(line,  "<configuration time_step=\"0\" dimensions=\"3\" natoms=\"4\" >");
        BOOST_REQUIRE(!f.bad());

        getline(f, line);
        BOOST_CHECK_EQUAL(line,  "<box lx=\"35\" ly=\"55\" lz=\"125\" xy=\"1\" xz=\"0.5\" yz=\"0.25\"/>");
        BOOST_REQUIRE(!f.bad());

        getline(f, line);
        BOOST_CHECK_EQUAL(line,  "</configuration>");
        BOOST_REQUIRE(!f.bad());

        getline(f, line);
        BOOST_CHECK_EQUAL(line,  "</hoomd_xml>");
        BOOST_REQUIRE(!f.bad());
        f.close();
        }

    // second test: test position
        {
        writer->setOutputPosition(true);

        // write the file
        writer->analyze(10);

        // make sure the file was created
        BOOST_REQUIRE(exists(tmp_path+"/test.0000000010.xml"));

        // assume that the first lines tested in the first case are still OK and skip them
        ifstream f((tmp_path+"/test.0000000010.xml").c_str());
        string line;
        getline(f, line); // <?xml
        getline(f, line); // <HOOMD_xml
        getline(f, line); // <Configuration
        getline(f, line); // <Box

        getline(f, line);
        BOOST_CHECK_EQUAL(line, "<position num=\"4\">");
        BOOST_REQUIRE(!f.bad());

        getline(f, line);
        BOOST_CHECK_EQUAL(line, "1.5 2.5 -5.5");
        BOOST_REQUIRE(!f.bad());

        getline(f, line);
        BOOST_CHECK_EQUAL(line, "1.5 2.5 -3.5");
        BOOST_REQUIRE(!f.bad());

        getline(f, line);
        BOOST_CHECK_EQUAL(line, "-1.5 2.5 3.5");
        BOOST_REQUIRE(!f.bad());

        getline(f, line);
        BOOST_CHECK_EQUAL(line, "-1.5 2.5 3.5");
        BOOST_REQUIRE(!f.bad());

        getline(f, line);
        BOOST_CHECK_EQUAL(line, "</position>");

        getline(f, line); // </configuration
        getline(f, line); // </HOOMD_xml
        f.close();
        }

    // third test: test velocity
        {
        writer->setOutputPosition(false);
        writer->setOutputVelocity(true);

        // write the file
        writer->analyze(20);

        // assume that the first lines tested in the first case are still OK and skip them
        ifstream f((tmp_path+"/test.0000000020.xml").c_str());
        string line;
        getline(f, line); // <?xml
        getline(f, line); // <HOOMD_xml
        getline(f, line); // <Configuration
        getline(f, line); // <Box

        getline(f, line);
        BOOST_CHECK_EQUAL(line, "<velocity num=\"4\">");
        BOOST_REQUIRE(!f.bad());

        getline(f, line);
        BOOST_CHECK_EQUAL(line, "-1.5 -10.5 56.5");
        BOOST_REQUIRE(!f.bad());

        getline(f, line);
        BOOST_CHECK_EQUAL(line, "-1.5 -10.5 5.5");
        BOOST_REQUIRE(!f.bad());

        getline(f, line);
        BOOST_CHECK_EQUAL(line, "-1.5 -10.5 5.5");
        BOOST_REQUIRE(!f.bad());

        getline(f, line);
        BOOST_CHECK_EQUAL(line, "-1.5 -10.5 5.5");
        BOOST_REQUIRE(!f.bad());

        getline(f, line);
        BOOST_CHECK_EQUAL(line, "</velocity>");
        f.close();
        }

    // fourth test: the type array
        {
        writer->setOutputVelocity(false);
        writer->setOutputType(true);

        // write the file
        writer->analyze(30);

        // assume that the first lines tested in the first case are still OK and skip them
        ifstream f((tmp_path+"/test.0000000030.xml").c_str());
        string line;
        getline(f, line); // <?xml
        getline(f, line); // <HOOMD_xml
        getline(f, line); // <Configuration
        getline(f, line); // <Box

        getline(f, line);
        BOOST_CHECK_EQUAL(line, "<type num=\"4\">");
        BOOST_REQUIRE(!f.bad());

        getline(f, line);
        BOOST_CHECK_EQUAL(line, "D");
        BOOST_REQUIRE(!f.bad());

        getline(f, line);
        BOOST_CHECK_EQUAL(line, "A");
        BOOST_REQUIRE(!f.bad());

        getline(f, line);
        BOOST_CHECK_EQUAL(line, "B");
        BOOST_REQUIRE(!f.bad());

        getline(f, line);
        BOOST_CHECK_EQUAL(line, "B");
        BOOST_REQUIRE(!f.bad());

        getline(f, line);
        BOOST_CHECK_EQUAL(line, "</type>");
        f.close();
        }

    // fifth test: the wall array
        {
        writer->setOutputType(false);
        writer->setOutputWall(true);

        // write the file
        writer->analyze(40);

        // assume that the first lines tested in the first case are still OK and skip them
        ifstream f((tmp_path+"/test.0000000040.xml").c_str());
        string line;
        getline(f, line); // <?xml
        getline(f, line); // <HOOMD_xml
        getline(f, line); // <Configuration
        getline(f, line); // <Box

        getline(f, line);
        BOOST_CHECK_EQUAL(line, "<wall>");
        BOOST_REQUIRE(!f.bad());

        getline(f, line);
        BOOST_CHECK_EQUAL(line, "<coord ox=\"1\" oy=\"0\" oz=\"0\" nx=\"0\" ny=\"1\" nz=\"0\" />");
        BOOST_REQUIRE(!f.bad());

        getline(f, line);
        BOOST_CHECK_EQUAL(line, "<coord ox=\"0\" oy=\"1\" oz=\"0\" nx=\"0\" ny=\"0\" nz=\"1\" />");
        BOOST_REQUIRE(!f.bad());

        getline(f, line);
        BOOST_CHECK_EQUAL(line, "<coord ox=\"0\" oy=\"0\" oz=\"1\" nx=\"1\" ny=\"0\" nz=\"0\" />");
        BOOST_REQUIRE(!f.bad());

        getline(f, line);
        BOOST_CHECK_EQUAL(line, "</wall>");
        f.close();
        }

    // sixth test: the bond array
        {
        writer->setOutputWall(false);
        writer->setOutputBond(true);

        // write the file
        writer->analyze(50);

        // assume that the first lines tested in the first case are still OK and skip them
        ifstream f((tmp_path+"/test.0000000050.xml").c_str());
        string line;
        getline(f, line); // <?xml
        getline(f, line); // <HOOMD_xml
        getline(f, line); // <Configuration
        getline(f, line); // <Box

        getline(f, line);
        BOOST_CHECK_EQUAL(line, "<bond num=\"2\">");
        BOOST_REQUIRE(!f.bad());

        getline(f, line);
        BOOST_CHECK_EQUAL(line, "bondA 0 1");
        BOOST_REQUIRE(!f.bad());

        getline(f, line);
        BOOST_CHECK_EQUAL(line, "bondB 1 0");
        BOOST_REQUIRE(!f.bad());

        getline(f, line);
        BOOST_CHECK_EQUAL(line, "</bond>");
        f.close();
        }

    // seventh test: the angle array
        {
        writer->setOutputBond(false);
        writer->setOutputAngle(true);

        // write the file
        writer->analyze(60);

        // assume that the first lines tested in the first case are still OK and skip them
        ifstream f((tmp_path+"/test.0000000060.xml").c_str());
        string line;
        getline(f, line); // <?xml
        getline(f, line); // <HOOMD_xml
        getline(f, line); // <Configuration
        getline(f, line); // <Box

        getline(f, line);
        BOOST_CHECK_EQUAL(line, "<angle num=\"2\">");
        BOOST_REQUIRE(!f.bad());

        getline(f, line);
        BOOST_CHECK_EQUAL(line, "angleA 0 1 2");
        BOOST_REQUIRE(!f.bad());

        getline(f, line);
        BOOST_CHECK_EQUAL(line, "angleA 1 2 0");
        BOOST_REQUIRE(!f.bad());

        getline(f, line);
        BOOST_CHECK_EQUAL(line, "</angle>");
        f.close();
        }

    // eighth test: test image
        {
        writer->setOutputAngle(false);
        writer->setOutputImage(true);

        // write the file
        writer->analyze(70);

        // assume that the first lines tested in the first case are still OK and skip them
        ifstream f((tmp_path+"/test.0000000070.xml").c_str());
        string line;
        getline(f, line); // <?xml
        getline(f, line); // <HOOMD_xml
        getline(f, line); // <Configuration
        getline(f, line); // <Box

        getline(f, line);
        BOOST_CHECK_EQUAL(line, "<image num=\"4\">");
        BOOST_REQUIRE(!f.bad());

        getline(f, line);
        BOOST_CHECK_EQUAL(line, "-1 -5 6");
        BOOST_REQUIRE(!f.bad());

        getline(f, line);
        BOOST_CHECK_EQUAL(line, "10 500 900");
        BOOST_REQUIRE(!f.bad());

        getline(f, line);
        BOOST_CHECK_EQUAL(line, "10 500 900");
        BOOST_REQUIRE(!f.bad());

        getline(f, line);
        BOOST_CHECK_EQUAL(line, "105 5005 9005");
        BOOST_REQUIRE(!f.bad());

        getline(f, line);
        BOOST_CHECK_EQUAL(line, "</image>");
        f.close();
        }

    // nineth test: test mass
        {
        writer->setOutputImage(false);
        writer->setOutputMass(true);

        // write the file
        writer->analyze(80);

        // assume that the first lines tested in the first case are still OK and skip them
        ifstream f((tmp_path+"/test.0000000080.xml").c_str());
        string line;
        getline(f, line); // <?xml
        getline(f, line); // <HOOMD_xml
        getline(f, line); // <Configuration
        getline(f, line); // <Box

        getline(f, line);
        BOOST_CHECK_EQUAL(line, "<mass num=\"4\">");
        BOOST_REQUIRE(!f.bad());

        getline(f, line);
        BOOST_CHECK_EQUAL(line, "1.5");
        BOOST_REQUIRE(!f.bad());

        getline(f, line);
        BOOST_CHECK_EQUAL(line, "2.5");
        BOOST_REQUIRE(!f.bad());

        getline(f, line);
        BOOST_CHECK_EQUAL(line, "2.5");
        BOOST_REQUIRE(!f.bad());

        getline(f, line);
        BOOST_CHECK_EQUAL(line, "2.5");
        BOOST_REQUIRE(!f.bad());

        getline(f, line);
        BOOST_CHECK_EQUAL(line, "</mass>");
        f.close();
        }

    // tenth test: test diameter
        {
        writer->setOutputMass(false);
        writer->setOutputDiameter(true);

        // write the file
        writer->analyze(90);

        // assume that the first lines tested in the first case are still OK and skip them
        ifstream f((tmp_path+"/test.0000000090.xml").c_str());
        string line;
        getline(f, line); // <?xml
        getline(f, line); // <HOOMD_xml
        getline(f, line); // <Configuration
        getline(f, line); // <Box

        getline(f, line);
        BOOST_CHECK_EQUAL(line, "<diameter num=\"4\">");
        BOOST_REQUIRE(!f.bad());

        getline(f, line);
        BOOST_CHECK_EQUAL(line, "3.5");
        BOOST_REQUIRE(!f.bad());

        getline(f, line);
        BOOST_CHECK_EQUAL(line, "4.5");
        BOOST_REQUIRE(!f.bad());

        getline(f, line);
        BOOST_CHECK_EQUAL(line, "4.5");
        BOOST_REQUIRE(!f.bad());

        getline(f, line);
        BOOST_CHECK_EQUAL(line, "4.5");
        BOOST_REQUIRE(!f.bad());

        getline(f, line);
        BOOST_CHECK_EQUAL(line, "</diameter>");
        f.close();
        }

    // eleventh test: the dihedral array
        {
        writer->setOutputDiameter(false);
        writer->setOutputDihedral(true);

        // write the file
        writer->analyze(100);

        // assume that the first lines tested in the first case are still OK and skip them
        ifstream f((tmp_path+"/test.0000000100.xml").c_str());
        string line;
        getline(f, line); // <?xml
        getline(f, line); // <HOOMD_xml
        getline(f, line); // <Configuration
        getline(f, line); // <Box

        getline(f, line);
        BOOST_CHECK_EQUAL(line, "<dihedral num=\"1\">");
        BOOST_REQUIRE(!f.bad());

        getline(f, line);
        BOOST_CHECK_EQUAL(line, "dihedralA 0 1 2 3");
        BOOST_REQUIRE(!f.bad());

        getline(f, line);
        BOOST_CHECK_EQUAL(line, "</dihedral>");
        f.close();
        }


    // twelfth test: the improper array
        {
        writer->setOutputDihedral(false);
        writer->setOutputImproper(true);

        // write the file
        writer->analyze(110);

        // assume that the first lines tested in the first case are still OK and skip them
        ifstream f((tmp_path+"/test.0000000110.xml").c_str());
        string line;
        getline(f, line); // <?xml
        getline(f, line); // <HOOMD_xml
        getline(f, line); // <Configuration
        getline(f, line); // <Box

        getline(f, line);
        BOOST_CHECK_EQUAL(line, "<improper num=\"1\">");
        BOOST_REQUIRE(!f.bad());

        getline(f, line);
        BOOST_CHECK_EQUAL(line, "improperA 3 2 1 0");
        BOOST_REQUIRE(!f.bad());

        getline(f, line);
        BOOST_CHECK_EQUAL(line, "</improper>");
        f.close();
        }

    // thirteenth test: the body array
        {
        writer->setOutputImproper(false);
        writer->setOutputBody(true);

        // write the file
        writer->analyze(120);

        // assume that the first lines tested in the first case are still OK and skip them
        ifstream f((tmp_path+"/test.0000000120.xml").c_str());
        string line;
        getline(f, line); // <?xml
        getline(f, line); // <HOOMD_xml
        getline(f, line); // <Configuration
        getline(f, line); // <Box

        getline(f, line);
        BOOST_CHECK_EQUAL(line, "<body num=\"4\">");
        BOOST_REQUIRE(!f.bad());

        getline(f, line);
        BOOST_CHECK_EQUAL(line, "-1");
        BOOST_REQUIRE(!f.bad());

        getline(f, line);
        BOOST_CHECK_EQUAL(line, "1");
        BOOST_REQUIRE(!f.bad());

        getline(f, line);
        BOOST_CHECK_EQUAL(line, "1");
        BOOST_REQUIRE(!f.bad());

        getline(f, line);
        BOOST_CHECK_EQUAL(line, "0");
        BOOST_REQUIRE(!f.bad());

        getline(f, line);
        BOOST_CHECK_EQUAL(line, "</body>");
        f.close();
        }

    // fourteenth test: the moment_inertia array
        {
        writer->setOutputBody(false);
        writer->setOutputMomentInertia(true);

<<<<<<< HEAD
        // make sure the first output file is deleted
        remove_all("test.0000000120.xml");
        BOOST_REQUIRE(!exists("test.0000000120.xml"));

=======
>>>>>>> ec735210
        // write the file
        writer->analyze(130);

        // assume that the first lines tested in the first case are still OK and skip them
        ifstream f((tmp_path+"/test.0000000130.xml").c_str());
        string line;
        getline(f, line); // <?xml
        getline(f, line); // <HOOMD_xml
        getline(f, line); // <Configuration
        getline(f, line); // <Box

        getline(f, line);
        BOOST_CHECK_EQUAL(line, "<moment_inertia num=\"4\">");
        BOOST_REQUIRE(!f.bad());

        getline(f, line);
        BOOST_CHECK_EQUAL(line, "0 1 2");
        BOOST_REQUIRE(!f.bad());

        getline(f, line);
        BOOST_CHECK_EQUAL(line, "5 4 3");
        BOOST_REQUIRE(!f.bad());

        getline(f, line);
        BOOST_CHECK_EQUAL(line, "1 11 21");
        BOOST_REQUIRE(!f.bad());

        getline(f, line);
        BOOST_CHECK_EQUAL(line, "51 41 31");
        BOOST_REQUIRE(!f.bad());

        getline(f, line);
        BOOST_CHECK_EQUAL(line, "</moment_inertia>");
        f.close();
        }

<<<<<<< HEAD
    // fourteenth test: the angmom array
        {
        writer->setOutputMomentInertia(false);
        writer->setOutputAngularMomentum(true);

        // make sure the first output file is deleted
        remove_all("test.0000000130.xml");
        BOOST_REQUIRE(!exists("test.0000000130.xml"));

        // write the file
        writer->analyze(140);

        // assume that the first lines tested in the first case are still OK and skip them
        ifstream f("test.0000000140.xml");
        string line;
        getline(f, line); // <?xml
        getline(f, line); // <HOOMD_xml
        getline(f, line); // <Configuration
        getline(f, line); // <Box

        getline(f, line);
        BOOST_CHECK_EQUAL(line, "<angmom num=\"4\">");
        BOOST_REQUIRE(!f.bad());

        getline(f, line);
        BOOST_CHECK_EQUAL(line, "0 1 2 3");
        BOOST_REQUIRE(!f.bad());

        getline(f, line);
        BOOST_CHECK_EQUAL(line, "9 8 7 6");
        BOOST_REQUIRE(!f.bad());

        getline(f, line);
        BOOST_CHECK_EQUAL(line, "1 2 3 4");
        BOOST_REQUIRE(!f.bad());

        getline(f, line);
        BOOST_CHECK_EQUAL(line, "51 41 31 21");
        BOOST_REQUIRE(!f.bad());

        getline(f, line);
        BOOST_CHECK_EQUAL(line, "</angmom>");
        f.close();
        }


    remove_all("test.0000000000.xml");
    remove_all("test.0000000010.xml");
    remove_all("test.0000000020.xml");
    remove_all("test.0000000030.xml");
    remove_all("test.0000000040.xml");
    remove_all("test.0000000050.xml");
    remove_all("test.0000000060.xml");
    remove_all("test.0000000070.xml");
    remove_all("test.0000000080.xml");
    remove_all("test.0000000090.xml");
    remove_all("test.0000000100.xml");
    remove_all("test.0000000110.xml");
    remove_all("test.0000000120.xml");
    remove_all("test.0000000130.xml");
    remove_all("test.0000000140.xml");
=======
    remove_all(ph);
>>>>>>> ec735210
    }

//! Tests the ability of HOOMDDumpWriter to handle tagged and reordered particles
BOOST_AUTO_TEST_CASE( HOOMDDumpWriter_tag_test )
    {
    // temporary directory for files (avoid race conditions in multiple test invocations)
    path ph = unique_path();
    create_directories(ph);
    std::string tmp_path = ph.string();

    // start by creating a single particle system: see it the correct file is written
    BoxDim box(Scalar(100.5), Scalar(120.5), Scalar(130.5));
    int n_types = 10;
    boost::shared_ptr<SystemDefinition> sysdef(new SystemDefinition(6, box, n_types));
    boost::shared_ptr<ParticleData> pdata = sysdef->getParticleData();

    // this is the shuffle order of the particles
    unsigned int tags[6] = { 5, 2, 3, 1, 0, 4 };
    unsigned int rtags[6] = { 4, 3, 1, 2, 5, 0 };

    {
    // set recognizable values for the particle
    ArrayHandle<Scalar4> h_pos(pdata->getPositions(), access_location::host, access_mode::readwrite);
    ArrayHandle<Scalar4> h_vel(pdata->getVelocities(), access_location::host, access_mode::readwrite);
    ArrayHandle<Scalar3> h_accel(pdata->getAccelerations(), access_location::host, access_mode::readwrite);
    ArrayHandle<int3> h_image(pdata->getImages(), access_location::host, access_mode::readwrite);
    ArrayHandle<unsigned int> h_body(pdata->getBodies(), access_location::host, access_mode::readwrite);
    ArrayHandle<unsigned int> h_tag(pdata->getTags(), access_location::host, access_mode::readwrite);
    ArrayHandle<unsigned int> h_rtag(pdata->getRTags(), access_location::host, access_mode::readwrite);
    ArrayHandle<Scalar> h_charge(pdata->getCharges(), access_location::host, access_mode::readwrite);
    ArrayHandle<Scalar> h_diameter(pdata->getDiameters(), access_location::host, access_mode::readwrite);

    for (int i = 0; i < 6; i++)
        {
        h_tag.data[i] = tags[i];
        unsigned int tag = tags[i];

        h_pos.data[i].x = Scalar(tag)+Scalar(0.5);
        h_pos.data[i].y = Scalar(tag)+Scalar(1.5);
        h_pos.data[i].z = Scalar(tag)+Scalar(2.5);

        h_image.data[i].x = tag - 10;
        h_image.data[i].y = tag - 11;
        h_image.data[i].z = tag + 50;

        h_vel.data[i].x = Scalar(tag)*Scalar(10.0);
        h_vel.data[i].y = Scalar(tag)*Scalar(11.0);
        h_vel.data[i].z = Scalar(tag)*Scalar(12.0);

        h_pos.data[i].w =__int_as_scalar(tag + 2);
        h_rtag.data[i] = rtags[i];
        }
    }

    // create the writer
    boost::shared_ptr<HOOMDDumpWriter> writer(new HOOMDDumpWriter(sysdef, tmp_path+"/test"));

    // write the file with all outputs enabled
    writer->setOutputPosition(true);
    writer->setOutputVelocity(true);
    writer->setOutputType(true);
    writer->setOutputImage(true);

    // now the big mess: check the file line by line
        {
        // write the first output
        writer->analyze(100);

        // make sure the file was created
        BOOST_REQUIRE(exists(tmp_path+"/test.0000000100.xml"));

        // check the output line by line
        ifstream f((tmp_path+"/test.0000000100.xml").c_str());
        string line;
        getline(f, line);
        BOOST_CHECK_EQUAL(line, "<?xml version=\"1.0\" encoding=\"UTF-8\"?>");
        BOOST_REQUIRE(!f.bad());

        getline(f, line);
        BOOST_CHECK_EQUAL(line, "<hoomd_xml version=\"1.6\">");
        BOOST_REQUIRE(!f.bad());

        getline(f, line);
        BOOST_CHECK_EQUAL(line,  "<configuration time_step=\"100\" dimensions=\"3\" natoms=\"6\" >");
        BOOST_REQUIRE(!f.bad());

        getline(f, line);
        BOOST_CHECK_EQUAL(line,  "<box lx=\"100.5\" ly=\"120.5\" lz=\"130.5\" xy=\"0\" xz=\"0\" yz=\"0\"/>");
        BOOST_REQUIRE(!f.bad());

        getline(f, line);
        BOOST_CHECK_EQUAL(line, "<position num=\"6\">");
        BOOST_REQUIRE(!f.bad());

        // check all the positions
        getline(f, line);
        BOOST_CHECK_EQUAL(line, "0.5 1.5 2.5");
        BOOST_REQUIRE(!f.bad());

        getline(f, line);
        BOOST_CHECK_EQUAL(line, "1.5 2.5 3.5");
        BOOST_REQUIRE(!f.bad());

        getline(f, line);
        BOOST_CHECK_EQUAL(line, "2.5 3.5 4.5");
        BOOST_REQUIRE(!f.bad());

        getline(f, line);
        BOOST_CHECK_EQUAL(line, "3.5 4.5 5.5");
        BOOST_REQUIRE(!f.bad());

        getline(f, line);
        BOOST_CHECK_EQUAL(line, "4.5 5.5 6.5");
        BOOST_REQUIRE(!f.bad());

        getline(f, line);
        BOOST_CHECK_EQUAL(line, "5.5 6.5 7.5");
        BOOST_REQUIRE(!f.bad());

        getline(f, line);
        BOOST_CHECK_EQUAL(line,  "</position>");
        BOOST_REQUIRE(!f.bad());

        // check all the images
        getline(f, line);
        BOOST_CHECK_EQUAL(line, "<image num=\"6\">");
        BOOST_REQUIRE(!f.bad());

        getline(f, line);
        BOOST_CHECK_EQUAL(line, "-10 -11 50");
        BOOST_REQUIRE(!f.bad());

        getline(f, line);
        BOOST_CHECK_EQUAL(line, "-9 -10 51");
        BOOST_REQUIRE(!f.bad());

        getline(f, line);
        BOOST_CHECK_EQUAL(line, "-8 -9 52");
        BOOST_REQUIRE(!f.bad());

        getline(f, line);
        BOOST_CHECK_EQUAL(line, "-7 -8 53");
        BOOST_REQUIRE(!f.bad());

        getline(f, line);
        BOOST_CHECK_EQUAL(line, "-6 -7 54");
        BOOST_REQUIRE(!f.bad());

        getline(f, line);
        BOOST_CHECK_EQUAL(line, "-5 -6 55");
        BOOST_REQUIRE(!f.bad());

        getline(f, line);
        BOOST_CHECK_EQUAL(line,  "</image>");
        BOOST_REQUIRE(!f.bad());

        // check all velocities
        getline(f, line);
        BOOST_CHECK_EQUAL(line, "<velocity num=\"6\">");
        BOOST_REQUIRE(!f.bad());

        getline(f, line);
        BOOST_CHECK_EQUAL(line, "0 0 0");
        BOOST_REQUIRE(!f.bad());

        getline(f, line);
        BOOST_CHECK_EQUAL(line, "10 11 12");
        BOOST_REQUIRE(!f.bad());

        getline(f, line);
        BOOST_CHECK_EQUAL(line, "20 22 24");
        BOOST_REQUIRE(!f.bad());

        getline(f, line);
        BOOST_CHECK_EQUAL(line, "30 33 36");
        BOOST_REQUIRE(!f.bad());

        getline(f, line);
        BOOST_CHECK_EQUAL(line, "40 44 48");
        BOOST_REQUIRE(!f.bad());

        getline(f, line);
        BOOST_CHECK_EQUAL(line, "50 55 60");
        BOOST_REQUIRE(!f.bad());

        getline(f, line);
        BOOST_CHECK_EQUAL(line, "</velocity>");

        // check all types
        getline(f, line);
        BOOST_CHECK_EQUAL(line, "<type num=\"6\">");
        BOOST_REQUIRE(!f.bad());

        getline(f, line);
        BOOST_CHECK_EQUAL(line, "C");
        BOOST_REQUIRE(!f.bad());

        getline(f, line);
        BOOST_CHECK_EQUAL(line, "D");
        BOOST_REQUIRE(!f.bad());

        getline(f, line);
        BOOST_CHECK_EQUAL(line, "E");
        BOOST_REQUIRE(!f.bad());

        getline(f, line);
        BOOST_CHECK_EQUAL(line, "F");
        BOOST_REQUIRE(!f.bad());

        getline(f, line);
        BOOST_CHECK_EQUAL(line, "G");
        BOOST_REQUIRE(!f.bad());

        getline(f, line);
        BOOST_CHECK_EQUAL(line, "H");
        BOOST_REQUIRE(!f.bad());

        getline(f, line);
        BOOST_CHECK_EQUAL(line, "</type>");

        getline(f, line);
        BOOST_CHECK_EQUAL(line,  "</configuration>");
        BOOST_REQUIRE(!f.bad());

        getline(f, line);
        BOOST_CHECK_EQUAL(line,  "</hoomd_xml>");
        BOOST_REQUIRE(!f.bad());
        f.close();
        }
    remove_all(ph);
    }

//! Test basic functionality of HOOMDInitializer
BOOST_AUTO_TEST_CASE( HOOMDInitializer_basic_tests )
    {
    // temporary directory for files (avoid race conditions in multiple test invocations)
    path ph = unique_path();
    create_directories(ph);
    std::string tmp_path = ph.string();

    // create a test input file
    ofstream f((tmp_path+"/test_input.xml").c_str());
    f << "<?xml version =\"1.0\" encoding =\"UTF-8\" ?>\n\
<hoomd_xml version=\"1.6\">\n\
<configuration time_step=\"150000000\" dimensions=\"2\">\n\
<box lx=\"20.05\" ly= \"32.12345\" lz=\"45.098\" xy=\".12\" xz=\".23\" yz=\".34\"/>\n\
<position >\n\
1.4 2.567890 3.45\n\
2.4 3.567890 4.45\n\
3.4 4.567890 5.45\n\
4.4 5.567890 6.45\n\
5.4 6.567890 7.45\n\
6.4 7.567890 8.45\n\
</position>\n\
<image>\n\
10 20 30\n\
11 21 31\n\
12 22 32\n\
13 23 33\n\
14 24 34\n\
15 25 35\n\
</image>\n\
<velocity>\n\
10.12 12.1567 1.056\n\
20.12 22.1567 2.056\n\
30.12 32.1567 3.056\n\
40.12 42.1567 4.056\n\
50.12 52.1567 5.056\n\
60.12 62.1567 6.056\n\
</velocity>\n\
<mass>\n\
1.0\n\
2.0\n\
3.0\n\
4.0\n\
5.0\n\
6.0\n\
</mass>\n\
<diameter>\n\
7.0\n\
8.0\n\
9.0\n\
10.0\n\
11.0\n\
12.0\n\
</diameter>\n\
<body>\n\
-1\n\
0\n\
1\n\
2\n\
3\n\
4\n\
</body>\n\
<type>\n\
5\n\
4\n\
3\n\
2\n\
1\n\
0\n\
</type>\n\
<charge>\n\
0.0\n\
10.0\n\
20.0\n\
30.0\n\
40.0\n\
50.0\n\
</charge>\n\
<moment_inertia>\n\
0 1 2 \n\
10 11 12\n\
20 21 22\n\
30 31 32\n\
40 41 42\n\
50 51 52\n\
</moment_inertia>\n\
<angmom>\n\
1 10 100 1000\n\
2 20 200 2000\n\
3 30 300 3000\n\
4 40 400 4000\n\
5 50 500 5000\n\
6 60 600 6000\n\
</angmom>\n\
<wall>\n\
<coord ox=\"1.0\" oy=\"2.0\" oz=\"3.0\" nx=\"4.0\" ny=\"5.0\" nz=\"6.0\"/>\n\
<coord ox=\"7.0\" oy=\"8.0\" oz=\"9.0\" nx=\"10.0\" ny=\"11.0\" nz=\"-12.0\"/>\n\
</wall>\n\
<bond>\n\
bond_a 0 1\n\
bond_b 1 2\n\
bond_a 2 3\n\
bond_c 3 4\n\
</bond>\n\
<angle>\n\
angle_a 0 1 2\n\
angle_b 1 2 3\n\
angle_a 2 3 4\n\
</angle>\n\
<dihedral>\n\
di_a 0 1 2 3\n\
di_b 1 2 3 4\n\
</dihedral>\n\
<improper>\n\
im_a 3 2 1 0\n\
im_b 5 4 3 2\n\
</improper>\n\
</configuration>\n\
</hoomd_xml>" << endl;
    f.close();

    // now that we have created a test file, load it up into a pdata
    boost::shared_ptr<ExecutionConfiguration> exec_conf(new ExecutionConfiguration(ExecutionConfiguration::CPU));
    HOOMDInitializer init(exec_conf,tmp_path+"/test_input.xml");
    boost::shared_ptr< SnapshotSystemData<Scalar> > snapshot;
    snapshot = init.getSnapshot();
    boost::shared_ptr<SystemDefinition> sysdef(new SystemDefinition(snapshot));
    boost::shared_ptr<ParticleData> pdata = sysdef->getParticleData();

    // verify all parameters
    BOOST_CHECK_EQUAL(init.getTimeStep(), (unsigned int)150000000);
    BOOST_CHECK_EQUAL(sysdef->getNDimensions(), (unsigned int)2);
    BOOST_CHECK_EQUAL(pdata->getN(), (unsigned int)6);
    BOOST_CHECK_EQUAL(pdata->getNTypes(), (unsigned int)6);
    MY_BOOST_CHECK_CLOSE(pdata->getGlobalBox().getL().x, 20.05, tol);
    MY_BOOST_CHECK_CLOSE(pdata->getGlobalBox().getL().y, 32.12345, tol);
    MY_BOOST_CHECK_CLOSE(pdata->getGlobalBox().getL().z, 45.098, tol);
    MY_BOOST_CHECK_CLOSE(pdata->getGlobalBox().getTiltFactorXY(), 0.12, tol);
    MY_BOOST_CHECK_CLOSE(pdata->getGlobalBox().getTiltFactorXZ(), 0.23, tol);
    MY_BOOST_CHECK_CLOSE(pdata->getGlobalBox().getTiltFactorYZ(), 0.34, tol);

    {
    ArrayHandle<Scalar4> h_pos(pdata->getPositions(), access_location::host, access_mode::read);
    ArrayHandle<Scalar4> h_vel(pdata->getVelocities(), access_location::host, access_mode::read);
    ArrayHandle<Scalar3> h_accel(pdata->getAccelerations(), access_location::host, access_mode::read);
    ArrayHandle<int3> h_image(pdata->getImages(), access_location::host, access_mode::read);
    ArrayHandle<unsigned int> h_body(pdata->getBodies(), access_location::host, access_mode::read);
    ArrayHandle<unsigned int> h_tag(pdata->getTags(), access_location::host, access_mode::read);
    ArrayHandle<unsigned int> h_rtag(pdata->getRTags(), access_location::host, access_mode::read);
    ArrayHandle<Scalar> h_charge(pdata->getCharges(), access_location::host, access_mode::read);
    ArrayHandle<Scalar> h_diameter(pdata->getDiameters(), access_location::host, access_mode::read);

    for (int i = 0; i < 6; i++)
        {
        MY_BOOST_CHECK_CLOSE(h_pos.data[i].x, Scalar(i) + Scalar(1.4), tol);
        MY_BOOST_CHECK_CLOSE(h_pos.data[i].y, Scalar(i) + Scalar(2.567890), tol);
        MY_BOOST_CHECK_CLOSE(h_pos.data[i].z, Scalar(i) + Scalar(3.45), tol);

        BOOST_CHECK_EQUAL(h_image.data[i].x, 10 + i);
        BOOST_CHECK_EQUAL(h_image.data[i].y, 20 + i);
        BOOST_CHECK_EQUAL(h_image.data[i].z, 30 + i);

        MY_BOOST_CHECK_CLOSE(h_vel.data[i].x, Scalar(i+1)*Scalar(10.0) + Scalar(0.12), tol);
        MY_BOOST_CHECK_CLOSE(h_vel.data[i].y, Scalar(i+1)*Scalar(10.0) + Scalar(2.1567), tol);
        MY_BOOST_CHECK_CLOSE(h_vel.data[i].z, Scalar(i+1) + Scalar(0.056), tol);

        MY_BOOST_CHECK_CLOSE(h_vel.data[i].w, Scalar(i+1), tol); // mass

        MY_BOOST_CHECK_CLOSE(h_diameter.data[i], Scalar(i+7), tol);

        MY_BOOST_CHECK_CLOSE(h_charge.data[i], Scalar(i)*Scalar(10.0), tol);

        BOOST_CHECK_EQUAL(h_body.data[i], (unsigned int)(i-1));

        // checking that the type is correct becomes tricky because types are identified by
        // string
        ostringstream type_name;
        type_name << 5-i;   // the expected type is the integer 5-i
        BOOST_CHECK_EQUAL((unsigned int)__scalar_as_int(h_pos.data[i].w), pdata->getTypeByName(type_name.str()));
        BOOST_CHECK_EQUAL(h_tag.data[i], (unsigned int)i);
        BOOST_CHECK_EQUAL(h_rtag.data[i], (unsigned int)i);

        // check the moment_inertia values
        Scalar3 I;
        I = pdata->getMomentsOfInertia(i);
        MY_BOOST_CHECK_CLOSE(I.x, i*10, tol);
        MY_BOOST_CHECK_CLOSE(I.y, i*10+1, tol);
        MY_BOOST_CHECK_CLOSE(I.z, i*10+2, tol);

        // check the angular momentum values
        Scalar4 M;
        M = pdata->getAngularMomentum(i);
        MY_BOOST_CHECK_CLOSE(M.x, i+1, tol);
        MY_BOOST_CHECK_CLOSE(M.y, (i+1)*10, tol);
        MY_BOOST_CHECK_CLOSE(M.z, (i+1)*100, tol);
        MY_BOOST_CHECK_CLOSE(M.w, (i+1)*1000, tol);
        }
    }

    // check the walls
    BOOST_REQUIRE_EQUAL(sysdef->getWallData()->getNumWalls(), (unsigned int)2);
    Wall wall1 = sysdef->getWallData()->getWall(0);
    MY_BOOST_CHECK_CLOSE(wall1.origin_x, 1.0, tol);
    MY_BOOST_CHECK_CLOSE(wall1.origin_y, 2.0, tol);
    MY_BOOST_CHECK_CLOSE(wall1.origin_z, 3.0, tol);
    // normals are made unit length when loaded, so these values differ from the ones in the file
    MY_BOOST_CHECK_CLOSE(wall1.normal_x, 0.455842306, tol);
    MY_BOOST_CHECK_CLOSE(wall1.normal_y, 0.569802882, tol);
    MY_BOOST_CHECK_CLOSE(wall1.normal_z, 0.683763459, tol);

    Wall wall2 = sysdef->getWallData()->getWall(1);
    MY_BOOST_CHECK_CLOSE(wall2.origin_x, 7.0, tol);
    MY_BOOST_CHECK_CLOSE(wall2.origin_y, 8.0, tol);
    MY_BOOST_CHECK_CLOSE(wall2.origin_z, 9.0, tol);
    // normals are made unit length when loaded, so these values differ from the ones in the file
    MY_BOOST_CHECK_CLOSE(wall2.normal_x, 0.523423923, tol);
    MY_BOOST_CHECK_CLOSE(wall2.normal_y, 0.575766315, tol);
    MY_BOOST_CHECK_CLOSE(wall2.normal_z, -0.628108707, tol);

    // check the bonds
    boost::shared_ptr<BondData> bond_data = sysdef->getBondData();

    // 4 bonds should have been read in
    BOOST_REQUIRE_EQUAL(bond_data->getN(), (unsigned int)4);

    // check that the types have been named properly
    BOOST_REQUIRE_EQUAL(bond_data->getNTypes(), (unsigned int)3);
    BOOST_CHECK_EQUAL(bond_data->getTypeByName("bond_a"), (unsigned int)0);
    BOOST_CHECK_EQUAL(bond_data->getTypeByName("bond_b"), (unsigned int)1);
    BOOST_CHECK_EQUAL(bond_data->getTypeByName("bond_c"), (unsigned int)2);

    BOOST_CHECK_EQUAL(bond_data->getNameByType(0), string("bond_a"));
    BOOST_CHECK_EQUAL(bond_data->getNameByType(1), string("bond_b"));
    BOOST_CHECK_EQUAL(bond_data->getNameByType(2), string("bond_c"));

    // verify each bond
    Bond b = bond_data-> getGroupByTag(0);
    BOOST_CHECK_EQUAL(b.a, (unsigned int)0);
    BOOST_CHECK_EQUAL(b.b, (unsigned int)1);
    BOOST_CHECK_EQUAL(b.type, (unsigned int)0);

    b = bond_data-> getGroupByTag(1);
    BOOST_CHECK_EQUAL(b.a, (unsigned int)1);
    BOOST_CHECK_EQUAL(b.b, (unsigned int)2);
    BOOST_CHECK_EQUAL(b.type, (unsigned int)1);

    b = bond_data-> getGroupByTag(2);
    BOOST_CHECK_EQUAL(b.a, (unsigned int)2);
    BOOST_CHECK_EQUAL(b.b, (unsigned int)3);
    BOOST_CHECK_EQUAL(b.type, (unsigned int)0);

    b = bond_data-> getGroupByTag(3);
    BOOST_CHECK_EQUAL(b.a, (unsigned int)3);
    BOOST_CHECK_EQUAL(b.b, (unsigned int)4);
    BOOST_CHECK_EQUAL(b.type, (unsigned int)2);

    // check the angles
    boost::shared_ptr<AngleData> angle_data = sysdef->getAngleData();

    // 3 angles should have been read in
    BOOST_REQUIRE_EQUAL(angle_data->getN(), (unsigned int)3);

    // check that the types have been named properly
    BOOST_REQUIRE_EQUAL(angle_data->getNTypes(), (unsigned int)2);
    BOOST_CHECK_EQUAL(angle_data->getTypeByName("angle_a"), (unsigned int)0);
    BOOST_CHECK_EQUAL(angle_data->getTypeByName("angle_b"), (unsigned int)1);

    BOOST_CHECK_EQUAL(angle_data->getNameByType(0), string("angle_a"));
    BOOST_CHECK_EQUAL(angle_data->getNameByType(1), string("angle_b"));

    // verify each angle
    Angle a = angle_data->getGroupByTag(0);
    BOOST_CHECK_EQUAL(a.a, (unsigned int)0);
    BOOST_CHECK_EQUAL(a.b, (unsigned int)1);
    BOOST_CHECK_EQUAL(a.c, (unsigned int)2);
    BOOST_CHECK_EQUAL(a.type, (unsigned int)0);

    a = angle_data->getGroupByTag(1);
    BOOST_CHECK_EQUAL(a.a, (unsigned int)1);
    BOOST_CHECK_EQUAL(a.b, (unsigned int)2);
    BOOST_CHECK_EQUAL(a.c, (unsigned int)3);
    BOOST_CHECK_EQUAL(a.type, (unsigned int)1);

    a = angle_data->getGroupByTag(2);
    BOOST_CHECK_EQUAL(a.a, (unsigned int)2);
    BOOST_CHECK_EQUAL(a.b, (unsigned int)3);
    BOOST_CHECK_EQUAL(a.c, (unsigned int)4);
    BOOST_CHECK_EQUAL(a.type, (unsigned int)0);

    // check the dihedrals
    boost::shared_ptr<DihedralData> dihedral_data = sysdef->getDihedralData();

    // 2 dihedrals should have been read in
    BOOST_REQUIRE_EQUAL(dihedral_data->getN(), (unsigned int)2);

    // check that the types have been named properly
    BOOST_REQUIRE_EQUAL(dihedral_data->getNTypes(), (unsigned int)2);
    BOOST_CHECK_EQUAL(dihedral_data->getTypeByName("di_a"), (unsigned int)0);
    BOOST_CHECK_EQUAL(dihedral_data->getTypeByName("di_b"), (unsigned int)1);

    BOOST_CHECK_EQUAL(dihedral_data->getNameByType(0), string("di_a"));
    BOOST_CHECK_EQUAL(dihedral_data->getNameByType(1), string("di_b"));

    // verify each dihedral
    Dihedral d = dihedral_data->getGroupByTag(0);
    BOOST_CHECK_EQUAL(d.a, (unsigned int)0);
    BOOST_CHECK_EQUAL(d.b, (unsigned int)1);
    BOOST_CHECK_EQUAL(d.c, (unsigned int)2);
    BOOST_CHECK_EQUAL(d.d, (unsigned int)3);
    BOOST_CHECK_EQUAL(d.type, (unsigned int)0);

    d = dihedral_data->getGroupByTag(1);
    BOOST_CHECK_EQUAL(d.a, (unsigned int)1);
    BOOST_CHECK_EQUAL(d.b, (unsigned int)2);
    BOOST_CHECK_EQUAL(d.c, (unsigned int)3);
    BOOST_CHECK_EQUAL(d.d, (unsigned int)4);
    BOOST_CHECK_EQUAL(d.type, (unsigned int)1);


    // check the impropers
    boost::shared_ptr<ImproperData> improper_data = sysdef->getImproperData();

    // 2 dihedrals should have been read in
    BOOST_REQUIRE_EQUAL(improper_data->getN(), (unsigned int)2);

    // check that the types have been named properly
    BOOST_REQUIRE_EQUAL(improper_data->getNTypes(), (unsigned int)2);
    BOOST_CHECK_EQUAL(improper_data->getTypeByName("im_a"), (unsigned int)0);
    BOOST_CHECK_EQUAL(improper_data->getTypeByName("im_b"), (unsigned int)1);

    BOOST_CHECK_EQUAL(improper_data->getNameByType(0), string("im_a"));
    BOOST_CHECK_EQUAL(improper_data->getNameByType(1), string("im_b"));

    // verify each dihedral
    d = improper_data->getGroupByTag(0);
    BOOST_CHECK_EQUAL(d.a, (unsigned int)3);
    BOOST_CHECK_EQUAL(d.b, (unsigned int)2);
    BOOST_CHECK_EQUAL(d.c, (unsigned int)1);
    BOOST_CHECK_EQUAL(d.d, (unsigned int)0);
    BOOST_CHECK_EQUAL(d.type, (unsigned int)0);

    d = improper_data->getGroupByTag(1);
    BOOST_CHECK_EQUAL(d.a, (unsigned int)5);
    BOOST_CHECK_EQUAL(d.b, (unsigned int)4);
    BOOST_CHECK_EQUAL(d.c, (unsigned int)3);
    BOOST_CHECK_EQUAL(d.d, (unsigned int)2);
    BOOST_CHECK_EQUAL(d.type, (unsigned int)1);

    // clean up after ourselves
    remove_all(ph);
    }<|MERGE_RESOLUTION|>--- conflicted
+++ resolved
@@ -77,16 +77,12 @@
 //! Performs low level tests of HOOMDDumpWriter
 BOOST_AUTO_TEST_CASE( HOOMDDumpWriterBasicTests )
     {
-<<<<<<< HEAD
-    Scalar3 I;
-=======
     // temporary directory for files (avoid race conditions in multiple test invocations)
     path ph = unique_path();
     create_directories(ph);
     std::string tmp_path = ph.string();
 
-    InertiaTensor I;
->>>>>>> ec735210
+    Scalar3 I;
 
     // start by creating a single particle system: see it the correct file is written
     BoxDim box(Scalar(35), Scalar(55), Scalar(125));
@@ -729,18 +725,11 @@
         f.close();
         }
 
-    // fourteenth test: the moment_inertia array
+        // fourteenth test: the moment_inertia array
         {
         writer->setOutputBody(false);
         writer->setOutputMomentInertia(true);
 
-<<<<<<< HEAD
-        // make sure the first output file is deleted
-        remove_all("test.0000000120.xml");
-        BOOST_REQUIRE(!exists("test.0000000120.xml"));
-
-=======
->>>>>>> ec735210
         // write the file
         writer->analyze(130);
 
@@ -777,21 +766,16 @@
         f.close();
         }
 
-<<<<<<< HEAD
-    // fourteenth test: the angmom array
+        // fifteenth test: the angmom array
         {
         writer->setOutputMomentInertia(false);
         writer->setOutputAngularMomentum(true);
 
-        // make sure the first output file is deleted
-        remove_all("test.0000000130.xml");
-        BOOST_REQUIRE(!exists("test.0000000130.xml"));
-
         // write the file
-        writer->analyze(140);
+        writer->analyze(150);
 
         // assume that the first lines tested in the first case are still OK and skip them
-        ifstream f("test.0000000140.xml");
+        ifstream f((tmp_path+"test.0000000150.xml").c_str());
         string line;
         getline(f, line); // <?xml
         getline(f, line); // <HOOMD_xml
@@ -823,25 +807,7 @@
         f.close();
         }
 
-
-    remove_all("test.0000000000.xml");
-    remove_all("test.0000000010.xml");
-    remove_all("test.0000000020.xml");
-    remove_all("test.0000000030.xml");
-    remove_all("test.0000000040.xml");
-    remove_all("test.0000000050.xml");
-    remove_all("test.0000000060.xml");
-    remove_all("test.0000000070.xml");
-    remove_all("test.0000000080.xml");
-    remove_all("test.0000000090.xml");
-    remove_all("test.0000000100.xml");
-    remove_all("test.0000000110.xml");
-    remove_all("test.0000000120.xml");
-    remove_all("test.0000000130.xml");
-    remove_all("test.0000000140.xml");
-=======
     remove_all(ph);
->>>>>>> ec735210
     }
 
 //! Tests the ability of HOOMDDumpWriter to handle tagged and reordered particles
