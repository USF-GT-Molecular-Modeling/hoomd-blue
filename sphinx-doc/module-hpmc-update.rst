.. Copyright (c) 2009-2022 The Regents of the University of Michigan.
.. Part of HOOMD-blue, released under the BSD 3-Clause License.

hoomd.hpmc.update
-----------------

.. rubric:: Overview

.. py:currentmodule:: hoomd.hpmc.update

.. autosummary::
    :nosignatures:

    BoxMC
    Clusters
    MuVT
    QuickCompress

.. rubric:: Details

.. automodule:: hoomd.hpmc.update
    :synopsis: HPMC updaters.
<<<<<<< HEAD
    :members: BoxMC, Clusters, QuickCompress, ShapeUpdater, Alchemy, ElasticShape
=======
    :members: BoxMC, Clusters, MuVT, QuickCompress
    :show-inheritance:
>>>>>>> 0b99abf7
<|MERGE_RESOLUTION|>--- conflicted
+++ resolved
@@ -20,9 +20,5 @@
 
 .. automodule:: hoomd.hpmc.update
     :synopsis: HPMC updaters.
-<<<<<<< HEAD
-    :members: BoxMC, Clusters, QuickCompress, ShapeUpdater, Alchemy, ElasticShape
-=======
-    :members: BoxMC, Clusters, MuVT, QuickCompress
-    :show-inheritance:
->>>>>>> 0b99abf7
+    :members: Alchemy, BoxMC, Clusters, ElasticShape, QuickCompress, ShapeUpdater
+    :show-inheritance: