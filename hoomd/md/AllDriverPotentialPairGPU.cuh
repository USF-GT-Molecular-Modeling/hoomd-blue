// Copyright (c) 2009-2021 The Regents of the University of Michigan
// This file is part of the HOOMD-blue project, released under the BSD 3-Clause License.

// Maintainer: joaander / Everyone is free to add additional potentials

/*! \file AllDriverPotentialPairGPU.cuh
    \brief Declares driver functions for computing all types of pair forces on the GPU
*/

#ifndef __ALL_DRIVER_POTENTIAL_PAIR_GPU_CUH__
#define __ALL_DRIVER_POTENTIAL_PAIR_GPU_CUH__

#include "EvaluatorPairBuckingham.h"
#include "EvaluatorPairDLVO.h"
#include "EvaluatorPairDPDLJThermo.h"
#include "EvaluatorPairDPDThermo.h"
#include "EvaluatorPairEwald.h"
#include "EvaluatorPairForceShiftedLJ.h"
#include "EvaluatorPairFourier.h"
#include "EvaluatorPairGauss.h"
#include "EvaluatorPairLJ.h"
#include "EvaluatorPairLJ0804.h"
#include "EvaluatorPairLJ1208.h"
#include "EvaluatorPairMie.h"
<<<<<<< HEAD
#include "EvaluatorPairSMie.h"
=======
#include "EvaluatorPairMoliere.h"
#include "EvaluatorPairMorse.h"
#include "EvaluatorPairOPP.h"
>>>>>>> a7585d01
#include "EvaluatorPairReactionField.h"
#include "EvaluatorPairSLJ.h"
#include "EvaluatorPairTWF.h"
#include "EvaluatorPairYukawa.h"
#include "EvaluatorPairZBL.h"
#include "PotentialPairDPDThermoGPU.cuh"
#include "PotentialPairGPU.cuh"

//! Compute lj pair forces on the GPU with PairEvaluatorLJ
hipError_t __attribute__((visibility("default")))
gpu_compute_ljtemp_forces(const pair_args_t& pair_args,
                          const EvaluatorPairLJ::param_type* d_params);

//! Compute gauss pair forces on the GPU with PairEvaluatorGauss
hipError_t __attribute__((visibility("default")))
gpu_compute_gauss_forces(const pair_args_t& pair_args,
                         const EvaluatorPairGauss::param_type* d_params);

//! Compute slj pair forces on the GPU with PairEvaluatorGauss
hipError_t __attribute__((visibility("default")))
gpu_compute_slj_forces(const pair_args_t& pair_args, const EvaluatorPairSLJ::param_type* d_params);

//! Compute yukawa pair forces on the GPU with PairEvaluatorGauss
hipError_t __attribute__((visibility("default")))
gpu_compute_yukawa_forces(const pair_args_t& pair_args,
                          const EvaluatorPairYukawa::param_type* d_params);

//! Compute morse pair forces on the GPU with PairEvaluatorMorse
hipError_t __attribute__((visibility("default")))
gpu_compute_morse_forces(const pair_args_t& pair_args,
                         const EvaluatorPairMorse::param_type* d_params);

//! Compute dpd thermostat on GPU with PairEvaluatorDPDThermo
hipError_t __attribute__((visibility("default")))
gpu_compute_dpdthermodpd_forces(const dpd_pair_args_t& args,
                                const EvaluatorPairDPDThermo::param_type* d_params);

//! Compute dpd conservative force on GPU with PairEvaluatorDPDThermo
hipError_t __attribute__((visibility("default")))
gpu_compute_dpdthermo_forces(const pair_args_t& pair_args,
                             const EvaluatorPairDPDThermo::param_type* d_params);

//! Compute ewlad pair forces on the GPU with PairEvaluatorEwald
hipError_t __attribute__((visibility("default")))
gpu_compute_ewald_forces(const pair_args_t& pair_args,
                         const EvaluatorPairEwald::param_type* d_params);

//! Compute moliere pair forces on the GPU with EvaluatorPairMoliere
hipError_t __attribute__((visibility("default")))
gpu_compute_moliere_forces(const pair_args_t& pair_args,
                           const EvaluatorPairMoliere::param_type* d_params);

//! Compute zbl pair forces on the GPU with EvaluatorPairZBL
hipError_t __attribute__((visibility("default")))
gpu_compute_zbl_forces(const pair_args_t& pair_args, const EvaluatorPairZBL::param_type* d_params);

//! Compute dpdlj thermostat on GPU with PairEvaluatorDPDThermo
hipError_t __attribute__((visibility("default")))
gpu_compute_dpdljthermodpd_forces(const dpd_pair_args_t& args,
                                  const EvaluatorPairDPDLJThermo::param_type* d_params);

//! Compute dpdlj conservative force on GPU with PairEvaluatorDPDThermo
hipError_t __attribute__((visibility("default")))
gpu_compute_dpdljthermo_forces(const pair_args_t& args,
                               const EvaluatorPairDPDLJThermo::param_type* d_params);

//! Compute force shifted lj pair forces on the GPU with PairEvaluatorForceShiftedLJ
hipError_t __attribute__((visibility("default")))
gpu_compute_force_shifted_lj_forces(const pair_args_t& args,
                                    const EvaluatorPairForceShiftedLJ::param_type* d_params);

//! Compute mie potential pair forces on the GPU with PairEvaluatorMie
hipError_t __attribute__((visibility("default")))
<<<<<<< HEAD
gpu_compute_mie_forces(const pair_args_t & args,
                                    const EvaluatorPairMie::param_type *d_params);
                                    
//! Compute smie potential pair forces on the GPU with PairEvaluatorSMie
hipError_t __attribute__((visibility("default")))
gpu_compute_smie_forces(const pair_args_t & args,SMieReactionField::param_type *d_params);
=======
gpu_compute_mie_forces(const pair_args_t& args, const EvaluatorPairMie::param_type* d_params);

//! Compute mie potential pair forces on the GPU with PairEvaluatorReactionField
hipError_t __attribute__((visibility("default")))
gpu_compute_reaction_field_forces(const pair_args_t& args,
                                  const EvaluatorPairReactionField::param_type* d_params);
>>>>>>> a7585d01

//! Compute buckingham pair forces on the GPU with PairEvaluatorBuckingham
hipError_t __attribute__((visibility("default")))
gpu_compute_buckingham_forces(const pair_args_t& pair_args,
                              const EvaluatorPairBuckingham::param_type* d_params);

//! Compute lj1208 pair forces on the GPU with PairEvaluatorLJ1208
hipError_t __attribute__((visibility("default")))
gpu_compute_lj1208_forces(const pair_args_t& pair_args,
                          const EvaluatorPairLJ1208::param_type* d_params);

//! Compute lj0804 pair forces on the GPU with PairEvaluatorLJ0804
hipError_t __attribute__((visibility("default")))
gpu_compute_lj0804_forces(const pair_args_t& pair_args,
                          const EvaluatorPairLJ0804::param_type* d_params);

//! Compute DLVO potential pair forces on the GPU with EvaluatorPairDLVO
hipError_t __attribute__((visibility("default")))
gpu_compute_dlvo_forces(const pair_args_t& args, const EvaluatorPairDLVO::param_type* d_params);

//! Compute Fourier potential pair forces on the GPU with PairEvaluatorFourier
hipError_t __attribute__((visibility("default")))
gpu_compute_fourier_forces(const pair_args_t& pair_args,
                           const EvaluatorPairFourier::param_type* d_params);

//! Compute oscillating pair potential forces on the GPU with EvaluatorPairOPP
hipError_t __attribute__((visibility("default")))
gpu_compute_opp_forces(const pair_args_t& pair_args, const EvaluatorPairOPP::param_type* d_params);

//! Compute oscillating pair potential forces on the GPU with EvaluatorPairOPP
hipError_t __attribute__((visibility("default")))
gpu_compute_twf_forces(const pair_args_t& pair_args, const EvaluatorPairTWF::param_type* d_params);
#endif<|MERGE_RESOLUTION|>--- conflicted
+++ resolved
@@ -22,13 +22,10 @@
 #include "EvaluatorPairLJ0804.h"
 #include "EvaluatorPairLJ1208.h"
 #include "EvaluatorPairMie.h"
-<<<<<<< HEAD
 #include "EvaluatorPairSMie.h"
-=======
 #include "EvaluatorPairMoliere.h"
 #include "EvaluatorPairMorse.h"
 #include "EvaluatorPairOPP.h"
->>>>>>> a7585d01
 #include "EvaluatorPairReactionField.h"
 #include "EvaluatorPairSLJ.h"
 #include "EvaluatorPairTWF.h"
@@ -102,21 +99,17 @@
 
 //! Compute mie potential pair forces on the GPU with PairEvaluatorMie
 hipError_t __attribute__((visibility("default")))
-<<<<<<< HEAD
 gpu_compute_mie_forces(const pair_args_t & args,
-                                    const EvaluatorPairMie::param_type *d_params);
+                       const EvaluatorPairMie::param_type* d_params);
                                     
 //! Compute smie potential pair forces on the GPU with PairEvaluatorSMie
 hipError_t __attribute__((visibility("default")))
 gpu_compute_smie_forces(const pair_args_t & args,SMieReactionField::param_type *d_params);
-=======
-gpu_compute_mie_forces(const pair_args_t& args, const EvaluatorPairMie::param_type* d_params);
 
-//! Compute mie potential pair forces on the GPU with PairEvaluatorReactionField
+//! Compute reaction field potential pair forces on the GPU with PairEvaluatorReactionField
 hipError_t __attribute__((visibility("default")))
 gpu_compute_reaction_field_forces(const pair_args_t& args,
                                   const EvaluatorPairReactionField::param_type* d_params);
->>>>>>> a7585d01
 
 //! Compute buckingham pair forces on the GPU with PairEvaluatorBuckingham
 hipError_t __attribute__((visibility("default")))
