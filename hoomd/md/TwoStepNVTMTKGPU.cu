--- conflicted
+++ resolved
@@ -17,11 +17,7 @@
     \param d_vel array of particle velocities
     \param d_accel array of particle accelerations
     \param d_image array of particle images
-<<<<<<< HEAD
-    \param d_group_members Device array listing the indicies of the mebers of the group to integrate
-=======
-    \param d_group_members Device array listing the indices of the members of the group to integrate
->>>>>>> 8324e6e2
+    \param d_group_members Device array listing the indices of the members of the group to integrate
     \param work_size Number of members in the group for this GPU
     \param box Box dimensions for periodic boundary condition handling
     \param exp_fac Velocity rescaling factor from thermostat
@@ -143,11 +139,7 @@
 //! Takes the second 1/2 step forward in the NVT integration step
 /*! \param d_vel array of particle velocities
     \param d_accel array of particle accelerations
-<<<<<<< HEAD
-    \param d_group_members Device array listing the indicies of the mebers of the group to integrate
-=======
-    \param d_group_members Device array listing the indices of the members of the group to integrate
->>>>>>> 8324e6e2
+    \param d_group_members Device array listing the indices of the members of the group to integrate
     \param work_size Number of members in the group for this GPU
     \param d_net_force Net force on each particle
     \param deltaT Amount of real time to step forward in one time step
