import hoomd
import pytest
import numpy as np
from copy import deepcopy
import itertools

np.random.seed(0)


def _make_valid_param_dicts(arg_dict, n_dicts):
    # turn {'a': [0, 1], 'b':[2, 3]} into [{'a': 0, 'b': 2}, {'a': 1, 'b': 3}]
    return [dict(zip(arg_dict, val)) for val in zip(*arg_dict.values())]


def _valid_params(particle_types=['A', 'B']):
    valid_params_list = []
    combos = list(itertools.combinations_with_replacement(particle_types, 2))

    lj_arg_dict = {'sigma': [0.5, 1.0, 1.5],
                   'epsilon': [0.0005, 0.001, 0.0015]}
    lj_valid_param_dicts = _make_valid_param_dicts(lj_arg_dict, len(combos))

    valid_params_list.append(("LJ", hoomd.md.pair.LJ, {},
                              dict(zip(combos, lj_valid_param_dicts))))

    gauss_arg_dict = {'epsilon': [0.025, 0.05, 0.075],
                      'sigma': [0.5, 1.0, 1.5]}
    gauss_valid_param_dicts = _make_valid_param_dicts(gauss_arg_dict,
                                                      len(combos))
    valid_params_list.append(("Gauss", hoomd.md.pair.Gauss, {},
                              dict(zip(combos, gauss_valid_param_dicts))))

    yukawa_arg_dict = {'epsilon': [0.00025, 0.0005, 0.00075],
                       'kappa': [0.5, 1.0, 1.5]}
    yukawa_valid_param_dicts = _make_valid_param_dicts(yukawa_arg_dict,
                                                       len(combos))
    valid_params_list.append(("Yukawa", hoomd.md.pair.Yukawa, {},
                              dict(zip(combos, yukawa_valid_param_dicts))))

    ewald_arg_dict = {"alpha": [0.025, 0.05, 0.075],
                      "kappa": [0.5, 1.0, 1.5]}
    ewald_valid_param_dicts = _make_valid_param_dicts(ewald_arg_dict,
                                                      len(combos))
    valid_params_list.append(("Ewald", hoomd.md.pair.Ewald, {},
                              dict(zip(combos, ewald_valid_param_dicts))))

    morse_arg_dict = {"D0": [0.025, 0.05, 0.075],
                      "alpha": [0.5, 1.0, 1.5],
                      "r0": [0, 0.05, 0.1]}
    morse_valid_param_dicts = _make_valid_param_dicts(morse_arg_dict,
                                                      len(combos))
    valid_params_list.append(("Morse", hoomd.md.pair.Morse, {},
                              dict(zip(combos, morse_valid_param_dicts))))

    dpd_conservative_arg_dict = {"A": [0.025, 0.05, 0.075]}
    dpd_conservative_valid_param_dicts = _make_valid_param_dicts(dpd_conservative_arg_dict,
                                                                 len(combos))
    valid_params_list.append(("DPDConservative", hoomd.md.pair.DPDConservative, {},
                              dict(zip(combos,
                                       dpd_conservative_valid_param_dicts))))

    force_shifted_LJ_arg_dict = {'sigma': [0.5, 1.0, 1.5],
                                 'epsilon': [0.0005, 0.001, 0.0015]}
    force_shifted_LJ_valid_param_dicts = _make_valid_param_dicts(force_shifted_LJ_arg_dict,
                                                                 len(combos))
    valid_params_list.append(("ForceShiftedLJ", hoomd.md.pair.ForceShiftedLJ, {},
                              dict(zip(combos,
                                       force_shifted_LJ_valid_param_dicts))))

    moliere_arg_dict = {'Zi': [10, 15, 20], 'Zj': [8, 12, 16],
                        'a0': [0.5, 1.0, 1.5], 'e': [0.25, 0.5, 0.75]}
    moliere_valid_param_dicts = _make_valid_param_dicts(moliere_arg_dict,
                                                        len(combos))
    valid_params_list.append(("Moliere", hoomd.md.pair.Moliere, {},
                              dict(zip(combos, moliere_valid_param_dicts))))

    zbl_arg_dict = {'Zi': [10, 15, 20], 'Zj': [8, 12, 16],
                    'a0': [0.5, 1.0, 1.5], 'e': [0.25, 0.5, 0.75]}
    zbl_valid_param_dicts = _make_valid_param_dicts(zbl_arg_dict,
                                                    len(combos))
    valid_params_list.append(("ZBL", hoomd.md.pair.ZBL, {},
                              dict(zip(combos, zbl_valid_param_dicts))))

    mie_arg_dict = {'epsilon': [.05, .025, .010], 'sigma': [.5, 1, 1.5],
                    'n': [12, 14, 16], 'm': [6, 8, 10]}
    mie_valid_param_dicts = _make_valid_param_dicts(mie_arg_dict,
                                                    len(combos))
    valid_params_list.append(("Mie", hoomd.md.pair.Mie, {},
                              dict(zip(combos, mie_valid_param_dicts))))

    reactfield_arg_dict = {'epsilon': [.05, .025, .010], 'eps_rf': [.5, 1, 1.5],
                           'use_charge': [False, True, False]}
    reactfield_valid_param_dicts = _make_valid_param_dicts(reactfield_arg_dict,
<<<<<<< HEAD
                                                           len(combos))
    valid_params_list.append(("ReactionField", hoomd.md.pair.ReactionField,
=======
                                                    len(combos))
    valid_params_list.append(("ReactionField", hoomd.md.pair.ReactionField, {},
>>>>>>> 409b90aa
                              dict(zip(combos, reactfield_valid_param_dicts))))

    buckingham_arg_dict = {'A': [.05, .025, .010], 'rho': [.5, 1, 1.5],
                           'C': [.05, .025, .01]}
    buckingham_valid_param_dicts = _make_valid_param_dicts(buckingham_arg_dict,
<<<<<<< HEAD
                                                           len(combos))
    valid_params_list.append(("Buckingham", hoomd.md.pair.Buckingham,
=======
                                                    len(combos))
    valid_params_list.append(("Buckingham", hoomd.md.pair.Buckingham, {},
>>>>>>> 409b90aa
                              dict(zip(combos, buckingham_valid_param_dicts))))

    lj1208_arg_dict = {'sigma': [0.5, 1.0, 1.5],
                       'epsilon': [0.0005, 0.001, 0.0015]}
    lj1208_valid_param_dicts = _make_valid_param_dicts(lj1208_arg_dict,
                                                       len(combos))

    valid_params_list.append(("LJ1208", hoomd.md.pair.LJ1208, {},
                              dict(zip(combos, lj1208_valid_param_dicts))))

    fourier_arg_dict = {'a': [[0.5, 1.0, 1.5],
                              [.05, .1, .15],
                              [.005, .01, .015]],
                        'b': [[0.25, 0.034, 0.76],
                              [0.36, 0.12, 0.65],
                              [0.78, 0.04, 0.98]]}
    fourier_valid_param_dicts = _make_valid_param_dicts(fourier_arg_dict,
                                                        len(combos))

    valid_params_list.append(("Fourier", hoomd.md.pair.Fourier, {},
                              dict(zip(combos, fourier_valid_param_dicts))))

    slj_arg_dict = {'sigma': [0.5, 1.0, 1.5],
                    'epsilon': [0.0005, 0.001, 0.0015]}
    slj_valid_param_dicts = _make_valid_param_dicts(slj_arg_dict, len(combos))

    valid_params_list.append(("SLJ", hoomd.md.pair.SLJ, {},
                              dict(zip(combos, slj_valid_param_dicts))))

    dpd_arg_dict = {'A': [0.5, 1.0, 1.5],
                   'gamma': [0.0005, 0.001, 0.0015]}
    dpd_valid_param_dicts = _make_valid_param_dicts(dpd_arg_dict, len(combos))
    dpd_extra_args = {"kT": 2}
    valid_params_list.append(("DPD", hoomd.md.pair.DPD, dpd_extra_args,
                              dict(zip(combos, dpd_valid_param_dicts))))

    dpdlj_arg_dict = {'sigma': [0.5, 1.0, 1.5],
                      'epsilon': [0.0005, 0.001, 0.0015],
                      'gamma': [0.034, 33.2, 1.2]}
    dpdlj_valid_param_dicts = _make_valid_param_dicts(dpdlj_arg_dict, len(combos))

    valid_params_list.append(("DPDLJ", hoomd.md.pair.DPDLJ, {"kT": 1},
                              dict(zip(combos, dpdlj_valid_param_dicts))))
    return valid_params_list


@pytest.fixture(scope="function", params=_valid_params(), ids=(lambda x: x[0]))
def valid_params(request):
    return deepcopy(request.param)


def _make_invalid_param_dict(valid_dict):
    invalid_dicts = [valid_dict] * len(valid_dict.keys()) * 2
    count = 0
    for key in valid_dict.keys():
        invalid_dicts[count][key] = [1, 2]
        invalid_dicts[count + 1][key] = 'str'
        count += 2
    return invalid_dicts


def _make_invalid_params(valid_param_dict, invalid_param_dicts,
                         pair_potential, pair_potential_name):
    N = len(invalid_param_dicts)
    pair_potentials = [pair_potential] * N

    params = [{('A', 'A'): valid_param_dict}] * N
    for i in range(len(invalid_param_dicts)):
        params[i][('A', 'A')] = invalid_param_dicts[i]

    return zip(pair_potential_name, pair_potentials, params)


def _invalid_params():
    invalid_params_list = []

    lj_valid_dict = {'sigma': 1.0, 'epsilon': 1.0}
    lj_invalid_dicts = _make_invalid_param_dict(lj_valid_dict)
    invalid_params_list.append(_make_invalid_params(lj_valid_dict,
                                                    lj_invalid_dicts,
                                                    hoomd.md.pair.LJ, "LJ"))

    gauss_valid_dict = {'sigma': 0.05, 'epsilon': 0.05}
    gauss_invalid_dicts = _make_invalid_param_dict(gauss_valid_dict)
    invalid_params_list.append(_make_invalid_params(gauss_valid_dict,
                                                    gauss_invalid_dicts,
                                                    hoomd.md.pair.Gauss,
                                                    "Gauss"))

    yukawa_valid_dict = {"epsilon": 0.0005, "kappa": 1}
    yukawa_invalid_dicts = _make_invalid_param_dict(yukawa_valid_dict)
    invalid_params_list.append(_make_invalid_params(yukawa_valid_dict,
                                                    yukawa_invalid_dicts,
                                                    hoomd.md.pair.Yukawa,
                                                    "Yukawa"))

    ewald_valid_dict = {"alpha": 0.05, "kappa": 1}
    ewald_invalid_dicts = _make_invalid_param_dict(ewald_valid_dict)
    invalid_params_list.append(_make_invalid_params(ewald_valid_dict,
                                                    ewald_invalid_dicts,
                                                    hoomd.md.pair.Ewald,
                                                    "Ewald"))

    morse_valid_dict = {"D0": 0.05, "alpha": 1, "r0": 0}
    morse_invalid_dicts = _make_invalid_param_dict(morse_valid_dict)
    invalid_params_list.append(_make_invalid_params(morse_valid_dict,
                                                    morse_invalid_dicts,
                                                    hoomd.md.pair.Morse,
                                                    "Morse"))

    dpd_conservative_valid_dict = {"A": 0.05}
    dpd_conservative_invalid_dicts = _make_invalid_param_dict(dpd_conservative_valid_dict)
    invalid_params_list.append(_make_invalid_params(dpd_conservative_valid_dict,
                                                    dpd_conservative_invalid_dicts,
                                                    hoomd.md.pair.DPDConservative,
                                                    "DPDConservative"))

    force_shifted_LJ_valid_dict = {"epsilon": 0.0005, "sigma": 1}
    force_shifted_LJ_invalid_dicts = _make_invalid_param_dict(force_shifted_LJ_valid_dict)
    invalid_params_list.append(_make_invalid_params(force_shifted_LJ_valid_dict,
                                                    force_shifted_LJ_invalid_dicts,
                                                    hoomd.md.pair.ForceShiftedLJ,
                                                    "ForceShiftedLJ"))

    moliere_valid_dict = {"Zi": 15, "Zj": 12, "a0": 1, "e": .5}
    moliere_invalid_dicts = _make_invalid_param_dict(moliere_valid_dict)
    invalid_params_list.append(_make_invalid_params(moliere_valid_dict,
                                                    moliere_invalid_dicts,
                                                    hoomd.md.pair.Moliere,
                                                    "Moliere"))
    return [params for param_list in invalid_params_list for params in param_list]


@pytest.fixture(scope="function", params=_invalid_params(), ids=(lambda x: x[0]))
def invalid_params(request):
    return deepcopy(request.param)


def _forces_and_energies():
    params = {}
    forces = {}
    energies = {}

    params["LJ"] = [{"sigma": 0.5, "epsilon": 0.0005},
                    {"sigma": 1.0, "epsilon": 0.001},
                    {"sigma": 1.5, "epsilon": 0.0015}]
    forces["LJ"] = [[0.00115803, 0.0000109438],
                    [-1.84064, 0.00115803],
                    [-390.144, -0.024]]
    energies["LJ"] = [[-0.000160168, -2.73972 * 10**(-6)],
                      [0.103803, -0.000320337],
                      [24.192, 0]]

    params["Gauss"] = [{"sigma": 0.5, "epsilon": 0.025},
                       {"sigma": 1.0, "epsilon": 0.05},
                       {"sigma": 1.5, "epsilon": 0.075}]
    forces["Gauss"] = [[-0.0243489, -0.00166635],
                       [-0.0283065, -0.0243489],
                       [-0.0220624, -0.0303265]]
    energies["Gauss"] = [[0.00811631, 0.000277725],
                         [0.037742, 0.0162326],
                         [0.0661873, 0.0454898]]

    params["Yukawa"] = [{"kappa": 0.5, "epsilon": 0.00025},
                        {"kappa": 1.0, "epsilon": 0.0005},
                        {"kappa": 1.5, "epsilon": 0.00075}]
    forces["Yukawa"] = [[-0.00042001, -0.0000918491],
                        [-0.000734792, -0.000123961],
                        [-0.000919849, -0.000114182]]
    energies["Yukawa"] = [[0.000229096, 0.0000787278],
                          [0.000314911, 0.0000743767],
                          [0.000324652, 0.0000526996]]

    params["Ewald"] = [{"kappa": 0.5, "alpha": 0.025},
                       {"kappa": 1.0, "alpha": 0.05},
                       {"kappa": 1.5, "alpha": 0.075}]
    forces["Ewald"] = [[-1.71273, -0.342595],
                       [-1.37038, -0.0943089],
                       [-0.834655, -0.0077883]]
    energies["Ewald"] = [[0.794344, 0.192497],
                         [0.384995, 0.0225858],
                         [0.148753, 0.000974619]]

    params["Morse"] = [{"D0": 0.025, "alpha": 0.5, "r0": 0},
                       {"D0": 0.05, "alpha": 1.0, "r0": 0.05},
                       {"D0": 0.075, "alpha": 1.5, "r0": 0.1}]
    forces["Morse"] = [[0.00537307, 0.00623091],
                       [0.0249988, 0.0179547],
                       [0.0528566, 0.0241787]]
    energies["Morse"] = [[-0.0225553, -0.0180401],
                         [-0.0373287, -0.0207059],
                         [-0.0459083, -0.0172438]]

    params["DPDConservative"] = [{"A": 0.025}, {"A": 0.05}, {"A": 0.075}]
    forces["DPDConservative"] = [[-0.0175, -0.01],
                                 [-0.035, -0.02],
                                 [-0.0525, -0.03]]
    energies["DPDConservative"] = [[0.0153125, 0.005],
                                   [0.030625, 0.01],
                                   [0.0459375, 0.015]]

    params["ForceShiftedLJ"] = [{"sigma": 0.5, "epsilon": 0.0005},
                                {"sigma": 1.0, "epsilon": 0.001},
                                {"sigma": 1.5, "epsilon": 0.0015}]
    forces["ForceShiftedLJ"] = [[0.00115772, 0.0000106367],
                                [-1.84068, 0.00111903],
                                [-390.145, -0.0246092]]
    energies["ForceShiftedLJ"] = [[-0.000159631, -2.43256 * 10**(-6)],
                                  [0.103871, -0.000281337],
                                  [24.1931, 0.000609155]]

    params["Moliere"] = [{"Zi": 10, "Zj": 8, "a0": 0.5, "e": 0.25},
                         {"Zi": 15, "Zj": 12, "a0": 1.0, "e": 0.5},
                         {"Zi": 20, "Zj": 16, "a0": 1.5, "e": 0.75}]
    forces["Moliere"] = [[-1.60329, -0.118428],
                         [-25.5994, -3.04229],
                         [-134.564, -17.5353]]
    energies["Moliere"] = [[0.440819, 0.0408002],
                           [8.75397, 1.54813],
                           [49.4355, 10.5076]]

    params["ZBL"] = [{"Zi": 10, "Zj": 8, "a0": 0.5, "e": 0.25},
                     {"Zi": 15, "Zj": 12, "a0": 1.0, "e": 0.5},
                     {"Zi": 20, "Zj": 16, "a0": 1.5, "e": 0.75}]
    forces["ZBL"] = [[-1.16319, -0.0589861],
                     [-25.2367, -2.20544],
                     [-141.906, -15.7017]]
    energies["ZBL"] = [[0.272591, 0.0199774],
                       [7.45043, 0.993111],
                       [47.6608, 8.11748]]

    params["Mie"] = [{"epsilon": 0.05, "sigma": 0.5, "n": 12, "m": 6},
                     {"epsilon": 0.025, "sigma": 1.0, "n": 14, "m": 8},
                     {"epsilon": 0.01, "sigma": 1.5, "n": 16, "m": 10}]
    forces["Mie"] = [[0.115803, 0.00109438],
                     [-115.77, 0.0216668],
                     [-80806.3, -0.2334687]]
    energies["Mie"] = [[-0.0160168, -0.000273972],
                       [5.67535, -0.00437856],
                       [3765.38, 0.0]]

    params["ReactionField"] = [{"epsilon": 0.05,
                                "eps_rf": 0.5,
                                "use_charge": False},
                               {"epsilon": 0.025,
                                "eps_rf": 1.0,
                                "use_charge": False},
                               {"epsilon": 0.01,
                                "eps_rf": 1.5,
                                "use_charge": False}]
    forces["ReactionField"] = [[-0.0900889, -0.0246222],
                               [-0.0444444, -0.0111111],
                               [-0.0176578, -0.00420444]]
    energies["ReactionField"] = [[0.0662167, 0.0315333],
                                 [0.0333333, 0.0166667],
                                 [0.0133783, 0.00684667]]

    params["Buckingham"] = [{"A": 0.05, "rho": 0.5, "C": 0.05},
                            {"A": 0.025, "rho": 1.0, "C": 0.025},
                            {"A": 0.01, "rho": 1.5, "C": 0.01}]
    forces["Buckingham"] = [[2.22515, 0.0125796],
                            [1.11192, 0.0032009],
                            [0.445449, 0.00105913]]
    energies["Buckingham"] = [[-0.269776, -0.00190022],
                              [-0.128657, 0.00338347],
                              [-0.0501213, 0.00280088]]

    params["LJ1208"] = [{"sigma": 0.5, "epsilon": 0.0005},
                        {"sigma": 1.0, "epsilon": 0.001},
                        {"sigma": 1.5, "epsilon": 0.0015}]
    forces["LJ1208"] = [[0.000585758, 1.59566 * 10**(-6)],
                        [-1.59425, 0.000585758],
                        [-376.832, -0.016]]
    energies["LJ1208"] = [[-0.0000626222, -3.01068 * 10**(-7)],
                          [0.0863223, -0.000125244],
                          [23.04, 0.0]]

    param_list = []
    for pair_potential in params.keys():
        for i in range(3):
            param_list.append((pair_potential,
                               getattr(hoomd.md.pair, pair_potential),
                               params[pair_potential][i],
                               forces[pair_potential][i],
                               energies[pair_potential][i]))
    return param_list


@pytest.fixture(scope="function",
                params=_forces_and_energies(),
                ids=(lambda x: x[0]))
def forces_and_energies(request):
    return deepcopy(request.param)<|MERGE_RESOLUTION|>--- conflicted
+++ resolved
@@ -91,25 +91,15 @@
     reactfield_arg_dict = {'epsilon': [.05, .025, .010], 'eps_rf': [.5, 1, 1.5],
                            'use_charge': [False, True, False]}
     reactfield_valid_param_dicts = _make_valid_param_dicts(reactfield_arg_dict,
-<<<<<<< HEAD
                                                            len(combos))
-    valid_params_list.append(("ReactionField", hoomd.md.pair.ReactionField,
-=======
-                                                    len(combos))
     valid_params_list.append(("ReactionField", hoomd.md.pair.ReactionField, {},
->>>>>>> 409b90aa
                               dict(zip(combos, reactfield_valid_param_dicts))))
 
     buckingham_arg_dict = {'A': [.05, .025, .010], 'rho': [.5, 1, 1.5],
                            'C': [.05, .025, .01]}
     buckingham_valid_param_dicts = _make_valid_param_dicts(buckingham_arg_dict,
-<<<<<<< HEAD
                                                            len(combos))
-    valid_params_list.append(("Buckingham", hoomd.md.pair.Buckingham,
-=======
-                                                    len(combos))
     valid_params_list.append(("Buckingham", hoomd.md.pair.Buckingham, {},
->>>>>>> 409b90aa
                               dict(zip(combos, buckingham_valid_param_dicts))))
 
     lj1208_arg_dict = {'sigma': [0.5, 1.0, 1.5],
@@ -140,7 +130,7 @@
                               dict(zip(combos, slj_valid_param_dicts))))
 
     dpd_arg_dict = {'A': [0.5, 1.0, 1.5],
-                   'gamma': [0.0005, 0.001, 0.0015]}
+                    'gamma': [0.0005, 0.001, 0.0015]}
     dpd_valid_param_dicts = _make_valid_param_dicts(dpd_arg_dict, len(combos))
     dpd_extra_args = {"kT": 2}
     valid_params_list.append(("DPD", hoomd.md.pair.DPD, dpd_extra_args,
@@ -387,6 +377,26 @@
                           [0.0863223, -0.000125244],
                           [23.04, 0.0]]
 
+    params["Fourier"] = [{"a": [0.5, 1.0, 1.5], "b": [0.25, 0.034, 0.76]},
+                         {"a": [.05, .1, .15], "b": [0.36, 0.12, 0.65]},
+                         {"a": [.005, .01, .015], "b": [0.78, 0.04, 0.98]}]
+    forces["Fourier"] = [[-471.289, -7.23341],
+                         [-494.672, -5.11741],
+                         [-493.707, -7.24881]]
+    energies["Fourier"] = [[22.9915, 0.946406],
+                           [28.0918, 0.217266],
+                           [26.6953, 0.163822]]
+
+    params["SLJ"] = [{"sigma": 0.5, "epsilon": 0.0005},
+                     {"sigma": 1.0, "epsilon": 0.001},
+                     {"sigma": 1.5, "epsilon": 0.0015}]
+    forces["SLJ"] = [[390.144, -0.024],
+                     [3220830, -390.144],
+                     [626907000, -76475]]
+    energies["SLJ"] = [[8.064, 0.0],
+                       [67092.5, 16.128],
+                       [13060400, 3184.27]]
+
     param_list = []
     for pair_potential in params.keys():
         for i in range(3):
