--- conflicted
+++ resolved
@@ -15,21 +15,6 @@
 """
 
 from hoomd.md import _md
-<<<<<<< HEAD
-from hoomd.md.force import _Force
-from hoomd.typeparam import TypeParameter
-from hoomd.parameterdicts import TypeParameterDict
-
-
-class _SpecialPair(_Force):
-    def attach(self, simulation):
-        # check that some bonds are defined
-        if simulation.state._cpp_sys_def.getPairData().getNGlobal() == 0:
-            simulation.device.cpp_msg.error("No pairs are defined.\n")
-
-        # create the c++ mirror class
-        if not simulation.device.mode == "gpu":
-=======
 from hoomd.md.force import Force
 from hoomd.data.typeparam import TypeParameter
 from hoomd.data.parameterdicts import TypeParameterDict
@@ -51,24 +36,15 @@
 
         # create the c++ mirror class
         if isinstance(self._simulation.device, hoomd.device.CPU):
->>>>>>> d5d513db
             cpp_cls = getattr(_md, self._cpp_class_name)
         else:
             cpp_cls = getattr(_md, self._cpp_class_name + "GPU")
         # TODO remove string name argument
-<<<<<<< HEAD
-        self._cpp_obj = cpp_cls(simulation.state._cpp_sys_def, '')
-        super().attach(simulation)
-
-
-class LJ(_SpecialPair):
-=======
         self._cpp_obj = cpp_cls(self._simulation.state._cpp_sys_def, '')
         super()._attach()
 
 
 class LJ(SpecialPair):
->>>>>>> d5d513db
     R""" LJ special pair potential.
 
     :py:class:`LJ` specifies a Lennard-Jones potential energy between the two
@@ -101,8 +77,6 @@
             * ``epsilon`` (`float`, **required**) - energy parameter
               (in energy unit)
 
-<<<<<<< HEAD
-=======
             * ``sigma`` (`float`, **required**) - particle size
               (in distance unit)
 
@@ -115,7 +89,6 @@
         lj.params['cluster'] = dict(epsilon=3, sigma=0.5)
         lj.r_cut['cluster'] = 5
 
->>>>>>> d5d513db
     .. versionadded:: 2.1
 
     """
@@ -130,30 +103,16 @@
                                    len_keys=1))
         r_cut = TypeParameter("r_cut", "special_pair_types",
                               TypeParameterDict(float, len_keys=1))
-<<<<<<< HEAD
-
-        self._extend_typeparam([params, r_cut])
-
-
-class Coulomb(_SpecialPair):
-=======
 
         self._extend_typeparam([params, r_cut])
 
 
 class Coulomb(SpecialPair):
->>>>>>> d5d513db
     R""" Coulomb special pair potential.
 
     :py:class:`Coulomb` specifies a Coulomb potential energy between the two
     particles in each defined pair.
 
-<<<<<<< HEAD
-    :py:class:`Coulomb` specifies a Coulomb potential energy between the two
-    particles in each defined pair.
-
-=======
->>>>>>> d5d513db
     This is useful for implementing e.g. special 1-4 interactions in all-atom
     force fields. It uses a standard Coulomb interaction with a scaling
     parameter. This allows for using this for scaled 1-4 interactions like in
@@ -184,15 +143,12 @@
             The cut-off distance for special pair potential (in distance unit)
 
 
-<<<<<<< HEAD
-=======
     Examples::
 
         coulomb = special_pair.Coulomb()
         coulomb.params['cluster'] = dict(alpha=1.0)
         coulomb.r_cut['cluster'] = 2
 
->>>>>>> d5d513db
     .. versionadded:: 2.2
     .. versionchanged:: 2.2
 
