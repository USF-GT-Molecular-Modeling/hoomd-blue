# Copyright (c) 2009-2019 The Regents of the University of Michigan
# This file is part of the HOOMD-blue project, released under the BSD 3-Clause License.

# Maintainer: jglaser / All Developers are free to add commands for new features

R""" Potentials between special pairs of particles

Special pairs are used to implement interactions between designated pairs of particles.
They act much like bonds, except that the interaction potential is typically a pair potential,
such as LJ.

By themselves, special pairs that have been specified in an initial configuration do nothing. Only when you
specify an force (i.e. special_pairs.lj), are forces actually calculated between the
listed particles.
"""

from hoomd.md import _md
<<<<<<< HEAD
from hoomd.md.force import _Force
from hoomd.typeparam import TypeParameter
from hoomd._type_param_dict import TypeParameterDict
=======
from hoomd.md.force import Force
from hoomd.data.typeparam import TypeParameter
from hoomd.data.parameterdicts import TypeParameterDict
>>>>>>> fd4e9b8f
import hoomd


class SpecialPair(Force):
    """Base class special pair forces.

    Note:
        :py:class:`SpecialPair` is the base class for all special pair potentials.
        Users should not instantiate this class directly.

    """
    def _attach(self):
        # check that some bonds are defined
        if self._simulation.state._cpp_sys_def.getPairData().getNGlobal() == 0:
            self._simulation.device._cpp_msg.error("No pairs are defined.\n")

        # create the c++ mirror class
        if isinstance(self._simulation.device, hoomd.device.CPU):
            cpp_cls = getattr(_md, self._cpp_class_name)
        else:
            cpp_cls = getattr(_md, self._cpp_class_name + "GPU")
        # TODO remove string name argument
        self._cpp_obj = cpp_cls(self._simulation.state._cpp_sys_def, '')
        super()._attach()


class LJ(SpecialPair):
    R""" LJ special pair potential.

    :py:class:`LJ` specifies a Lennard-Jones potential energy between the two
    particles in each defined pair.

    This is useful for implementing e.g. special 1-4 interactions in all-atom
    force fields.

    The pair potential uses the standard LJ definition.

    .. math::
        :nowrap:

        \begin{eqnarray*}
        V_{\mathrm{LJ}}(r)  = & 4 \varepsilon
            \left[ \left( \frac{\sigma}{r} \right)^{12} -
            \alpha \left( \frac{\sigma}{r} \right)^{6} \right]
                              & r < r_{\mathrm{cut}} \\
                            = & 0 & r \ge r_{\mathrm{cut}} \\
        \end{eqnarray*}

    where :math:`\vec{r}` is the vector pointing from one particle to the other
    in the bond.

    Attributes:
        params (TypeParameter[``special pair type``, dict]):
            The parameter of the lj forces for each particle type.
            The dictionary has the following keys:

            * ``epsilon`` (`float`, **required**) - energy parameter
              (in energy unit)

            * ``sigma`` (`float`, **required**) - particle size
              (in distance unit)

        r_cut (TypeParameter[``special pair type``, float]):
            The cut-off distance for special pair potential (in distance unit)

    Examples::

        lj = special_pair.LJ()
        lj.params['cluster'] = dict(epsilon=3, sigma=0.5)
        lj.r_cut['cluster'] = 5

    .. versionadded:: 2.1

    """

    _cpp_class_name = "PotentialSpecialPairLJ"

    def __init__(self):
        # setup the coefficient options
        params = TypeParameter("params", "special_pair_types",
                               TypeParameterDict(
                                   epsilon=float, sigma=float,
                                   len_keys=1))
        r_cut = TypeParameter("r_cut", "special_pair_types",
                              TypeParameterDict(float, len_keys=1))

        self._extend_typeparam([params, r_cut])


class Coulomb(SpecialPair):
    R""" Coulomb special pair potential.

    :py:class:`Coulomb` specifies a Coulomb potential energy between the two
    particles in each defined pair.

    This is useful for implementing e.g. special 1-4 interactions in all-atom
    force fields. It uses a standard Coulomb interaction with a scaling
    parameter. This allows for using this for scaled 1-4 interactions like in
    OPLS where both the 1-4 LJ and Coulomb interactions are scaled by 0.5.

    .. math::
        :nowrap:

        \begin{eqnarray*}
        V_{\mathrm{Coulomb}}(r)  = & \alpha \cdot
                                     \left[ \frac{q_{a}q_{b}}{r} \right]
                                   & r < r_{\mathrm{cut}} \\
                                 = & 0 & r \ge r_{\mathrm{cut}} \\
        \end{eqnarray*}

    where :math:`\vec{r}` is the vector pointing from one particle to the other
    in the bond.

    Attributes:
        params (TypeParameter[``special pair type``, dict]):
            The parameter of the Coulomb forces for each particle type.
            The dictionary has the following keys:

            * ``alpha`` (`float`, **required**) - Coulomb scaling factor
              (in energy unit)

        r_cut (TypeParameter[``special pair type``, float]):
            The cut-off distance for special pair potential (in distance unit)


    Examples::

        coulomb = special_pair.Coulomb()
        coulomb.params['cluster'] = dict(alpha=1.0)
        coulomb.r_cut['cluster'] = 2

    .. versionadded:: 2.2
    .. versionchanged:: 2.2

    """

    _cpp_class_name = "PotentialSpecialPairCoulomb"

    def __init__(self):
        params = TypeParameter("params", "special_pair_types",
                               TypeParameterDict(alpha=float, len_keys=1))
        r_cut = TypeParameter("r_cut", "special_pair_types",
                              TypeParameterDict(float, len_keys=1))
        self._extend_typeparam([params, r_cut])<|MERGE_RESOLUTION|>--- conflicted
+++ resolved
@@ -15,15 +15,9 @@
 """
 
 from hoomd.md import _md
-<<<<<<< HEAD
-from hoomd.md.force import _Force
-from hoomd.typeparam import TypeParameter
-from hoomd._type_param_dict import TypeParameterDict
-=======
 from hoomd.md.force import Force
 from hoomd.data.typeparam import TypeParameter
-from hoomd.data.parameterdicts import TypeParameterDict
->>>>>>> fd4e9b8f
+from hoomd.data.type_param_dict import TypeParameterDict
 import hoomd
 
 
