# coding: utf-8

# Copyright (c) 2009-2019 The Regents of the University of Michigan
# This file is part of the HOOMD-blue project, released under the BSD 3-Clause License.

# Maintainer: joaander / All Developers are free to add commands for new features


from hoomd import _hoomd
from hoomd.md import _md
import hoomd
from hoomd.operation import _Operation, NotAttachedError
from hoomd.parameterdicts import ParameterDict, TypeParameterDict
from hoomd.filter import _ParticleFilter
from hoomd.typeparam import TypeParameter
from hoomd.typeconverter import OnlyType
<<<<<<< HEAD
from hoomd.variant import Variant
=======
>>>>>>> aed39c7d
import copy


def none_or(type_):
    def None_or_type(value):
        if None or isinstance(value, type_):
            return value
        else:
            try:
                return type_(value)
            except Exception:
                raise ValueError("Value {} of type {} could not be made type "
                                 "{}.".format(value, type(value), type_))


class _Method(_Operation):
    pass


class NVT(_Method):
    R""" NVT Integration via the Nosé-Hoover thermostat.

    Args:
        filter (:py:mod:`hoomd.filter`): Subset of particles on which to apply this
            method.
        kT (:py:mod:`hoomd.variant` or :py:obj:`float`): Temperature set point
            for the Nosé-Hoover thermostat. (in energy units).
        tau (float): Coupling constant for the Nosé-Hoover thermostat. (in time
            units).

    :py:class:`NVT` performs constant volume, constant temperature simulations
    using the Nosé-Hoover thermostat, using the MTK equations described in Refs.
    `G. J. Martyna, D. J. Tobias, M. L. Klein  1994
    <http://dx.doi.org/10.1063/1.467468>`_ and `J. Cao, G. J. Martyna 1996
    <http://dx.doi.org/10.1063/1.470959>`_.

    :py:class:`NVT` is an integration method. It must be used in connection with
    :py:class:`mode_standard`.

    :py:class:`NVT` uses the proper number of degrees of freedom to compute the
    temperature of the system in both 2 and 3 dimensional systems, as long as
    the number of dimensions is set before the integrate.NVT command is
    specified.

    :math:`\tau` is related to the Nosé mass :math:`Q` by

    .. math::

        \tau = \sqrt{\frac{Q}{g k_B T_0}}

    where :math:`g` is the number of degrees of freedom, and :math:`k_B T_0` is
    the set point (*kT* above).

    *kT* can be a variant type, allowing for temperature ramps in simulation
    runs.

    A :py:class:`hoomd.compute.thermo` is automatically specified and associated
    with *group*.

    Examples::

        all = filter.All()
        integrate.NVT(filter=all, kT=1.0, tau=0.5)
        integrator = integrate.NVT(filter=all, tau=1.0, kT=0.65)
        typeA = filter.Type('A')
        integrator = integrate.NVT(filter=typeA, tau=1.0, kT=hoomd.variant.linear_interp([(0, 4.0), (1e6, 1.0)]))
    """
    def __init__(self, filter, kT, tau):

        # store metadata
        param_dict = ParameterDict(
            filter=OnlyType(_ParticleFilter),
            kT=create_variant,
            tau=float(tau),
            )
        param_dict.update(dict(kT=kT, filter=filter))
        # set defaults
        self._param_dict.update(param_dict)

    def attach(self, simulation):

        # initialize the reflected cpp class
        if not simulation.device.cpp_exec_conf.isCUDAEnabled():
            my_class = _md.TwoStepNVTMTK
            thermo_cls = _hoomd.ComputeThermo
        else:
            my_class = _md.TwoStepNVTMTKGPU
            thermo_cls = _hoomd.ComputeThermoGPU

        group = simulation.state.get_group(self.filter)
        cpp_sys_def = simulation.state._cpp_sys_def
        thermo = thermo_cls(cpp_sys_def, group, "")
        self._cpp_obj = my_class(cpp_sys_def,
                                 group,
                                 thermo,
                                 self.tau,
                                 self.kT,
                                 "")
        super().attach(simulation)


class npt(_Method):
    R""" NPT Integration via MTK barostat-thermostat.

    Args:
        group (:py:mod:`hoomd.group`): Group of particles on which to apply this method.
        kT (:py:mod:`hoomd.variant` or :py:obj:`float`): Temperature set point for the thermostat, not needed if *nph=True* (in energy units).
        tau (float): Coupling constant for the thermostat, not needed if *nph=True* (in time units).
        S (:py:class:`list` of :py:mod:`hoomd.variant` or :py:obj:`float`): Stress components set point for the barostat (in pressure units). In Voigt notation: [Sxx, Syy, Szz, Syz, Sxz, Sxy]
        P (:py:mod:`hoomd.variant` or :py:obj:`float`): Isotropic pressure set point for the barostat (in pressure units). Overrides *S* if set.
        tauP (float): Coupling constant for the barostat (in time units).
        couple (str): Couplings of diagonal elements of the stress tensor, can be "none", "xy", "xz","yz", or "xyz" (default).
        x (bool): if True, rescale *Lx* and x component of particle coordinates and velocities
        y (bool): if True, rescale *Ly* and y component of particle coordinates and velocities
        z (bool): if True, rescale *Lz* and z component of particle coordinates and velocities
        xy (bool): if True, rescale xy tilt factor and x and y components of particle coordinates and velocities
        xz (bool): if True, rescale xz tilt factor and x and z components of particle coordinates and velocities
        yz (bool): if True, rescale yz tilt factor and y and z components of particle coordinates and velocities
        all (bool): if True, rescale all lengths and tilt factors and components of particle coordinates and velocities
        nph (bool): if True, integrate without a thermostat, i.e. in the NPH ensemble
        rescale_all (bool): if True, rescale all particles, not only those in the group
        gamma: (:py:obj:`float`): Dimensionless damping factor for the box degrees of freedom (default: 0)

    :py:class:`npt` performs constant pressure, constant temperature simulations, allowing for a fully deformable
    simulation box.

    The integration method is based on the rigorous Martyna-Tobias-Klein equations of motion for NPT.
    For optimal stability, the update equations leave the phase-space measure invariant and are manifestly
    time-reversible.

    By default, :py:class:`npt` performs integration in a cubic box under hydrostatic pressure by simultaneously
    rescaling the lengths *Lx*, *Ly* and *Lz* of the simulation box.

    :py:class:`npt` can also perform more advanced integration modes. The integration mode
    is specified by a set of couplings and by specifying the box degrees of freedom that are put under
    barostat control.

    Couplings define which diagonal elements of the pressure tensor :math:`P_{\alpha,\beta}`
    should be averaged over, so that the corresponding box lengths are rescaled by the same amount.

    Valid couplings are:

    - none (all box lengths are updated independently)
    - xy (*Lx* and *Ly* are coupled)
    - xz (*Lx* and *Lz* are coupled)
    - yz (*Ly* and *Lz* are coupled)
    - xyz (*Lx* and *Ly* and *Lz* are coupled)

    The default coupling is **xyz**, i.e. the ratios between all box lengths stay constant.

    Degrees of freedom of the box specify which lengths and tilt factors of the box should be updated,
    and how particle coordinates and velocities should be rescaled.

    Valid keywords for degrees of freedom are:

    - x (the box length Lx is updated)
    - y (the box length Ly is updated)
    - z (the box length Lz is updated)
    - xy (the tilt factor xy is updated)
    - xz (the tilt factor xz is updated)
    - yz (the tilt factor yz is updated)
    - all (all elements are updated, equivalent to x, y, z, xy, xz, and yz together)

    Any of the six keywords can be combined together. By default, the x, y, and z degrees of freedom
    are updated.

    Note:
        If any of the diagonal x, y, z degrees of freedom is not being integrated, pressure tensor components
        along that direction are not considered for the remaining degrees of freedom.

    For example:

    - Specifying xyz couplings and x, y, and z degrees of freedom amounts to cubic symmetry (default)
    - Specifying xy couplings and x, y, and z degrees of freedom amounts to tetragonal symmetry.
    - Specifying no couplings and all degrees of freedom amounts to a fully deformable triclinic unit cell

    :py:class:`npt` Can also apply a constant stress to the simulation box. To do so, specify the symmetric
    stress tensor *S* instead of an isotropic pressure *P*.

    Note:
        :py:class:`npt` assumes that isotropic pressures are positive. Conventions for the stress tensor sometimes
        assume negative values on the diagonal. You need to set these values negative manually in HOOMD.

    :py:class:`npt` is an integration method. It must be used with :py:class:`mode_standard`.

    :py:class:`npt` uses the proper number of degrees of freedom to compute the temperature and pressure of the system in
    both 2 and 3 dimensional systems, as long as the number of dimensions is set before the :py:class:`npt` command
    is specified.

    For the MTK equations of motion, see:

    * `G. J. Martyna, D. J. Tobias, M. L. Klein  1994 <http://dx.doi.org/10.1063/1.467468>`_
    * `M. E. Tuckerman et. al. 2006 <http://dx.doi.org/10.1088/0305-4470/39/19/S18>`_
    * `T. Yu et. al. 2010 <http://dx.doi.org/10.1016/j.chemphys.2010.02.014>`_
    * Glaser et. al (2013), to be published

    Both *kT* and *P* can be variant types, allowing for temperature/pressure ramps in simulation runs.

    :math:`\tau` is related to the Nosé mass :math:`Q` by

    .. math::

        \tau = \sqrt{\frac{Q}{g k_B T_0}}

    where :math:`g` is the number of degrees of freedom, and :math:`k_B T_0` is the set point (*kT* above).

    A :py:class:`hoomd.compute.thermo` is automatically specified and associated with *group*.

    Examples::

        integrate.npt(group=all, kT=1.0, tau=0.5, tauP=1.0, P=2.0)
        integrator = integrate.npt(group=all, tau=1.0, kT=0.65, tauP = 1.2, P=2.0)
        # orthorhombic symmetry
        integrator = integrate.npt(group=all, tau=1.0, kT=0.65, tauP = 1.2, P=2.0, couple="none")
        # tetragonal symmetry
        integrator = integrate.npt(group=all, tau=1.0, kT=0.65, tauP = 1.2, P=2.0, couple="xy")
        # triclinic symmetry
        integrator = integrate.npt(group=all, tau=1.0, kT=0.65, tauP = 1.2, P=2.0, couple="none", rescale_all=True)
    """
    def __init__(self, group, kT=None, tau=None, S=None, P=None, tauP=None, couple="xyz", x=True, y=True, z=True, xy=False, xz=False, yz=False, all=False, nph=False, rescale_all=None, gamma=None):

        # check the input
        if (kT is None or tau is None):
            if nph is False:
                hoomd.context.current.device.cpp_msg.error("integrate.npt: Need temperature T and thermostat time scale tau.\n")
                raise RuntimeError("Error setting up NPT integration.")
            else:
                # use dummy values
                kT=1.0
                tau=1.0

        if (tauP is None):
                hoomd.context.current.device.cpp_msg.error("integrate.npt: Need barostat time scale tauP.\n")
                raise RuntimeError("Error setting up NPT integration.")

        # initialize base class
        _Method.__init__(self)

        # setup the variant inputs
        kT = hoomd.variant._setup_variant_input(kT)

        # If P is set
        if P is not None:
            self.S = [P,P,P,0,0,0]
        else:
            # S is a stress, should be [xx, yy, zz, yz, xz, xy]
            if S is not None and len(S)==6:
                self.S = S
            else:
                raise RuntimeError("Unrecognized stress tensor form")

        S = [hoomd.variant._setup_variant_input(self.S[i]) for i in range(6)]

        Svar = [S[i].cpp_variant for i in range(6)]

        # create the compute thermo for half time steps
        if group is hoomd.context.current.group_all:
            group_copy = copy.copy(group)
            group_copy.name = "__npt_all"
            thermo_group = hoomd.compute.thermo(group_copy)
            thermo_group.cpp_compute.setLoggingEnabled(False)
        else:
            thermo_group = hoomd.compute._get_unique_thermo(group=group)

        # create the compute thermo for full time step
        thermo_group_t = hoomd.compute._get_unique_thermo(group=group)

        # need to know if we are running 2D simulations
        twod = (hoomd.context.current.system_definition.getNDimensions() == 2)
        if twod:
            hoomd.context.current.device.cpp_msg.notice(2, "When running in 2D, z couplings and degrees of freedom are silently ignored.\n")

        # initialize the reflected c++ class
        if twod:
            # silently ignore any couplings that involve z
            if couple == "none":
                cpp_couple = _md.TwoStepNPTMTK.couplingMode.couple_none
            elif couple == "xy":
                cpp_couple = _md.TwoStepNPTMTK.couplingMode.couple_xy
            elif couple == "xz":
                cpp_couple = _md.TwoStepNPTMTK.couplingMode.couple_none
            elif couple == "yz":
                cpp_couple = _md.TwoStepNPTMTK.couplingMode.couple_none
            elif couple == "xyz":
                cpp_couple = _md.TwoStepNPTMTK.couplingMode.couple_xy
            else:
                hoomd.context.current.device.cpp_msg.error("Invalid coupling mode\n")
                raise RuntimeError("Error setting up NPT integration.")
        else:
            if couple == "none":
                cpp_couple = _md.TwoStepNPTMTK.couplingMode.couple_none
            elif couple == "xy":
                cpp_couple = _md.TwoStepNPTMTK.couplingMode.couple_xy
            elif couple == "xz":
                cpp_couple = _md.TwoStepNPTMTK.couplingMode.couple_xz
            elif couple == "yz":
                cpp_couple = _md.TwoStepNPTMTK.couplingMode.couple_yz
            elif couple == "xyz":
                cpp_couple = _md.TwoStepNPTMTK.couplingMode.couple_xyz
            else:
                hoomd.context.current.device.cpp_msg.error("Invalid coupling mode\n")
                raise RuntimeError("Error setting up NPT integration.")

        # set degrees of freedom flags
        # silently ignore z related degrees of freedom when running in 2d
        flags = 0
        if x or all:
            flags |= int(_md.TwoStepNPTMTK.baroFlags.baro_x)
        if y or all:
            flags |= int(_md.TwoStepNPTMTK.baroFlags.baro_y)
        if (z or all) and not twod:
            flags |= int(_md.TwoStepNPTMTK.baroFlags.baro_z)
        if xy or all:
            flags |= int(_md.TwoStepNPTMTK.baroFlags.baro_xy)
        if (xz or all) and not twod:
            flags |= int(_md.TwoStepNPTMTK.baroFlags.baro_xz)
        if (yz or all) and not twod:
            flags |= int(_md.TwoStepNPTMTK.baroFlags.baro_yz)

        if not hoomd.context.current.device.cpp_exec_conf.isCUDAEnabled():
            self.cpp_method = _md.TwoStepNPTMTK(hoomd.context.current.system_definition,
                                                group.cpp_group,
                                                thermo_group.cpp_compute,
                                                thermo_group_t.cpp_compute,
                                                tau,
                                                tauP,
                                                kT.cpp_variant,
                                                Svar,
                                                cpp_couple,
                                                flags,
                                                nph)
        else:
            self.cpp_method = _md.TwoStepNPTMTKGPU(hoomd.context.current.system_definition,
                                                   group.cpp_group,
                                                   thermo_group.cpp_compute,
                                                   thermo_group_t.cpp_compute,
                                                   tau,
                                                   tauP,
                                                   kT.cpp_variant,
                                                   Svar,
                                                   cpp_couple,
                                                   flags,
                                                   nph)

        if rescale_all is not None:
            self.cpp_method.setRescaleAll(rescale_all)

        if gamma is not None:
            self.cpp_method.setGamma(gamma)

        self.cpp_method.validateGroup()

        # store metadata
        self.group  = group
        self.kT = kT
        self.tau = tau
        self.tauP = tauP
        self.couple = couple
        self.rescale_all = rescale_all
        self.all = all
        self.x = x
        self.y = y
        self.z = z
        self.xy = xy
        self.xz = xz
        self.yz = yz
        self.nph = nph

    def set_params(self, kT=None, tau=None, S=None, P=None, tauP=None, rescale_all=None, gamma=None):
        R""" Changes parameters of an existing integrator.

        Args:
            kT (:py:mod:`hoomd.variant` or :py:obj:`float`): New temperature (if set) (in energy units)
            tau (float): New coupling constant (if set) (in time units)
            S (:py:class:`list` of :py:mod:`hoomd.variant` or :py:obj:`float`): New stress components set point (if set) for the barostat (in pressure units). In Voigt notation: [Sxx, Syy, Szz, Syz, Sxz, Sxy]
            P (:py:mod:`hoomd.variant` or :py:obj:`float`): New isotropic pressure set point (if set) for the barostat (in pressure units). Overrides *S* if set.
            tauP (float): New barostat coupling constant (if set) (in time units)
            rescale_all (bool): When True, rescale all particles, not only those in the group

        Examples::

            integrator.set_params(tau=0.6)
            integrator.set_params(dt=3e-3, kT=2.0, P=1.0)

        """
        self.check_initialization()

        # change the parameters
        if kT is not None:
            # setup the variant inputs
            kT = hoomd.variant._setup_variant_input(kT)
            self.kT = kT
            self.cpp_method.setT(kT.cpp_variant)
        if tau is not None:
            self.cpp_method.setTau(tau)
            self.tau = tau

        # If P is set
        if P is not None:
            self.S = [P,P,P,0,0,0]
        elif S is not None:
            # S is a stress, should be [xx, yy, zz, yz, xz, xy]
            if (len(S)==6):
                self.S = S
            else:
                raise RuntimeError("Unrecognized stress tensor form")

        if P is not None or S is not None:
            S = [hoomd.variant._setup_variant_input(self.S[i]) for i in range(6)]

            Svar = [S[i].cpp_variant for i in range(6)]
            self.cpp_method.setS(Svar)

        if tauP is not None:
            self.cpp_method.setTauP(tauP)
            self.tauP = tauP
        if rescale_all is not None:
            self.cpp_method.setRescaleAll(rescale_all)
            self.rescale_all = rescale_all
        if gamma is not None:
            self.cpp_method.setGamma(gamma)

    ## \internal
    # \brief Return information about this integration method
    #
    def get_metadata(self):
        # Metadata output involves transforming some variables into human-readable
        # form, so we override get_metadata()
        data = _Method.get_metadata(self)
        data['group'] = self.group.name
        if not self.nph:
            data['kT'] = self.kT
            data['tau'] = self.tau
        data['S'] = self.S
        data['tauP'] = self.tauP

        lengths = ''
        if self.x or self.all:
            lengths += 'x '
        if self.y or self.all:
            lengths += 'y '
        if self.z or self.all:
            lengths += 'z '
        if self.xy or self.all:
            lengths += 'xy '
        if self.xz or self.all:
            lengths += 'xz '
        if self.yz or self.all:
            lengths += 'yz '
        data['lengths'] = lengths.rstrip()
        if self.rescale_all is not None:
            data['rescale_all'] = self.rescale_all

        return data

    def randomize_velocities(self, seed):
        R""" Assign random velocities and angular momenta to particles in the
        group, sampling from the Maxwell-Boltzmann distribution. This method
        considers the dimensionality of the system and particle anisotropy, and
        removes drift (the center of mass velocity).

        .. versionadded:: 2.3

        Starting in version 2.5, `randomize_velocities` also chooses random values
        for the internal integrator variables.

        Args:
            seed (int): Random number seed

        Note:
            Randomization is applied at the start of the next call to :py:func:`hoomd.run`.

        Example::

            integrator = md.integrate.npt(group=group.all(), kT=1.0, tau=0.5, tauP=1.0, P=2.0)
            integrator.randomize_velocities(seed=42)
            run(100)

        """
        timestep = hoomd.get_step()
        kT = self.kT.cpp_variant.getValue(timestep)
        self.cpp_method.setRandomizeVelocitiesParams(kT, seed)


class nph(npt):
    R""" NPH Integration via MTK barostat-thermostat..

    Args:
        params: keyword arguments passed to :py:class:`npt`.
        gamma: (:py:obj:`float`, units of energy): Damping factor for the box degrees of freedom

    :py:class:`nph` performs constant pressure (NPH) simulations using a Martyna-Tobias-Klein barostat, an
    explicitly reversible and measure-preserving integration scheme. It allows for fully deformable simulation
    cells and uses the same underlying integrator as :py:class:`npt` (with *nph=True*).

    The available options are identical to those of :py:class:`npt`, except that *kT* cannot be specified.
    For further information, refer to the documentation of :py:class:`npt`.

    Note:
         A time scale *tauP* for the relaxation of the barostat is required. This is defined as the
         relaxation time the barostat would have at an average temperature *T_0 = 1*, and it
         is related to the internally used (Andersen) Barostat mass :math:`W` via
         :math:`W=d N T_0 \tau_P^2`, where :math:`d` is the dimensionality and :math:`N` the number
         of particles.

    :py:class:`nph` is an integration method and must be used with :py:class:`mode_standard`.

    Examples::

        # Triclinic unit cell
        nph=integrate.nph(group=all, P=2.0, tauP=1.0, couple="none", all=True)
        # Cubic unit cell
        nph = integrate.nph(group=all, P=2.0, tauP=1.0)
        # Relax the box
        nph = integrate.nph(group=all, P=0, tauP=1.0, gamma=0.1)
    """
    def __init__(self, **params):

        # initialize base class
        npt.__init__(self, nph=True, kT=1.0, **params)

    def randomize_velocities(self, kT, seed):
        R""" Assign random velocities and angular momenta to particles in the
        group, sampling from the Maxwell-Boltzmann distribution. This method
        considers the dimensionality of the system and particle anisotropy, and
        removes drift (the center of mass velocity).

        .. versionadded:: 2.3

        Starting in version 2.5, `randomize_velocities` also chooses random values
        for the internal integrator variables.

        Args:
            kT (float): Temperature (in energy units)
            seed (int): Random number seed

        Note:
            Randomization is applied at the start of the next call to :py:func:`hoomd.run`.

        Example::

            integrator = md.integrate.nph(group=group.all(), P=2.0, tauP=1.0)
            integrator.randomize_velocities(kT=1.0, seed=42)
            run(100)

        """
        self.cpp_method.setRandomizeVelocitiesParams(kT, seed)


class nve(_Method):
    R""" NVE Integration via Velocity-Verlet

    Args:
        group (:py:mod:`hoomd.group`): Group of particles on which to apply this method.
        limit (bool): (optional) Enforce that no particle moves more than a distance of \a limit in a single time step
        zero_force (bool): When set to true, particles in the \a group are integrated forward in time with constant
          velocity and any net force on them is ignored.


    :py:class:`nve` performs constant volume, constant energy simulations using the standard
    Velocity-Verlet method. For poor initial conditions that include overlapping atoms, a
    limit can be specified to the movement a particle is allowed to make in one time step.
    After a few thousand time steps with the limit set, the system should be in a safe state
    to continue with unconstrained integration.

    Another use-case for :py:class:`nve` is to fix the velocity of a certain group of particles. This can be achieved by
    setting the velocity of those particles in the initial condition and setting the *zero_force* option to True
    for that group. A True value for *zero_force* causes integrate.nve to ignore any net force on each particle and
    integrate them forward in time with a constant velocity.

    Note:
        With an active limit, Newton's third law is effectively **not** obeyed and the system
        can gain linear momentum. Activate the :py:class:`hoomd.md.update.zero_momentum` updater during the limited nve
        run to prevent this.

    :py:class:`nve` is an integration method. It must be used with :py:class:`mode_standard`.

    A :py:class:`hoomd.compute.thermo` is automatically specified and associated with *group*.

    Examples::

        all = group.all()
        integrate.nve(group=all)
        integrator = integrate.nve(group=all)
        typeA = group.type('A')
        integrate.nve(group=typeA, limit=0.01)
        integrate.nve(group=typeA, zero_force=True)

    """
    def __init__(self, group, limit=None, zero_force=False):

        # initialize base class
        _Method.__init__(self)

        # create the compute thermo
        hoomd.compute._get_unique_thermo(group=group)

        # initialize the reflected c++ class
        if not hoomd.context.current.device.cpp_exec_conf.isCUDAEnabled():
            self.cpp_method = _md.TwoStepNVE(hoomd.context.current.system_definition, group.cpp_group, False)
        else:
            self.cpp_method = _md.TwoStepNVEGPU(hoomd.context.current.system_definition, group.cpp_group)

        # set the limit
        if limit is not None:
            self.cpp_method.setLimit(limit)

        self.cpp_method.setZeroForce(zero_force)

        self.cpp_method.validateGroup()

        # store metadata
        self.group = group
        self.limit = limit
        self.metadata_fields = ['group', 'limit']

    def set_params(self, limit=None, zero_force=None):
        R""" Changes parameters of an existing integrator.

        Args:
            limit (bool): (if set) New limit value to set. Removes the limit if limit is False
            zero_force (bool): (if set) New value for the zero force option

        Examples::

            integrator.set_params(limit=0.01)
            integrator.set_params(limit=False)
        """
        self.check_initialization()

        # change the parameters
        if limit is not None:
            if limit == False:
                self.cpp_method.removeLimit()
            else:
                self.cpp_method.setLimit(limit)
            self.limit = limit

        if zero_force is not None:
            self.cpp_method.setZeroForce(zero_force)

    def randomize_velocities(self, kT, seed):
        R""" Assign random velocities and angular momenta to particles in the
        group, sampling from the Maxwell-Boltzmann distribution. This method
        considers the dimensionality of the system and particle anisotropy, and
        removes drift (the center of mass velocity).

        .. versionadded:: 2.3

        Args:
            kT (float): Temperature (in energy units)
            seed (int): Random number seed

        Note:
            Randomization is applied at the start of the next call to :py:func:`hoomd.run`.

        Example::

            integrator = md.integrate.nve(group=group.all())
            integrator.randomize_velocities(kT=1.0, seed=42)
            run(100)

        """
        self.cpp_method.setRandomizeVelocitiesParams(kT, seed)


class Langevin(_Method):
    R""" Langevin dynamics.

    Args:
        filter (:py:mod:`hoomd.filter._ParticleFilter`): Group of particles to
            apply this method to.
        kT (:py:mod:`hoomd.variant` or :py:obj:`float`): Temperature of the
            simulation (in energy units).
        seed (int): Random seed to use for generating
            :math:`\vec{F}_\mathrm{R}`.
        lambda (float): (optional) When set, use :math:\lambda d:math: for the
            drag coefficient.
        tally_reservoir_energy (bool): (optional) If true, the energy exchange
            between the thermal reservoir and the particles is tracked. Total
            energy conservation can then be monitored by adding
            ``langevin_reservoir_energy_groupname`` to the logged quantities.

    .. rubric:: Translational degrees of freedom

    :py:class:`langevin` integrates particles forward in time according to the
    Langevin equations of motion:

    .. math::

        m \frac{d\vec{v}}{dt} = \vec{F}_\mathrm{C} - \gamma \cdot \vec{v} +
        \vec{F}_\mathrm{R}

        \langle \vec{F}_\mathrm{R} \rangle = 0

        \langle |\vec{F}_\mathrm{R}|^2 \rangle = 2 d kT \gamma / \delta t

    where :math:`\vec{F}_\mathrm{C}` is the force on the particle from all
    potentials and constraint forces, :math:`\gamma` is the drag coefficient,
    :math:`\vec{v}` is the particle's velocity, :math:`\vec{F}_\mathrm{R}` is a
    uniform random force, and :math:`d` is the dimensionality of the system (2
    or 3).  The magnitude of the random force is chosen via the
    fluctuation-dissipation theorem to be consistent with the specified drag and
    temperature, :math:`T`.  When :math:`kT=0`, the random force
    :math:`\vec{F}_\mathrm{R}=0`.

    :py:class:`langevin` generates random numbers by hashing together the
    particle tag, user seed, and current time step index. See `C. L. Phillips
    et. al. 2011 <http://dx.doi.org/10.1016/j.jcp.2011.05.021>`_ for more
    information.

    .. attention::

    Change the seed if you reset the simulation time step to 0.
    If you keep the same seed, the simulation will continue with the same
    sequence of random numbers used previously and may cause unphysical
    correlations.

        For MPI runs: all ranks other than 0 ignore the seed input and use the
        value of rank 0.

    Langevin dynamics includes the acceleration term in the Langevin equation
    and is useful for gently thermalizing systems using a small gamma. This
    assumption is valid when underdamped: :math:`\frac{m}{\gamma} \gg \delta t`.
    Use :py:class:`brownian` if your system is not underdamped.

    :py:class:`langevin` uses the same integrator as :py:class:`nve` with the
    additional force term :math:`- \gamma \cdot \vec{v} + \vec{F}_\mathrm{R}`.
    The random force :math:`\vec{F}_\mathrm{R}` is drawn from a uniform random
    number distribution.

    You can specify :math:`\gamma` in two ways:

    1. Use :py:class:`set_gamma()` to specify it directly, with independent
    values for each particle type in the system.
    2. Specify :math:`\lambda` which scales the particle diameter to
    :math:`\gamma = \lambda d_i`. The units of
       :math:`\lambda` are mass / distance / time.

    :py:class:`langevin` must be used with :py:class:`mode_standard`.

    *kT* can be a variant type, allowing for temperature ramps in simulation
    runs.

    A :py:class:`hoomd.compute.thermo` is automatically created and associated
    with *group*.

    Warning:
        When restarting a simulation, the energy of the reservoir will be reset
        to zero.

    Examples::

        all = group.all()
        integrator = integrate.langevin(group=all, kT=1.0, seed=5)
        integrator = integrate.langevin(group=all, kT=1.0, dscale=1.5, tally=True)
        typeA = group.type('A')
        integrator = integrate.langevin(group=typeA, kT=hoomd.variant.linear_interp([(0, 4.0), (1e6, 1.0)]), seed=10)

    """

    def __init__(self, filter, kT, seed, alpha=None,
                 tally_reservoir_energy=False):

        # store metadata
        param_dict = ParameterDict(
            filter=OnlyType(_ParticleFilter),
            kT=Variant,
            seed=int(seed),
<<<<<<< HEAD
            alpha=OnlyType(float, allow_none=True),
            tally_reservoir_energy=bool(tally_reservoir_energy),
        )
=======
            alpha=none_or(float),
            tally_reservoir_energy=bool(tally_reservoir_energy)
            )
>>>>>>> aed39c7d
        param_dict.update(dict(kT=kT, alpha=alpha, filter=filter))
        # set defaults
        self._param_dict.update(param_dict)

        gamma = TypeParameter('gamma', type_kind='particle_types',
                              param_dict=TypeParameterDict(1., len_keys=1)
                              )

        gamma_r = TypeParameter('gamma_r', type_kind='particle_types',
                                param_dict=TypeParameterDict((1., 1., 1.),
                                                             len_keys=1)
                                )

        self._extend_typeparam([gamma, gamma_r])

    def attach(self, simulation):

        # initialize the reflected c++ class
        if not simulation.device.cpp_exec_conf.isCUDAEnabled():
            my_class = _md.TwoStepLangevin
        else:
            my_class = _md.TwoStepLangevinGPU

        self._cpp_obj = my_class(simulation.state._cpp_sys_def,
                                 simulation.state.get_group(self.filter),
                                 self.kT, self.seed)

        # Attach param_dict and typeparam_dict
        super().attach(simulation)


class brownian(_Method):
    R""" Brownian dynamics.

    Args:
        group (:py:mod:`hoomd.group`): Group of particles to apply this method to.
        kT (:py:mod:`hoomd.variant` or :py:obj:`float`): Temperature of the simulation (in energy units).
        seed (int): Random seed to use for generating :math:`\vec{F}_\mathrm{R}`.
        dscale (bool): Control :math:`\lambda` options. If 0 or False, use :math:`\gamma` values set per type. If non-zero, :math:`\gamma = \lambda d_i`.
        noiseless_t (bool): If set true, there will be no translational noise (random force)
        noiseless_r (bool): If set true, there will be no rotational noise (random torque)

    :py:class:`brownian` integrates particles forward in time according to the overdamped Langevin equations of motion,
    sometimes called Brownian dynamics, or the diffusive limit.

    .. math::

        \frac{d\vec{x}}{dt} = \frac{\vec{F}_\mathrm{C} + \vec{F}_\mathrm{R}}{\gamma}

        \langle \vec{F}_\mathrm{R} \rangle = 0

        \langle |\vec{F}_\mathrm{R}|^2 \rangle = 2 d k T \gamma / \delta t

        \langle \vec{v}(t) \rangle = 0

        \langle |\vec{v}(t)|^2 \rangle = d k T / m


    where :math:`\vec{F}_\mathrm{C}` is the force on the particle from all potentials and constraint forces,
    :math:`\gamma` is the drag coefficient, :math:`\vec{F}_\mathrm{R}`
    is a uniform random force, :math:`\vec{v}` is the particle's velocity, and :math:`d` is the dimensionality
    of the system. The magnitude of the random force is chosen via the fluctuation-dissipation theorem
    to be consistent with the specified drag and temperature, :math:`T`.
    When :math:`kT=0`, the random force :math:`\vec{F}_\mathrm{R}=0`.

    :py:class:`brownian` generates random numbers by hashing together the particle tag, user seed, and current
    time step index. See `C. L. Phillips et. al. 2011 <http://dx.doi.org/10.1016/j.jcp.2011.05.021>`_ for more
    information.

    .. attention::
        Change the seed if you reset the simulation time step to 0. If you keep the same seed, the simulation
        will continue with the same sequence of random numbers used previously and may cause unphysical correlations.

        For MPI runs: all ranks other than 0 ignore the seed input and use the value of rank 0.

    :py:class:`brownian` uses the integrator from `I. Snook, The Langevin and Generalised Langevin Approach to the Dynamics of
    Atomic, Polymeric and Colloidal Systems, 2007, section 6.2.5 <http://dx.doi.org/10.1016/B978-0-444-52129-3.50028-6>`_,
    with the exception that :math:`\vec{F}_\mathrm{R}` is drawn from a uniform random number distribution.

    In Brownian dynamics, particle velocities are completely decoupled from positions. At each time step,
    :py:class:`brownian` draws a new velocity distribution consistent with the current set temperature so that
    :py:class:`hoomd.compute.thermo` will report appropriate temperatures and pressures if logged or needed by other
    commands.

    Brownian dynamics neglects the acceleration term in the Langevin equation. This assumption is valid when
    overdamped: :math:`\frac{m}{\gamma} \ll \delta t`. Use :py:class:`langevin` if your system is not overdamped.

    You can specify :math:`\gamma` in two ways:

    1. Use :py:class:`set_gamma()` to specify it directly, with independent values for each particle type in the system.
    2. Specify :math:`\lambda` which scales the particle diameter to :math:`\gamma = \lambda d_i`. The units of
       :math:`\lambda` are mass / distance / time.

    :py:class:`brownian` must be used with integrate.mode_standard.

    *kT* can be a variant type, allowing for temperature ramps in simulation runs.

    A :py:class:`hoomd.compute.thermo` is automatically created and associated with *group*.

    Examples::

        all = group.all()
        integrator = integrate.brownian(group=all, kT=1.0, seed=5)
        integrator = integrate.brownian(group=all, kT=1.0, dscale=1.5)
        typeA = group.type('A')
        integrator = integrate.brownian(group=typeA, kT=hoomd.variant.linear_interp([(0, 4.0), (1e6, 1.0)]), seed=10)

    """
    def __init__(self, group, kT, seed, dscale=False, noiseless_t=False, noiseless_r=False):

        # initialize base class
        _Method.__init__(self)

        # setup the variant inputs
        kT = hoomd.variant._setup_variant_input(kT)

        # create the compute thermo
        hoomd.compute._get_unique_thermo(group=group)

        if dscale is False or dscale == 0:
            use_lambda = False
        else:
            use_lambda = True

        # initialize the reflected c++ class
        if not hoomd.context.current.device.cpp_exec_conf.isCUDAEnabled():
            my_class = _md.TwoStepBD
        else:
            my_class = _md.TwoStepBDGPU

        self.cpp_method = my_class(hoomd.context.current.system_definition,
                                   group.cpp_group,
                                   kT.cpp_variant,
                                   seed,
                                   use_lambda,
                                   float(dscale),
                                   noiseless_t,
                                   noiseless_r)

        self.cpp_method.validateGroup()

        # store metadata
        self.group = group
        self.kT = kT
        self.seed = seed
        self.dscale = dscale
        self.noiseless_t = noiseless_t
        self.noiseless_r = noiseless_r
        self.metadata_fields = ['group', 'kT', 'seed', 'dscale','noiseless_t','noiseless_r']

    def set_params(self, kT=None):
        R""" Change langevin integrator parameters.

        Args:
            kT (:py:mod:`hoomd.variant` or :py:obj:`float`): New temperature (if set) (in energy units).

        Examples::

            integrator.set_params(kT=2.0)

        """
        self.check_initialization()

        # change the parameters
        if kT is not None:
            # setup the variant inputs
            kT = hoomd.variant._setup_variant_input(kT)
            self.cpp_method.setT(kT.cpp_variant)
            self.kT = kT

    def set_gamma(self, a, gamma):
        R""" Set gamma for a particle type.

        Args:
            a (str): Particle type name
            gamma (float): :math:`\gamma` for particle type a (in units of force/velocity)

        :py:meth:`set_gamma()` sets the coefficient :math:`\gamma` for a single particle type, identified
        by name. The default is 1.0 if not specified for a type.

        It is not an error to specify gammas for particle types that do not exist in the simulation.
        This can be useful in defining a single simulation script for many different types of particles
        even when some simulations only include a subset.

        Examples::

            bd.set_gamma('A', gamma=2.0)

        """
        self.check_initialization()
        a = str(a)

        ntypes = hoomd.context.current.system_definition.getParticleData().getNTypes()
        type_list = []
        for i in range(0,ntypes):
            type_list.append(hoomd.context.current.system_definition.getParticleData().getNameByType(i))

        # change the parameters
        for i in range(0,ntypes):
            if a == type_list[i]:
                self.cpp_method.setGamma(i,gamma)

    def set_gamma_r(self, a, gamma_r):
        R""" Set gamma_r for a particle type.

        Args:
            a (str):  Particle type name
            gamma_r (float or tuple): :math:`\gamma_r` for particle type a (in units of force/velocity), optionally for all body frame directions

        :py:meth:`set_gamma_r()` sets the coefficient :math:`\gamma_r` for a single particle type, identified
        by name. The default is 1.0 if not specified for a type. It must be positive or zero, if set
        zero, it will have no rotational damping or random torque, but still with updates from normal net torque.

        Examples::

            bd.set_gamma_r('A', gamma_r=2.0)
            bd.set_gamma_r('A', gamma_r=(1,2,3))

        """

        self.check_initialization()

        if not isinstance(gamma_r,tuple):
            gamma_r = (gamma_r, gamma_r, gamma_r)

        if (gamma_r[0] < 0 or gamma_r[1] < 0 or gamma_r[2] < 0):
            raise ValueError("The gamma_r must be positive or zero (represent no rotational damping or random torque, but with updates)")

        ntypes = hoomd.context.current.system_definition.getParticleData().getNTypes()
        type_list = []
        for i in range(0,ntypes):
            type_list.append(hoomd.context.current.system_definition.getParticleData().getNameByType(i))

        # change the parameters
        for i in range(0,ntypes):
            if a == type_list[i]:
                self.cpp_method.setGamma_r(i,_hoomd.make_scalar3(*gamma_r))


class berendsen(_Method):
    R""" Applies the Berendsen thermostat.

    Args:
        group (:py:mod:`hoomd.group`): Group to which the Berendsen thermostat will be applied.
        kT (:py:mod:`hoomd.variant` or :py:obj:`float`): Temperature of thermostat. (in energy units).
        tau (float): Time constant of thermostat. (in time units)

    :py:class:`berendsen` rescales the velocities of all particles on each time step. The rescaling is performed so that
    the difference in the current temperature from the set point decays exponentially:
    `Berendsen et. al. 1984 <http://dx.doi.org/10.1063/1.448118>`_.

    .. math::

        \frac{dT_\mathrm{cur}}{dt} = \frac{T - T_\mathrm{cur}}{\tau}

    .. attention::
        :py:class:`berendsen` does not function with MPI parallel simulations.

    .. attention::
        :py:class:`berendsen` does not integrate rotational degrees of freedom.
    """
    def __init__(self, group, kT, tau):

        # Error out in MPI simulations
        if (_hoomd.is_MPI_available()):
            if hoomd.context.current.system_definition.getParticleData().getDomainDecomposition():
                hoomd.context.current.device.cpp_msg.error("integrate.berendsen is not supported in multi-processor simulations.\n\n")
                raise RuntimeError("Error setting up integration method.")

        # initialize base class
        _Method.__init__(self)

        # setup the variant inputs
        kT = hoomd.variant._setup_variant_input(kT)

        # create the compute thermo
        thermo = hoomd.compute._get_unique_thermo(group = group)

        # initialize the reflected c++ class
        if not hoomd.context.current.device.cpp_exec_conf.isCUDAEnabled():
            self.cpp_method = _md.TwoStepBerendsen(hoomd.context.current.system_definition,
                                                     group.cpp_group,
                                                     thermo.cpp_compute,
                                                     tau,
                                                     kT.cpp_variant)
        else:
            self.cpp_method = _md.TwoStepBerendsenGPU(hoomd.context.current.system_definition,
                                                        group.cpp_group,
                                                        thermo.cpp_compute,
                                                        tau,
                                                        kT.cpp_variant)

        # store metadata
        self.kT = kT
        self.tau = tau
        self.metadata_fields = ['kT','tau']

    def randomize_velocities(self, seed):
        R""" Assign random velocities and angular momenta to particles in the
        group, sampling from the Maxwell-Boltzmann distribution. This method
        considers the dimensionality of the system and particle anisotropy, and
        removes drift (the center of mass velocity).

        .. versionadded:: 2.3

        Args:
            seed (int): Random number seed

        Note:
            Randomization is applied at the start of the next call to :py:func:`hoomd.run`.

        Example::

            integrator = md.integrate.berendsen(group=group.all(), kT=1.0, tau=0.5)
            integrator.randomize_velocities(seed=42)
            run(100)

        """
        timestep = hoomd.get_step()
        kT = self.kT.cpp_variant.getValue(timestep)
        self.cpp_method.setRandomizeVelocitiesParams(kT, seed)<|MERGE_RESOLUTION|>--- conflicted
+++ resolved
@@ -14,10 +14,7 @@
 from hoomd.filter import _ParticleFilter
 from hoomd.typeparam import TypeParameter
 from hoomd.typeconverter import OnlyType
-<<<<<<< HEAD
 from hoomd.variant import Variant
-=======
->>>>>>> aed39c7d
 import copy
 
 
@@ -787,15 +784,9 @@
             filter=OnlyType(_ParticleFilter),
             kT=Variant,
             seed=int(seed),
-<<<<<<< HEAD
             alpha=OnlyType(float, allow_none=True),
             tally_reservoir_energy=bool(tally_reservoir_energy),
         )
-=======
-            alpha=none_or(float),
-            tally_reservoir_energy=bool(tally_reservoir_energy)
-            )
->>>>>>> aed39c7d
         param_dict.update(dict(kT=kT, alpha=alpha, filter=filter))
         # set defaults
         self._param_dict.update(param_dict)
