--- conflicted
+++ resolved
@@ -335,15 +335,9 @@
                     cur_k = next_k;
                     next_k = __ldg(d_nlist + head_idx + neigh_idy+1);
 
-<<<<<<< HEAD
-                        // I continue only if k is not the same as j
-                        if((cur_k>cur_j)&&(cur_j>idx))
-                            {
-=======
         	        // I continue only if k is not the same as j
         	        if((cur_k>cur_j)&&(cur_j>idx))
         	            {
->>>>>>> d21e9c78
                         // get the position of neighbor k
                         Scalar4 postypek = __ldg(d_pos + cur_k);
                         Scalar3 posk = make_scalar3(postypek.x, postypek.y, postypek.z);
@@ -402,7 +396,6 @@
                                 myAtomicAdd(&d_force[cur_k].y, forcek.y);
                                 myAtomicAdd(&d_force[cur_k].z, forcek.z);
 
-<<<<<<< HEAD
                                //evaluate the virial contribute of this 3 body interaction
                                if (compute_virial)
                                    {
@@ -415,20 +408,6 @@
                                    viriali_xz += (force_divr_ij*dxij.x*dxij.z + force_divr_ik*dxik.x*dxik.z);
                                    viriali_yz += (force_divr_ij*dxij.y*dxij.z + force_divr_ik*dxik.y*dxik.z);
                                    }
-=======
-        	        	       //evaluate the virial contribute of this 3 body interaction
-        	        	       if (compute_virial)
-        	        	           {
-        	        	           //a single term is needed to account for all of the 3 body virial that is stored in the 'i' particle data
-        	        	           //look at S. Ciarella and W.G. Ellenbroek 2019 https://arxiv.org/abs/1912.08569 for the definition of the virial tensor
-        	        	           viriali_xx += (force_divr_ij*dxij.x*dxij.x + force_divr_ik*dxik.x*dxik.x);
-        	        	           viriali_yy += (force_divr_ij*dxij.y*dxij.y + force_divr_ik*dxik.y*dxik.y);
-        	        	           viriali_zz += (force_divr_ij*dxij.z*dxij.z + force_divr_ik*dxik.z*dxik.z);
-        	        	           viriali_xy += (force_divr_ij*dxij.x*dxij.y + force_divr_ik*dxik.x*dxik.y);
-        	        	           viriali_xz += (force_divr_ij*dxij.x*dxij.z + force_divr_ik*dxik.x*dxik.z);
-        	        	           viriali_yz += (force_divr_ij*dxij.y*dxij.z + force_divr_ik*dxik.y*dxik.z);
-        	        	           }
->>>>>>> d21e9c78
                                 }
                             }
                         }
