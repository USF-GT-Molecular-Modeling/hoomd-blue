# Copyright (c) 2009-2019 The Regents of the University of Michigan
# This file is part of the HOOMD-blue project, released under the BSD 3-Clause
# License.

# Maintainer: joaander / All Developers are free to add commands for new
# features

R""" Apply forces to particles.
"""

import hoomd
from hoomd import _hoomd
from hoomd.md import _md
from hoomd.operation import _HOOMDBaseObject
from hoomd.logging import log
from hoomd.data.typeparam import TypeParameter
from hoomd.data.typeconverter import OnlyType
from hoomd.data.parameterdicts import ParameterDict, TypeParameterDict
from hoomd.filter import ParticleFilter


def ellip_preprocessing(constraint):
    if constraint is not None:
        if constraint.__class__.__name__ == "constraint_ellipsoid":
            return act_force
        else:
            raise RuntimeError(
                "Active force constraint is not accepted (currently only "
                "accepts ellipsoids)"
            )
    else:
        return None


class _force:
    pass


class Force(_HOOMDBaseObject):
    """Defines a force in HOOMD-blue.

    Pair, angle, bond, and other forces are subclasses of this class.

    Note:
        :py:class:`Force` is the base class for all loggable forces.
        Users should not instantiate this class directly.

    Initializes some loggable quantities.
    """

    def _attach(self):
        super()._attach()

    @log
    def energy(self):
        """float: Sum of the energy of the whole system."""
        if self._attached:
            self._cpp_obj.compute(self._simulation.timestep)
            return self._cpp_obj.calcEnergySum()
        else:
            return None

    @log(flag="particle")
    def energies(self):
        """(*N_particles*, ) `numpy.ndarray` of ``numpy.float64``: The energies
        for all particles."""
        if self._attached:
            self._cpp_obj.compute(self._simulation.timestep)
            return self._cpp_obj.getEnergies()
        else:
            return None

    @log(flag="particle")
    def forces(self):
        """(*N_particles*, 3) `numpy.ndarray` of ``numpy.float64``: The forces
        for all particles."""
        if self._attached:
            self._cpp_obj.compute(self._simulation.timestep)
            return self._cpp_obj.getForces()
        else:
            return None

    @log(flag="particle")
    def torques(self):
        """(*N_particles*, 3) `numpy.ndarray` of ``numpy.float64``: The torque
        for all particles."""
        if self._attached:
            self._cpp_obj.compute(self._simulation.timestep)
            return self._cpp_obj.getTorques()
        else:
            return None

    @log(flag="particle")
    def virials(self):
        """(*N_particles*, ) `numpy.ndarray` of ``numpy.float64``: The virial
        for all particles."""
        if self._attached:
            self._cpp_obj.compute(self._simulation.timestep)
            return self._cpp_obj.getVirials()
        else:
            return None


class constant(Force):
    R"""Constant force.

    Args:
        fvec (tuple): force vector (in force units)
        tvec (tuple): torque vector (in torque units)
        fx (float): x component of force, retained for backwards compatibility
        fy (float): y component of force, retained for backwards compatibility
        fz (float): z component of force, retained for backwards compatibility
        group (``hoomd.group``): Group for which the force will be set.
        callback (`callable`): A python callback invoked every time the forces
            are computed

    :py:class:`constant` specifies that a constant force should be added to
    every particle in the simulation or optionally to all particles in a group.

    Note:
        Forces are kept constant during the simulation. If a callback should
        re-compute particle forces every time step, it needs to overwrite the
        old forces of **all** particles with new values.

    Note:
        Per-particle forces take precedence over a particle group, which takes
        precedence over constant forces for all particles.

    Examples::

        force.constant(fx=1.0, fy=0.5, fz=0.25)
        const = force.constant(fvec=(0.4,1.0,0.5))
        const = force.constant(fvec=(0.4,1.0,0.5),group=fluid)
        const = force.constant(fvec=(0.4,1.0,0.5), tvec=(0,0,1) ,group=fluid)

        def updateForces(timestep):
            global const
            const.setForce(tag=1, fvec=(1.0*timestep,2.0*timestep,3.0*timestep))
        const = force.constant(callback=updateForces)
    """

    def __init__(
        self,
        fx=None,
        fy=None,
        fz=None,
        fvec=None,
        tvec=None,
        group=None,
        callback=None,
    ):

        if (fx is not None) and (fy is not None) and (fz is not None):
            self.fvec = (fx, fy, fz)
        elif fvec is not None:
            self.fvec = fvec
        else:
            self.fvec = (0, 0, 0)

        if tvec is not None:
            self.tvec = tvec
        else:
            self.tvec = (0, 0, 0)

        if (self.fvec == (0, 0, 0)) and (
            self.tvec == (0, 0, 0) and callback is None
        ):
            hoomd.context.current.device.cpp_msg.warning(
                "The constant force specified has no non-zero components\n"
            )

        # initialize the base class
        Force.__init__(self)

        # create the c++ mirror class
        if group is not None:
            self.cppForce = _hoomd.ConstForceCompute(
                hoomd.context.current.system_definition,
                group.cpp_group,
                self.fvec[0],
                self.fvec[1],
                self.fvec[2],
                self.tvec[0],
                self.tvec[1],
                self.tvec[2],
            )
        else:
            self.cppForce = _hoomd.ConstForceCompute(
                hoomd.context.current.system_definition,
                self.fvec[0],
                self.fvec[1],
                self.fvec[2],
                self.tvec[0],
                self.tvec[1],
                self.tvec[2],
            )

        if callback is not None:
            self.cppForce.setCallback(callback)

        hoomd.context.current.system.addCompute(self.cppForce, self.force_name)

    R""" Change the value of the constant force.

    Args:
        fx (float) New x-component of the force (in force units)
        fy (float) New y-component of the force (in force units)
        fz (float) New z-component of the force (in force units)
        fvec (tuple) New force vector
        tvec (tuple) New torque vector
        group Group for which the force will be set
        tag (int) Particle tag for which the force will be set
            .. versionadded:: 2.3

     Using setForce() requires that you saved the created constant force in a
     variable. i.e.

     Examples:
        const = force.constant(fx=0.4, fy=1.0, fz=0.5)

        const.setForce(fx=0.2, fy=0.1, fz=-0.5)
        const.setForce(fx=0.2, fy=0.1, fz=-0.5, group=fluid)
        const.setForce(fvec=(0.2,0.1,-0.5), tvec=(0,0,1), group=fluid)
    """

    def setForce(
        self,
        fx=None,
        fy=None,
        fz=None,
        fvec=None,
        tvec=None,
        group=None,
        tag=None,
    ):

        if (fx is not None) and (fy is not None) and (fx is not None):
            self.fvec = (fx, fy, fz)
        elif fvec is not None:
            self.fvec = fvec
        else:
            self.fvec = (0, 0, 0)

        if tvec is not None:
            self.tvec = tvec
        else:
            self.tvec = (0, 0, 0)

        if (fvec == (0, 0, 0)) and (tvec == (0, 0, 0)):
            hoomd.context.current.device.cpp_msg.warning(
                "You are setting the constant force to have no non-zero "
                "components\n"
            )

        self.check_initialization()
        if group is not None:
            self.cppForce.setGroupForce(
                group.cpp_group,
                self.fvec[0],
                self.fvec[1],
                self.fvec[2],
                self.tvec[0],
                self.tvec[1],
                self.tvec[2],
            )
        elif tag is not None:
            self.cppForce.setParticleForce(
                tag,
                self.fvec[0],
                self.fvec[1],
                self.fvec[2],
                self.tvec[0],
                self.tvec[1],
                self.tvec[2],
            )
        else:
            self.cppForce.setForce(
                self.fvec[0],
                self.fvec[1],
                self.fvec[2],
                self.tvec[0],
                self.tvec[1],
                self.tvec[2],
            )

    R""" Set a python callback to be called before the force is evaluated

    Args:
        callback (`callable`) The callback function

     Examples:
        const = force.constant(fx=0.4, fy=1.0, fz=0.5)

        def updateForces(timestep):
            global const
            const.setForce(tag=1, fvec=(1.0*timestep,2.0*timestep,3.0*timestep))

        const.set_callback(updateForces)
        run(100)

        # Reset the callback
        const.set_callback(None)
    """

    def set_callback(self, callback=None):
        self.cppForce.setCallback(callback)

    # there are no coeffs to update in the constant force compute
    def update_coeffs(self):
        pass


class Active(Force):
    R"""Active force.

    Attributes:
        filter (:py:mod:`hoomd.filter`): Subset of particles on which to apply
            active forces.
        seed (int): required user-specified seed number for random number
            generator.
        rotation_diff (float): rotational diffusion constant, :math:`D_r`, for
            all particles in the group.
        active_force (tuple): active force vector in reference to the
            orientation of a particle. It is defined per particle type and stays
            constant during the simulation.
        active_torque (tuple): active torque vector in reference to the
            orientation of a particle. It is defined per particle type and stays
            constant during the simulation.

    :py:class:`Active` specifies that an active force should be added to all
    particles.  Obeys :math:`\delta {\bf r}_i = \delta t v_0 \hat{p}_i`, where
    :math:`v_0` is the active velocity. In 2D :math:`\hat{p}_i = (\cos \theta_i,
    \sin \theta_i)` is the active force vector for particle :math:`i` and the
    diffusion of the active force vector follows :math:`\delta \theta / \delta t
    = \sqrt{2 D_r / \delta t} \Gamma`, where :math:`D_r` is the rotational
    diffusion constant, and the gamma function is a unit-variance random
    variable, whose components are uncorrelated in time, space, and between
    particles.  In 3D, :math:`\hat{p}_i` is a unit vector in 3D space, and
    diffusion follows :math:`\delta \hat{p}_i / \delta t = \sqrt{2 D_r / \delta
    t} \Gamma (\hat{p}_i (\cos \theta - 1) + \hat{p}_r \sin \theta)`, where
    :math:`\hat{p}_r` is an uncorrelated random unit vector. The persistence
    length of an active particle's path is :math:`v_0 / D_r`.  The rotational
    diffusion is applied to the orientation vector/quaternion of each particle.
    This implies that both the active force and the active torque vectors in the
    particle frame stay constant during the simulation. Hence, the active forces
    in the system frame are composed of the forces in particle frame and the
    current orientation of the particle.

    Examples::


        all = filter.All()
        active = hoomd.md.force.Active(
            filter=hoomd.filter.All(), seed=1, rotation_diff=0.01
            )
        active.active_force['A','B'] = (1,0,0)
        active.active_torque['A','B'] = (0,0,0)
    """
    def __init__(self, filter, seed, rotation_diff=0.1):
        # store metadata
        param_dict = ParameterDict(
            filter=ParticleFilter,
            seed=int(seed),
            rotation_diff=float(rotation_diff),
            constraint=OnlyType(
                ConstraintForce, allow_none=True, preprocess=ellip_preprocessing
            ),
        )
        param_dict.update(
            dict(
                constraint=None,
                rotation_diff=rotation_diff,
                seed=seed,
                filter=filter,
            )
        )
        # set defaults
        self._param_dict.update(param_dict)

        active_force = TypeParameter(
            "active_force",
            type_kind="particle_types",
            param_dict=TypeParameterDict((1, 0, 0), len_keys=1),
        )
        active_torque = TypeParameter(
            "active_torque",
            type_kind="particle_types",
            param_dict=TypeParameterDict((0, 0, 0), len_keys=1),
        )

        self._extend_typeparam([active_force, active_torque])

    def _attach(self):
        # initialize the reflected c++ class
        if isinstance(self._simulation.device, hoomd.device.CPU):
            my_class = _md.ActiveForceCompute
        else:
            my_class = _md.ActiveForceComputeGPU

        self._cpp_obj = my_class(
            self._simulation.state._cpp_sys_def,
            self._simulation.state._get_group(self.filter),
            self.seed,
            self.rotation_diff,
            _hoomd.make_scalar3(0, 0, 0),
            0,
            0,
            0,
        )

        # Attach param_dict and typeparam_dict
        super()._attach()


class dipole(Force):
    R"""Treat particles as dipoles in an electric field.

    Args:
        field_x (float): x-component of the field (units?)
        field_y (float): y-component of the field (units?)
        field_z (float): z-component of the field (units?)
        p (float): magnitude of the particles' dipole moment in the local z
            direction

    Examples::

        force.external_field_dipole(
            field_x=0.0, field_y=1.0 ,field_z=0.5, p=1.0
            )
        const_ext_f_dipole = force.external_field_dipole(
            field_x=0.0, field_y=1.0 ,field_z=0.5, p=1.0
            )
    """
    def __init__(self, field_x, field_y, field_z, p):

        # initialize the base class
        Force.__init__(self)

        # create the c++ mirror class
        self.cppForce = _md.ConstExternalFieldDipoleForceCompute(
            hoomd.context.current.system_definition,
            field_x,
            field_y,
            field_z,
            p,
        )

        hoomd.context.current.system.addCompute(self.cppForce, self.force_name)

        # store metadata
        self.field_x = field_x
        self.field_y = field_y
        self.field_z = field_z

    def set_params(field_x, field_y, field_z, p):
        R"""Change the constant field and dipole moment.

        Args:
            field_x (float): x-component of the field (units?)
            field_y (float): y-component of the field (units?)
            field_z (float): z-component of the field (units?)
            p (float): magnitude of the particles' dipole moment in the local z
                direction

        Examples::

            const_ext_f_dipole = force.external_field_dipole(
                field_x=0.0, field_y=1.0 ,field_z=0.5, p=1.0
                )
            const_ext_f_dipole.setParams(
                field_x=0.1, field_y=0.1, field_z=0.0, p=1.0
                )

        """
        self.check_initialization()

        self.cppForce.setParams(field_x, field_y, field_z, p)

    # there are no coeffs to update in the constant
    # ExternalFieldDipoleForceCompute
    def update_coeffs(self):
        pass


class ConstraintForce(Force):
<<<<<<< HEAD
    """Constructs the constraint force."""
=======
    R""" Constraints.

    Constraint forces constrain a given set of particle to a given surface, to have
    some relative orientation, or impose some other type of constraint.

    As with other force commands in hoomd, multiple constrain commands can be issued
    to specify multiple constraints, which are additively applied.

    Warning: Constraints will be invalidated if two separate constraint commands
    apply to the same particle.

    The degrees of freedom removed from the system by constraints are correctly
    taken into account when computing the temperature.
    """
>>>>>>> 58ee8f8f
    def _attach(self):
        """Create the c++ mirror class."""
        if isinstance(self._simulation.device, hoomd.device.CPU):
            cpp_cls = getattr(_md, self._cpp_class_name)
        else:
            cpp_cls = getattr(_md, self._cpp_class_name + "GPU")

        # TODO remove string argument
        self._cpp_obj = cpp_cls(self._simulation.state._cpp_sys_def, "")

        super()._attach()

    def update_coeffs(self):
        pass
        # does nothing: this is for derived classes to implement
<<<<<<< HEAD
=======


# set default counter
ConstraintForce.cur_id = 0


class distance(ConstraintForce):
    R"""Constrain pairwise particle distances.

    :py:class:`distance` specifies that forces will be applied to all particles
    pairs for which constraints have been defined.

    The constraint algorithm implemented is described in:

     * [1] M. Yoneya, H. J. C. Berendsen, and K. Hirasawa, "A Non-Iterative
        Matrix Method for Constraint Molecular Dynamics Simulations," Mol. Simul.,
        vol. 13, no. 6, pp. 395--405, 1994.
     * [2] M. Yoneya, "A Generalized Non-iterative Matrix Method for Constraint
        Molecular Dynamics Simulations," J. Comput. Phys., vol. 172, no. 1, pp.
        188--197, Sep. 2001.

    In brief, the second derivative of the Lagrange multipliers with respect to
    time is set to zero, such that both the distance constraints and their time
    derivatives are conserved within the accuracy of the Velocity Verlet scheme,
    i.e. within :math:`\Delta t^2`. The corresponding linear system of equations
    is solved. Because constraints are satisfied at :math:`t + 2 \Delta t`, the
    scheme is self-correcting and drifts are avoided.

    Warning:
        In MPI simulations, all particles connected through constraints will be
        communicated between processors as ghost particles. Therefore, it is an
        error when molecules defined by constraints extend over more than half
        the local domain size.

    .. caution::
        force.distance() does not currently interoperate with
        integrate.brownian() or integrate.langevin()

    Example::

        force.distance()

    """

    def __init__(self):

        # initialize the base class
        ConstraintForce.__init__(self)

        # create the c++ mirror class
        if not hoomd.context.current.device.cpp_exec_conf.isCUDAEnabled():
            self.cpp_force = _md.ForceDistanceConstraint(
                self._simulation.state._cpp_sys_def
            )
        else:
            self.cpp_force = _md.ForceDistanceConstraintGPU(
                self._simulation.state._cpp_sys_def
            )

        hoomd.context.current.system.addCompute(self.cpp_force, self.force_name)

    def set_params(self, rel_tol=None):
        R"""Set parameters for constraint computation.

        Args:
            rel_tol (float): The relative tolerance with which constraint
                violations are detected (**optional**).

        Example::

            dist = force.distance()
            dist.set_params(rel_tol=0.0001)
        """
        if rel_tol is not None:
            self.cpp_force.setRelativeTolerance(float(rel_tol))


class rigid(ConstraintForce):
    R"""Constrain particles in rigid bodies.

    .. rubric:: Overview

    Rigid bodies are defined by a single central particle and a number of
    constituent particles. All of these are particles in the HOOMD system
    configuration and can interact with other particles via force computes. The
    mass and moment of inertia of the central particle set the full mass and
    moment of inertia of the rigid body (constituent particle mass is ignored).

    The central particle is at the center of mass of the rigid body and the
    orientation quaternion defines the rotation from the body space into the
    simulation box. In body space, the center of mass of the body is at 0,0,0
    and the moment of inertia is diagonal. You specify the constituent particles
    to :py:class:`rigid` for each type of body in body coordinates. Then,
    :py:class:`rigid` takes control of those particles, and sets their position
    and orientation in the simulation box relative to the position and
    orientation of the central particle. :py:class:`rigid` also transfers forces
    and torques from constituent particles to the central particle. Then, MD
    integrators can use these forces and torques to integrate the equations of
    motion of the central particles (representing the whole rigid body) forward
    in time.

    .. rubric:: Defining bodies

    :py:class:`rigid` accepts one local body environment per body type. The
    type of a body is the particle type of the central particle in that body.
    In this way, each particle of type *R* in the system configuration defines
    a body of type *R*.

    As a convenience, you do not need to create placeholder entries for all of
    the constituent particles in your initial configuration. You only need to
    specify the positions and orientations of all the central particles. When
    you call :py:meth:`create_bodies()`, it will create all constituent
    particles that do not exist. (those that already exist e.g. in a restart
    file are left unchanged).

    .. danger:: Automatic creation of constituent particles can change particle
    tags. If bonds have been defined between particles in the initial
    configuration, or bonds connect to constituent particles, rigid bodies
    should be created manually.

    When you create the constituent particles manually (i.e. in an input file
    or with snapshots), the central particle of a rigid body must have a lower
    tag than all of its constituent particles. Constituent particles follow in
    monotonically increasing tag order, corresponding to the order they were
    defined in the argument to :py:meth:`set_param()`. The order of central and
    contiguous particles need **not** to be contiguous. Additionally, you must
    set the ``body`` field for each of the particles in the rigid body to the
    tag of the central particle (for both the central and constituent
    particles). Set ``body`` to -1 for particles that do not belong to a rigid
    body. After setting an initial configuration that contains properly defined
    bodies and all their constituent particles, call :py:meth:`validate_bodies`
    to verify that the bodies are defined and prepare the constraint.

    You must call either :py:meth:`create_bodies` or :py:meth:`validate_bodies`
    prior to starting a simulation ```hoomd.run```.

    .. rubric:: Integrating bodies

    Most integrators in HOOMD support the integration of rotational degrees of
    freedom. When there are rigid bodies present in the system, do not apply
    integrators to the constituent particles, only the central and non-rigid
    particles.

    Example::

        rigid = hoomd.group.rigid_center()
        hoomd.md.integrate.langevin(group=rigid, kT=1.0, seed=42)

    .. rubric:: Thermodynamic quantities of bodies

    HOOMD computes thermodynamic quantities (temperature, kinetic energy,
    etc...) appropriately when there are rigid bodies present in the system.
    When it does so, it ignores all constituent particles and computes the
    translational and rotational energies of the central particles, which
    represent the whole body. ``hoomd.analyze.log`` can log the translational
    and rotational energy terms separately.

    .. rubric:: Restarting simulations with rigid bodies.

    To restart, use :py:class:`hoomd.dump.GSD` to write restart files. GSD
    stores all of the particle data fields needed to reconstruct the state of
    the system, including the body tag, rotational momentum, and orientation of
    the body. Restarting from a gsd file is equivalent to manual constituent
    particle creation. You still need to specify the same local body space
    environment to :py:class:`rigid` as you did in the earlier simulation.

    """
    _cpp_class_name = "ForceComposite"
    def set_param(
        self,
        type_name,
        types,
        positions,
        orientations=None,
        charges=None,
        diameters=None,
    ):
        R"""Set constituent particle types and coordinates for a rigid body.

        Args:
            type_name (str): The type of the central particle
            types (list): List of types of constituent particles
            positions (list): List of relative positions of constituent
                particles
            orientations (list): List of orientations of constituent particles
                (**optional**)
            charge (list): List of charges of constituent particles
                (**optional**)
            diameters (list): List of diameters of constituent particles
                (**optional**)

        .. caution::
            The constituent particle type must be exist.
            If it does not exist, it can be created on the fly using
            ``system.particles.types.add('A_const')``.

        Example::

            rigid = force.rigid()
            rigid.set_param(
                'A',
                types = ['A_const', 'A_const'],
                positions = [(0,0,1),(0,0,-1)]
                )
            rigid.set_param(
                'B',
                types = ['B_const', 'B_const'],
                positions = [(0,0,.5),(0,0,-.5)]
                )

        """
        # get a list of types from the particle data
        ntypes = (
            self._simulation.state._cpp_sys_def.getParticleData().getNTypes()
        )
        type_list = []
        for i in range(0, ntypes):
            type_list.append(
                self._simulation.state._cpp_sys_def.getParticleData().getNameByType(
                    i
                )
            )

        if type_name not in type_list:
            hoomd.context.current.device.cpp_msg.error(
                "Type " "{}" " not found.\n".format(type_name)
            )
            raise RuntimeError(
                "Error setting up parameters for force.rigid()"
            )

        type_id = type_list.index(type_name)

        if not isinstance(types, list):
            hoomd.context.current.device.cpp_msg.error(
                "Expecting list of particle types.\n"
            )
            raise RuntimeError(
                "Error setting up parameters for force.rigid()"
            )

        type_vec = _hoomd.std_vector_uint()
        for t in types:
            if t not in type_list:
                hoomd.context.current.device.cpp_msg.error(
                    "Type " "{}" " not found.\n".format(t)
                )
                raise RuntimeError(
                    "Error setting up parameters for force.rigid()"
                )
            constituent_type_id = type_list.index(t)

            type_vec.append(constituent_type_id)

        pos_vec = _hoomd.std_vector_scalar3()
        positions_list = list(positions)
        for p in positions_list:
            p = tuple(p)
            if len(p) != 3:
                hoomd.context.current.device.cpp_msg.error(
                    "Particle position is not a coordinate triple.\n"
                )
                raise RuntimeError(
                    "Error setting up parameters for force.rigid()"
                )
            pos_vec.append(_hoomd.make_scalar3(p[0], p[1], p[2]))

        orientation_vec = _hoomd.std_vector_scalar4()
        if orientations is not None:
            orientations_list = list(orientations)
            for o in orientations_list:
                o = tuple(o)
                if len(o) != 4:
                    hoomd.context.current.device.cpp_msg.error(
                        "Particle orientation is not a 4-tuple.\n"
                    )
                    raise RuntimeError(
                        "Error setting up parameters for force.rigid()"
                    )
                orientation_vec.append(
                    _hoomd.make_scalar4(o[0], o[1], o[2], o[3])
                )
        else:
            for p in positions:
                orientation_vec.append(_hoomd.make_scalar4(1, 0, 0, 0))

        charge_vec = _hoomd.std_vector_scalar()
        if charges is not None:
            charges_list = list(charges)
            for c in charges_list:
                charge_vec.append(float(c))
        else:
            for p in positions:
                charge_vec.append(0.0)

        diameter_vec = _hoomd.std_vector_scalar()
        if diameters is not None:
            diameters_list = list(diameters)
            for d in diameters_list:
                diameter_vec.append(float(d))
        else:
            for p in positions:
                diameter_vec.append(1.0)

        # set parameters in C++ force
        self.cpp_force.setParam(
            type_id,
            type_vec,
            pos_vec,
            orientation_vec,
            charge_vec,
            diameter_vec,
        )

    def create_bodies(self, create=True):
        R"""Create copies of rigid bodies.

        Args:
            create (bool): When True, create rigid bodies, otherwise validate
                existing ones.
        """
        self.cpp_force.validateRigidBodies(create)

    def validate_bodies(self):
        R"""Validate that bodies are well defined and prepare for the
        simulation run.
        """
        self.cpp_force.validateRigidBodies(False)

    ## \internal
    # \brief updates force coefficients
    def update_coeffs(self):
        # validate copies of rigid bodies
        self.create_bodies(False)
>>>>>>> 58ee8f8f
<|MERGE_RESOLUTION|>--- conflicted
+++ resolved
@@ -483,24 +483,7 @@
 
 
 class ConstraintForce(Force):
-<<<<<<< HEAD
     """Constructs the constraint force."""
-=======
-    R""" Constraints.
-
-    Constraint forces constrain a given set of particle to a given surface, to have
-    some relative orientation, or impose some other type of constraint.
-
-    As with other force commands in hoomd, multiple constrain commands can be issued
-    to specify multiple constraints, which are additively applied.
-
-    Warning: Constraints will be invalidated if two separate constraint commands
-    apply to the same particle.
-
-    The degrees of freedom removed from the system by constraints are correctly
-    taken into account when computing the temperature.
-    """
->>>>>>> 58ee8f8f
     def _attach(self):
         """Create the c++ mirror class."""
         if isinstance(self._simulation.device, hoomd.device.CPU):
@@ -516,340 +499,3 @@
     def update_coeffs(self):
         pass
         # does nothing: this is for derived classes to implement
-<<<<<<< HEAD
-=======
-
-
-# set default counter
-ConstraintForce.cur_id = 0
-
-
-class distance(ConstraintForce):
-    R"""Constrain pairwise particle distances.
-
-    :py:class:`distance` specifies that forces will be applied to all particles
-    pairs for which constraints have been defined.
-
-    The constraint algorithm implemented is described in:
-
-     * [1] M. Yoneya, H. J. C. Berendsen, and K. Hirasawa, "A Non-Iterative
-        Matrix Method for Constraint Molecular Dynamics Simulations," Mol. Simul.,
-        vol. 13, no. 6, pp. 395--405, 1994.
-     * [2] M. Yoneya, "A Generalized Non-iterative Matrix Method for Constraint
-        Molecular Dynamics Simulations," J. Comput. Phys., vol. 172, no. 1, pp.
-        188--197, Sep. 2001.
-
-    In brief, the second derivative of the Lagrange multipliers with respect to
-    time is set to zero, such that both the distance constraints and their time
-    derivatives are conserved within the accuracy of the Velocity Verlet scheme,
-    i.e. within :math:`\Delta t^2`. The corresponding linear system of equations
-    is solved. Because constraints are satisfied at :math:`t + 2 \Delta t`, the
-    scheme is self-correcting and drifts are avoided.
-
-    Warning:
-        In MPI simulations, all particles connected through constraints will be
-        communicated between processors as ghost particles. Therefore, it is an
-        error when molecules defined by constraints extend over more than half
-        the local domain size.
-
-    .. caution::
-        force.distance() does not currently interoperate with
-        integrate.brownian() or integrate.langevin()
-
-    Example::
-
-        force.distance()
-
-    """
-
-    def __init__(self):
-
-        # initialize the base class
-        ConstraintForce.__init__(self)
-
-        # create the c++ mirror class
-        if not hoomd.context.current.device.cpp_exec_conf.isCUDAEnabled():
-            self.cpp_force = _md.ForceDistanceConstraint(
-                self._simulation.state._cpp_sys_def
-            )
-        else:
-            self.cpp_force = _md.ForceDistanceConstraintGPU(
-                self._simulation.state._cpp_sys_def
-            )
-
-        hoomd.context.current.system.addCompute(self.cpp_force, self.force_name)
-
-    def set_params(self, rel_tol=None):
-        R"""Set parameters for constraint computation.
-
-        Args:
-            rel_tol (float): The relative tolerance with which constraint
-                violations are detected (**optional**).
-
-        Example::
-
-            dist = force.distance()
-            dist.set_params(rel_tol=0.0001)
-        """
-        if rel_tol is not None:
-            self.cpp_force.setRelativeTolerance(float(rel_tol))
-
-
-class rigid(ConstraintForce):
-    R"""Constrain particles in rigid bodies.
-
-    .. rubric:: Overview
-
-    Rigid bodies are defined by a single central particle and a number of
-    constituent particles. All of these are particles in the HOOMD system
-    configuration and can interact with other particles via force computes. The
-    mass and moment of inertia of the central particle set the full mass and
-    moment of inertia of the rigid body (constituent particle mass is ignored).
-
-    The central particle is at the center of mass of the rigid body and the
-    orientation quaternion defines the rotation from the body space into the
-    simulation box. In body space, the center of mass of the body is at 0,0,0
-    and the moment of inertia is diagonal. You specify the constituent particles
-    to :py:class:`rigid` for each type of body in body coordinates. Then,
-    :py:class:`rigid` takes control of those particles, and sets their position
-    and orientation in the simulation box relative to the position and
-    orientation of the central particle. :py:class:`rigid` also transfers forces
-    and torques from constituent particles to the central particle. Then, MD
-    integrators can use these forces and torques to integrate the equations of
-    motion of the central particles (representing the whole rigid body) forward
-    in time.
-
-    .. rubric:: Defining bodies
-
-    :py:class:`rigid` accepts one local body environment per body type. The
-    type of a body is the particle type of the central particle in that body.
-    In this way, each particle of type *R* in the system configuration defines
-    a body of type *R*.
-
-    As a convenience, you do not need to create placeholder entries for all of
-    the constituent particles in your initial configuration. You only need to
-    specify the positions and orientations of all the central particles. When
-    you call :py:meth:`create_bodies()`, it will create all constituent
-    particles that do not exist. (those that already exist e.g. in a restart
-    file are left unchanged).
-
-    .. danger:: Automatic creation of constituent particles can change particle
-    tags. If bonds have been defined between particles in the initial
-    configuration, or bonds connect to constituent particles, rigid bodies
-    should be created manually.
-
-    When you create the constituent particles manually (i.e. in an input file
-    or with snapshots), the central particle of a rigid body must have a lower
-    tag than all of its constituent particles. Constituent particles follow in
-    monotonically increasing tag order, corresponding to the order they were
-    defined in the argument to :py:meth:`set_param()`. The order of central and
-    contiguous particles need **not** to be contiguous. Additionally, you must
-    set the ``body`` field for each of the particles in the rigid body to the
-    tag of the central particle (for both the central and constituent
-    particles). Set ``body`` to -1 for particles that do not belong to a rigid
-    body. After setting an initial configuration that contains properly defined
-    bodies and all their constituent particles, call :py:meth:`validate_bodies`
-    to verify that the bodies are defined and prepare the constraint.
-
-    You must call either :py:meth:`create_bodies` or :py:meth:`validate_bodies`
-    prior to starting a simulation ```hoomd.run```.
-
-    .. rubric:: Integrating bodies
-
-    Most integrators in HOOMD support the integration of rotational degrees of
-    freedom. When there are rigid bodies present in the system, do not apply
-    integrators to the constituent particles, only the central and non-rigid
-    particles.
-
-    Example::
-
-        rigid = hoomd.group.rigid_center()
-        hoomd.md.integrate.langevin(group=rigid, kT=1.0, seed=42)
-
-    .. rubric:: Thermodynamic quantities of bodies
-
-    HOOMD computes thermodynamic quantities (temperature, kinetic energy,
-    etc...) appropriately when there are rigid bodies present in the system.
-    When it does so, it ignores all constituent particles and computes the
-    translational and rotational energies of the central particles, which
-    represent the whole body. ``hoomd.analyze.log`` can log the translational
-    and rotational energy terms separately.
-
-    .. rubric:: Restarting simulations with rigid bodies.
-
-    To restart, use :py:class:`hoomd.dump.GSD` to write restart files. GSD
-    stores all of the particle data fields needed to reconstruct the state of
-    the system, including the body tag, rotational momentum, and orientation of
-    the body. Restarting from a gsd file is equivalent to manual constituent
-    particle creation. You still need to specify the same local body space
-    environment to :py:class:`rigid` as you did in the earlier simulation.
-
-    """
-    _cpp_class_name = "ForceComposite"
-    def set_param(
-        self,
-        type_name,
-        types,
-        positions,
-        orientations=None,
-        charges=None,
-        diameters=None,
-    ):
-        R"""Set constituent particle types and coordinates for a rigid body.
-
-        Args:
-            type_name (str): The type of the central particle
-            types (list): List of types of constituent particles
-            positions (list): List of relative positions of constituent
-                particles
-            orientations (list): List of orientations of constituent particles
-                (**optional**)
-            charge (list): List of charges of constituent particles
-                (**optional**)
-            diameters (list): List of diameters of constituent particles
-                (**optional**)
-
-        .. caution::
-            The constituent particle type must be exist.
-            If it does not exist, it can be created on the fly using
-            ``system.particles.types.add('A_const')``.
-
-        Example::
-
-            rigid = force.rigid()
-            rigid.set_param(
-                'A',
-                types = ['A_const', 'A_const'],
-                positions = [(0,0,1),(0,0,-1)]
-                )
-            rigid.set_param(
-                'B',
-                types = ['B_const', 'B_const'],
-                positions = [(0,0,.5),(0,0,-.5)]
-                )
-
-        """
-        # get a list of types from the particle data
-        ntypes = (
-            self._simulation.state._cpp_sys_def.getParticleData().getNTypes()
-        )
-        type_list = []
-        for i in range(0, ntypes):
-            type_list.append(
-                self._simulation.state._cpp_sys_def.getParticleData().getNameByType(
-                    i
-                )
-            )
-
-        if type_name not in type_list:
-            hoomd.context.current.device.cpp_msg.error(
-                "Type " "{}" " not found.\n".format(type_name)
-            )
-            raise RuntimeError(
-                "Error setting up parameters for force.rigid()"
-            )
-
-        type_id = type_list.index(type_name)
-
-        if not isinstance(types, list):
-            hoomd.context.current.device.cpp_msg.error(
-                "Expecting list of particle types.\n"
-            )
-            raise RuntimeError(
-                "Error setting up parameters for force.rigid()"
-            )
-
-        type_vec = _hoomd.std_vector_uint()
-        for t in types:
-            if t not in type_list:
-                hoomd.context.current.device.cpp_msg.error(
-                    "Type " "{}" " not found.\n".format(t)
-                )
-                raise RuntimeError(
-                    "Error setting up parameters for force.rigid()"
-                )
-            constituent_type_id = type_list.index(t)
-
-            type_vec.append(constituent_type_id)
-
-        pos_vec = _hoomd.std_vector_scalar3()
-        positions_list = list(positions)
-        for p in positions_list:
-            p = tuple(p)
-            if len(p) != 3:
-                hoomd.context.current.device.cpp_msg.error(
-                    "Particle position is not a coordinate triple.\n"
-                )
-                raise RuntimeError(
-                    "Error setting up parameters for force.rigid()"
-                )
-            pos_vec.append(_hoomd.make_scalar3(p[0], p[1], p[2]))
-
-        orientation_vec = _hoomd.std_vector_scalar4()
-        if orientations is not None:
-            orientations_list = list(orientations)
-            for o in orientations_list:
-                o = tuple(o)
-                if len(o) != 4:
-                    hoomd.context.current.device.cpp_msg.error(
-                        "Particle orientation is not a 4-tuple.\n"
-                    )
-                    raise RuntimeError(
-                        "Error setting up parameters for force.rigid()"
-                    )
-                orientation_vec.append(
-                    _hoomd.make_scalar4(o[0], o[1], o[2], o[3])
-                )
-        else:
-            for p in positions:
-                orientation_vec.append(_hoomd.make_scalar4(1, 0, 0, 0))
-
-        charge_vec = _hoomd.std_vector_scalar()
-        if charges is not None:
-            charges_list = list(charges)
-            for c in charges_list:
-                charge_vec.append(float(c))
-        else:
-            for p in positions:
-                charge_vec.append(0.0)
-
-        diameter_vec = _hoomd.std_vector_scalar()
-        if diameters is not None:
-            diameters_list = list(diameters)
-            for d in diameters_list:
-                diameter_vec.append(float(d))
-        else:
-            for p in positions:
-                diameter_vec.append(1.0)
-
-        # set parameters in C++ force
-        self.cpp_force.setParam(
-            type_id,
-            type_vec,
-            pos_vec,
-            orientation_vec,
-            charge_vec,
-            diameter_vec,
-        )
-
-    def create_bodies(self, create=True):
-        R"""Create copies of rigid bodies.
-
-        Args:
-            create (bool): When True, create rigid bodies, otherwise validate
-                existing ones.
-        """
-        self.cpp_force.validateRigidBodies(create)
-
-    def validate_bodies(self):
-        R"""Validate that bodies are well defined and prepare for the
-        simulation run.
-        """
-        self.cpp_force.validateRigidBodies(False)
-
-    ## \internal
-    # \brief updates force coefficients
-    def update_coeffs(self):
-        # validate copies of rigid bodies
-        self.create_bodies(False)
->>>>>>> 58ee8f8f
