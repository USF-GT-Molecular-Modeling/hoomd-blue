# Copyright (c) 2009-2021 The Regents of the University of Michigan
# This file is part of the HOOMD-blue project, released under the BSD 3-Clause
# License.

"""Apply forces to particles."""

import hoomd
from hoomd import _hoomd
from hoomd.md import _md
from hoomd.operation import _HOOMDBaseObject
from hoomd.logging import log
from hoomd.data.typeparam import TypeParameter
from hoomd.data.typeconverter import OnlyTypes
from hoomd.data.parameterdicts import ParameterDict, TypeParameterDict
from hoomd.filter import ParticleFilter
from hoomd.md.constrain import Constraint


def _ellip_preprocessing(constraint):
    if constraint is not None:
        if constraint.__class__.__name__ == "constraint_ellipsoid":
            return constraint
        else:
            raise RuntimeError(
                "Active force constraint is not accepted (currently only "
                "accepts ellipsoids)")
    else:
        return None


class _force:  # noqa - This will be removed eventually. Needed to build docs.
    pass


class Force(_HOOMDBaseObject):
    """Defines a force in HOOMD-blue.

    Pair, angle, bond, and other forces are subclasses of this class.

    Note:
        :py:class:`Force` is the base class for all loggable forces.
        Users should not instantiate this class directly.

    Initializes some loggable quantities.
    """

    @log(requires_run=True)
    def energy(self):
<<<<<<< HEAD
        """float: Sum of the energy of the whole system \
        :math:`[\\mathrm{energy}]`."""
        if self._attached:
            self._cpp_obj.compute(self._simulation.timestep)
            return self._cpp_obj.calcEnergySum()
        else:
            return None
=======
        """float: Sum of the energy of the whole system."""
        self._cpp_obj.compute(self._simulation.timestep)
        return self._cpp_obj.calcEnergySum()
>>>>>>> d544a000

    @log(category="particle", requires_run=True)
    def energies(self):
        """(*N_particles*, ) `numpy.ndarray` of ``numpy.float64``: The \
<<<<<<< HEAD
        energies for all particles :math:`[\\mathrm{energy}]`."""
        if self._attached:
            self._cpp_obj.compute(self._simulation.timestep)
            return self._cpp_obj.getEnergies()
        else:
            return None
=======
        energies for all particles."""
        self._cpp_obj.compute(self._simulation.timestep)
        return self._cpp_obj.getEnergies()
>>>>>>> d544a000

    @log(category="particle", requires_run=True)
    def forces(self):
        """(*N_particles*, 3) `numpy.ndarray` of ``numpy.float64``: The \
<<<<<<< HEAD
        forces for all particles :math:`[\\mathrm{force}]`."""
        if self._attached:
            self._cpp_obj.compute(self._simulation.timestep)
            return self._cpp_obj.getForces()
        else:
            return None
=======
        forces for all particles."""
        self._cpp_obj.compute(self._simulation.timestep)
        return self._cpp_obj.getForces()
>>>>>>> d544a000

    @log(category="particle", requires_run=True)
    def torques(self):
        """(*N_particles*, 3) `numpy.ndarray` of ``numpy.float64``: The torque \
<<<<<<< HEAD
        for all \
        particles :math:`[\\mathrm{force} \\cdot \\mathrm{length}]`."""
        if self._attached:
            self._cpp_obj.compute(self._simulation.timestep)
            return self._cpp_obj.getTorques()
        else:
            return None
=======
        for all particles."""
        self._cpp_obj.compute(self._simulation.timestep)
        return self._cpp_obj.getTorques()
>>>>>>> d544a000

    @log(category="particle", requires_run=True)
    def virials(self):
        """(*N_particles*, ) `numpy.ndarray` of ``numpy.float64``: The virial \
<<<<<<< HEAD
        for all particles :math:`[\\mathrm{energy}]`."""
        if self._attached:
            self._cpp_obj.compute(self._simulation.timestep)
            return self._cpp_obj.getVirials()
        else:
            return None
=======
        for all particles."""
        self._cpp_obj.compute(self._simulation.timestep)
        return self._cpp_obj.getVirials()
>>>>>>> d544a000


class constant(Force):  # noqa - this will be renamed when it is ported to v3
    R"""Constant force.

    Args:
        fvec (tuple): force vector :math:`[force]`
        tvec (tuple): torque vector :math:`[force \cdot length]`
        fx (float): x component of force, retained for backwards compatibility
          :math:`[\mathrm{force}]`
        fy (float): y component of force, retained for backwards compatibility
          :math:`[\mathrm{force}]`
        fz (float): z component of force, retained for backwards compatibility
          :math:`[\mathrm{force}]`
        group (``hoomd.group``): Group for which the force will be set.
        callback (`callable`): A python callback invoked every time the forces
            are computed

    :py:class:`constant` specifies that a constant force should be added to
    every particle in the simulation or optionally to all particles in a group.

    Note:
        Forces are kept constant during the simulation. If a callback should
        re-compute particle forces every time step, it needs to overwrite the
        old forces of **all** particles with new values.

    Note:
        Per-particle forces take precedence over a particle group, which takes
        precedence over constant forces for all particles.

    Examples::

        force.constant(fx=1.0, fy=0.5, fz=0.25)
        const = force.constant(fvec=(0.4,1.0,0.5))
        const = force.constant(fvec=(0.4,1.0,0.5),group=fluid)
        const = force.constant(fvec=(0.4,1.0,0.5), tvec=(0,0,1) ,group=fluid)

        def updateForces(timestep):
            global const
            const.setForce(tag=1, fvec=(1.0*timestep,2.0*timestep,3.0*timestep))
        const = force.constant(callback=updateForces)
    """

    def __init__(
        self,
        fx=None,
        fy=None,
        fz=None,
        fvec=None,
        tvec=None,
        group=None,
        callback=None,
    ):

        if (fx is not None) and (fy is not None) and (fz is not None):
            self.fvec = (fx, fy, fz)
        elif fvec is not None:
            self.fvec = fvec
        else:
            self.fvec = (0, 0, 0)

        if tvec is not None:
            self.tvec = tvec
        else:
            self.tvec = (0, 0, 0)

        if (self.fvec == (0, 0, 0)) and (self.tvec == (0, 0, 0)
                                         and callback is None):
            hoomd.context.current.device.cpp_msg.warning(
                "The constant force specified has no non-zero components\n")

        # initialize the base class
        Force.__init__(self)

        # create the c++ mirror class
        if group is not None:
            self.cppForce = _hoomd.ConstForceCompute(
                hoomd.context.current.system_definition,
                group.cpp_group,
                self.fvec[0],
                self.fvec[1],
                self.fvec[2],
                self.tvec[0],
                self.tvec[1],
                self.tvec[2],
            )
        else:
            self.cppForce = _hoomd.ConstForceCompute(
                hoomd.context.current.system_definition,
                self.fvec[0],
                self.fvec[1],
                self.fvec[2],
                self.tvec[0],
                self.tvec[1],
                self.tvec[2],
            )

        if callback is not None:
            self.cppForce.setCallback(callback)

        hoomd.context.current.system.addCompute(self.cppForce, self.force_name)

    R""" Change the value of the constant force.

    Args:
        fx (float) New x-component of the force :math:`[\mathrm{force}]`
        fy (float) New y-component of the force :math:`[\mathrm{force}]`
        fz (float) New z-component of the force :math:`[\mathrm{force}]`
        fvec (tuple) New force vector
        tvec (tuple) New torque vector
        group Group for which the force will be set
        tag (int) Particle tag for which the force will be set
            .. versionadded:: 2.3

     Using setForce() requires that you saved the created constant force in a
     variable. i.e.

     Examples:
        const = force.constant(fx=0.4, fy=1.0, fz=0.5)

        const.setForce(fx=0.2, fy=0.1, fz=-0.5)
        const.setForce(fx=0.2, fy=0.1, fz=-0.5, group=fluid)
        const.setForce(fvec=(0.2,0.1,-0.5), tvec=(0,0,1), group=fluid)
    """

    def setForce(  # noqa - this will be documented when it is ported to v3
        self,
        fx=None,
        fy=None,
        fz=None,
        fvec=None,
        tvec=None,
        group=None,
        tag=None,
    ):

        if (fx is not None) and (fy is not None) and (fx is not None):
            self.fvec = (fx, fy, fz)
        elif fvec is not None:
            self.fvec = fvec
        else:
            self.fvec = (0, 0, 0)

        if tvec is not None:
            self.tvec = tvec
        else:
            self.tvec = (0, 0, 0)

        if (fvec == (0, 0, 0)) and (tvec == (0, 0, 0)):
            hoomd.context.current.device.cpp_msg.warning(
                "You are setting the constant force to have no non-zero "
                "components\n")

        self.check_initialization()
        if group is not None:
            self.cppForce.setGroupForce(
                group.cpp_group,
                self.fvec[0],
                self.fvec[1],
                self.fvec[2],
                self.tvec[0],
                self.tvec[1],
                self.tvec[2],
            )
        elif tag is not None:
            self.cppForce.setParticleForce(
                tag,
                self.fvec[0],
                self.fvec[1],
                self.fvec[2],
                self.tvec[0],
                self.tvec[1],
                self.tvec[2],
            )
        else:
            self.cppForce.setForce(
                self.fvec[0],
                self.fvec[1],
                self.fvec[2],
                self.tvec[0],
                self.tvec[1],
                self.tvec[2],
            )

    R""" Set a python callback to be called before the force is evaluated

    Args:
        callback (`callable`) The callback function

     Examples:
        const = force.constant(fx=0.4, fy=1.0, fz=0.5)

        def updateForces(timestep):
            global const
            const.setForce(tag=1, fvec=(1.0*timestep,2.0*timestep,3.0*timestep))

        const.set_callback(updateForces)
        run(100)

        # Reset the callback
        const.set_callback(None)
    """

    def set_callback(self, callback=None):  # noqa - will be ported to v3
        self.cppForce.setCallback(callback)

    # there are no coeffs to update in the constant force compute
    def update_coeffs(self):  # noqa - will be ported to v3
        pass


class Active(Force):
    r"""Active force.

    Attributes:
        filter (:py:mod:`hoomd.filter`): Subset of particles on which to apply
            active forces.
        rotation_diff (float): rotational diffusion constant, :math:`D_r`, for
            all particles in the group. :math:`[\mathrm{time}^{-1}]`
        active_force (tuple): active force vector in reference to the
            orientation of a particle. It is defined per particle type and
            stays constant during the simulation. :math:`[\mathrm{force}]`
        active_torque (tuple): active torque vector in reference to the
            orientation of a particle. It is defined per particle type and
            stays constant during the simulation.
            :math:`[\mathrm{force} \cdot \mathrm{length}]`

    :py:class:`Active` specifies that an active force should be added to all
    particles.  Obeys :math:`\delta {\bf r}_i = \delta t v_0 \hat{p}_i`, where
    :math:`v_0` is the active velocity. In 2D :math:`\hat{p}_i = (\cos \theta_i,
    \sin \theta_i)` is the active force vector for particle :math:`i` and the
    diffusion of the active force vector follows :math:`\delta \theta / \delta t
    = \sqrt{2 D_r / \delta t} \Gamma`, where :math:`D_r` is the rotational
    diffusion constant, and the gamma function is a unit-variance random
    variable, whose components are uncorrelated in time, space, and between
    particles.  In 3D, :math:`\hat{p}_i` is a unit vector in 3D space, and
    diffusion follows :math:`\delta \hat{p}_i / \delta t = \sqrt{2 D_r / \delta
    t} \Gamma (\hat{p}_i (\cos \theta - 1) + \hat{p}_r \sin \theta)`, where
    :math:`\hat{p}_r` is an uncorrelated random unit vector. The persistence
    length of an active particle's path is :math:`v_0 / D_r`.  The rotational
    diffusion is applied to the orientation vector/quaternion of each particle.
    This implies that both the active force and the active torque vectors in the
    particle frame stay constant during the simulation. Hence, the active forces
    in the system frame are composed of the forces in particle frame and the
    current orientation of the particle.

    Examples::


        all = filter.All()
        active = hoomd.md.force.Active(
            filter=hoomd.filter.All(), rotation_diff=0.01
            )
        active.active_force['A','B'] = (1,0,0)
        active.active_torque['A','B'] = (0,0,0)
    """

    def __init__(self, filter, rotation_diff=0.1):
        # store metadata
        param_dict = ParameterDict(
            filter=ParticleFilter,
            rotation_diff=float(rotation_diff),
            constraint=OnlyTypes(Constraint,
                                 allow_none=True,
                                 preprocess=_ellip_preprocessing),
        )
        param_dict.update(
            dict(
                constraint=None,
                rotation_diff=rotation_diff,
                filter=filter,
            ))
        # set defaults
        self._param_dict.update(param_dict)

        active_force = TypeParameter(
            "active_force",
            type_kind="particle_types",
            param_dict=TypeParameterDict((1.0, 0.0, 0.0), len_keys=1),
        )
        active_torque = TypeParameter(
            "active_torque",
            type_kind="particle_types",
            param_dict=TypeParameterDict((0.0, 0.0, 0.0), len_keys=1),
        )

        self._extend_typeparam([active_force, active_torque])

    def _add(self, simulation):
        """Add the operation to a simulation.

        Active forces use RNGs. Warn the user if they did not set the seed.
        """
        if simulation is not None:
            simulation._warn_if_seed_unset()

        super()._add(simulation)

    def _attach(self):
        # initialize the reflected c++ class
        if isinstance(self._simulation.device, hoomd.device.CPU):
            my_class = _md.ActiveForceCompute
        else:
            my_class = _md.ActiveForceComputeGPU

        self._cpp_obj = my_class(
            self._simulation.state._cpp_sys_def,
            self._simulation.state._get_group(self.filter),
            self.rotation_diff,
            _hoomd.make_scalar3(0, 0, 0),
            0,
            0,
            0,
        )

        # Attach param_dict and typeparam_dict
        super()._attach()<|MERGE_RESOLUTION|>--- conflicted
+++ resolved
@@ -46,85 +46,39 @@
 
     @log(requires_run=True)
     def energy(self):
-<<<<<<< HEAD
         """float: Sum of the energy of the whole system \
         :math:`[\\mathrm{energy}]`."""
-        if self._attached:
-            self._cpp_obj.compute(self._simulation.timestep)
-            return self._cpp_obj.calcEnergySum()
-        else:
-            return None
-=======
-        """float: Sum of the energy of the whole system."""
         self._cpp_obj.compute(self._simulation.timestep)
         return self._cpp_obj.calcEnergySum()
->>>>>>> d544a000
 
     @log(category="particle", requires_run=True)
     def energies(self):
         """(*N_particles*, ) `numpy.ndarray` of ``numpy.float64``: The \
-<<<<<<< HEAD
         energies for all particles :math:`[\\mathrm{energy}]`."""
-        if self._attached:
-            self._cpp_obj.compute(self._simulation.timestep)
-            return self._cpp_obj.getEnergies()
-        else:
-            return None
-=======
-        energies for all particles."""
         self._cpp_obj.compute(self._simulation.timestep)
         return self._cpp_obj.getEnergies()
->>>>>>> d544a000
 
     @log(category="particle", requires_run=True)
     def forces(self):
         """(*N_particles*, 3) `numpy.ndarray` of ``numpy.float64``: The \
-<<<<<<< HEAD
         forces for all particles :math:`[\\mathrm{force}]`."""
-        if self._attached:
-            self._cpp_obj.compute(self._simulation.timestep)
-            return self._cpp_obj.getForces()
-        else:
-            return None
-=======
-        forces for all particles."""
         self._cpp_obj.compute(self._simulation.timestep)
         return self._cpp_obj.getForces()
->>>>>>> d544a000
 
     @log(category="particle", requires_run=True)
     def torques(self):
         """(*N_particles*, 3) `numpy.ndarray` of ``numpy.float64``: The torque \
-<<<<<<< HEAD
         for all \
-        particles :math:`[\\mathrm{force} \\cdot \\mathrm{length}]`."""
-        if self._attached:
-            self._cpp_obj.compute(self._simulation.timestep)
-            return self._cpp_obj.getTorques()
-        else:
-            return None
-=======
-        for all particles."""
+         particles :math:`[\\mathrm{force} \\cdot \\mathrm{length}]`."""
         self._cpp_obj.compute(self._simulation.timestep)
         return self._cpp_obj.getTorques()
->>>>>>> d544a000
 
     @log(category="particle", requires_run=True)
     def virials(self):
         """(*N_particles*, ) `numpy.ndarray` of ``numpy.float64``: The virial \
-<<<<<<< HEAD
         for all particles :math:`[\\mathrm{energy}]`."""
-        if self._attached:
-            self._cpp_obj.compute(self._simulation.timestep)
-            return self._cpp_obj.getVirials()
-        else:
-            return None
-=======
-        for all particles."""
         self._cpp_obj.compute(self._simulation.timestep)
         return self._cpp_obj.getVirials()
->>>>>>> d544a000
-
 
 class constant(Force):  # noqa - this will be renamed when it is ported to v3
     R"""Constant force.
