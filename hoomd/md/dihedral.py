# Copyright (c) 2009-2019 The Regents of the University of Michigan
# This file is part of the HOOMD-blue project, released under the BSD 3-Clause License.

# Maintainer: joaander / All Developers are free to add commands for new features

R""" Dihedral potentials.

Dihedrals add forces between specified quadruplets of particles and are typically used to
model rotation about chemical bonds.

By themselves, dihedrals that have been specified in an input file do nothing. Only when you
specify an dihedral force (i.e. dihedral.harmonic), are forces actually calculated between the
listed particles.

Important:
There are multiple conventions pertaining to the dihedral angle (phi) in the literature. HOOMD
utilizes the convention shown in the following figure, where vectors are defined from the central
particles to the outer particles. These vectors correspond to a stretched state (phi=180 deg)
when they are anti-parallel and a compact state (phi=0 deg) when they are parallel.

.. image:: dihedral-angle-definition.png
    :width: 400 px
    :align: center
    :alt: Dihedral angle definition
"""

from hoomd import _hoomd
from hoomd.md import _md
from hoomd.md import force
<<<<<<< HEAD
from hoomd.md.force import _Force
from hoomd._type_param_dict import TypeParameterDict
from hoomd.typeparam import TypeParameter
=======
from hoomd.md.force import Force
from hoomd.data.parameterdicts import TypeParameterDict
from hoomd.data.typeparam import TypeParameter
>>>>>>> fd4e9b8f
import hoomd

import math


class Dihedral(Force):
    """Constructs the dihedral bond potential.

    Note:
        :py:class:`Dihedral` is the base class for all dihedral potentials.
        Users should not instantiate this class directly.
    """
    def _attach(self):
        # check that some dihedrals are defined
        if self._simulation.state._cpp_sys_def.getDihedralData().getNGlobal() == 0:
            self._simulation.device._cpp_msg.warning("No dihedrals are defined.\n")

        # create the c++ mirror class
        if isinstance(self._simulation.device, hoomd.device.CPU):
            cpp_class = getattr(_md, self._cpp_class_name)
        else:
            cpp_class = getattr(_md, self._cpp_class_name + "GPU")

        self._cpp_obj = cpp_class(sim.state._cpp_sys_def)
        super()._attach()


class Harmonic(Dihedral):
    R""" Harmonic dihedral potential.

    :py:class:`Harmonic` specifies a harmonic dihedral potential energy between
    every defined dihedral quadruplet of particles in the simulation:

    .. math::

        V(r) = \frac{1}{2}k \left( 1 + d \cos\left(n * \phi(r) -
               \phi_0 \right) \right)

    where :math:`\phi` is angle between two sides of the dihedral.

    Attributes:
        params (TypeParameter[``dihedral type``, dict]):
            The parameter of the harmonic bonds for each particle type.
            The dictionary has the following keys:

            * ``k`` (`float`, **required**) - potential constant
              (in units of energy)

            * ``d`` (`float`, **required**) - sign factor
              (unitless)

            * ``n`` (`float`, **required**) - angle scalinf factor
              (unitless)

            * ``phi0`` (`float`, **required**) - phase shift
              (in units of radians)

    Examples::

        harmonic = dihedral.Harmonic()
        harmonic.params['polymer'] = dict(k=3.0, d=-1, n=3, phi0=0)
        harmonic.params['backbone'] = dict(k=100.0, d=1, n=4, phi0=math.pi/2)

    """

    _cpp_class_name = "HarmonicDihedralForceCompute"

    def __init__(self):
        params = TypeParameter('params', 'dihedral_types',
                               TypeParameterDict(k=float, d=float,
                                                 n=float, phi0=float,
                                                 len_keys=1))
        self._add_typeparam(params)


def _table_eval(theta, V, T, width):
      dth = (2*math.pi) / float(width-1);
      i = int(round((theta+math.pi)/dth))
      return (V[i], T[i])

class table(force._force):
    R""" Tabulated dihedral potential.

    Args:
        width (int): Number of points to use to interpolate V and T (see documentation above)
        name (str): Name of the force instance

    :py:class:`table` specifies that a tabulated dihedral force should be applied to every define dihedral.

    :math:`T_{\mathrm{user}}(\theta)` and :math:`V_{\mathrm{user}}(\theta)` are evaluated on *width* grid points between
    :math:`-\pi` and :math:`\pi`. Values are interpolated linearly between grid points.
    For correctness, you must specify the derivative of the potential with respect to the dihedral angle,
    defined by: :math:`T = -\frac{\partial V}{\partial \theta}`.

    Parameters:

    - :math:`T_{\mathrm{user}}(\theta)` and :math:`V_{\mathrm{user}} (\theta)` - evaluated by ``func`` (see example)
    - coefficients passed to ``func`` - ``coeff`` (see example)

    .. rubric:: Set table from a given function

    When you have a functional form for V and T, you can enter that
    directly into python. :py:class:`table` will evaluate the given function over *width* points between :math:`-\pi` and :math:`\pi`
    and use the resulting values in the table::

        def harmonic(theta, kappa, theta0):
           V = 0.5 * kappa * (theta-theta0)**2;
           F = -kappa*(theta-theta0);
           return (V, F)

        dtable = dihedral.table(width=1000)
        dtable.dihedral_coeff.set('dihedral1', func=harmonic, coeff=dict(kappa=330, theta_0=0.0))
        dtable.dihedral_coeff.set('dihedral2', func=harmonic,coeff=dict(kappa=30, theta_0=1.0))

    .. rubric:: Set a table from a file

    When you have no function for for *V* or *T*, or you otherwise have the data listed in a file, dihedral.table can use the given
    values directly. You must first specify the number of rows in your tables when initializing :py:class:`table`. Then use
    :py:meth:`set_from_file()` to read the file.

        dtable = dihedral.table(width=1000)
        dtable.set_from_file('polymer', 'dihedral.dat')

    """
    def __init__(self, width, name=None):

        # initialize the base class
        force._force.__init__(self, name);


        # create the c++ mirror class
        if not hoomd.context.current.device.cpp_exec_conf.isCUDAEnabled():
            self.cpp_force = _md.TableDihedralForceCompute(hoomd.context.current.system_definition, int(width), self.name);
        else:
            self.cpp_force = _md.TableDihedralForceComputeGPU(hoomd.context.current.system_definition, int(width), self.name);

        hoomd.context.current.system.addCompute(self.cpp_force, self.force_name);

        # setup the coefficient matrix
        self.dihedral_coeff = coeff();

        # stash the width for later use
        self.width = width;

    def update_dihedral_table(self, atype, func, coeff):
        # allocate arrays to store V and F
        Vtable = _hoomd.std_vector_scalar();
        Ttable = _hoomd.std_vector_scalar();

        # calculate dth
        dth = 2.0*math.pi / float(self.width-1);

        # evaluate each point of the function
        for i in range(0, self.width):
            theta = -math.pi+dth * i;
            (V,T) = func(theta, **coeff);

            # fill out the tables
            Vtable.append(V);
            Ttable.append(T);

        # pass the tables on to the underlying cpp compute
        self.cpp_force.setTable(atype, Vtable, Ttable);


    def update_coeffs(self):
        # check that the dihedral coefficients are valid
        if not self.dihedral_coeff.verify(["func", "coeff"]):
            hoomd.context.current.device.cpp_msg.error("Not all dihedral coefficients are set for dihedral.table\n");
            raise RuntimeError("Error updating dihedral coefficients");

        # set all the params
        ntypes = hoomd.context.current.system_definition.getDihedralData().getNTypes();
        type_list = [];
        for i in range(0,ntypes):
            type_list.append(hoomd.context.current.system_definition.getDihedralData().getNameByType(i));


        # loop through all of the unique type dihedrals and evaluate the table
        for i in range(0,ntypes):
            func = self.dihedral_coeff.get(type_list[i], "func");
            coeff = self.dihedral_coeff.get(type_list[i], "coeff");

            self.update_dihedral_table(i, func, coeff);

    def set_from_file(self, dihedralname, filename):
        R"""  Set a dihedral pair interaction from a file.

        Args:
            dihedralname (str): Name of dihedral
            filename (str): Name of the file to read

        The provided file specifies V and F at equally spaced theta values.

        Example::

            #t  V    T
            -3.141592653589793 2.0 -3.0
            -1.5707963267948966 3.0 -4.0
            0.0 2.0 -3.0
            1.5707963267948966 3.0 -4.0
            3.141592653589793 2.0 -3.0

        Note:
            The theta values are not used by the code.  It is assumed that a table that has N rows will start at :math:`-\pi`, end at :math:`\pi`
            and that :math:`\delta \theta = 2\pi/(N-1)`. The table is read
            directly into the grid points used to evaluate :math:`T_{\mathrm{user}}(\theta)` and :math:`V_{\mathrm{user}}(\theta)`.

        """

        # open the file
        f = open(filename);

        theta_table = [];
        V_table = [];
        T_table = [];

        # read in lines from the file
        for line in f.readlines():
            line = line.strip();

            # skip comment lines
            if line[0] == '#':
                continue;

            # split out the columns
            cols = line.split();
            values = [float(f) for f in cols];

            # validate the input
            if len(values) != 3:
                hoomd.context.current.device.cpp_msg.error("dihedral.table: file must have exactly 3 columns\n");
                raise RuntimeError("Error reading table file");

            # append to the tables
            theta_table.append(values[0]);
            V_table.append(values[1]);
            T_table.append(values[2]);

        # validate input
        if self.width != len(T_table):
            hoomd.context.current.device.cpp_msg.error("dihedral.table: file must have exactly " + str(self.width) + " rows\n");
            raise RuntimeError("Error reading table file");


        # check for even spacing
        dth = 2.0*math.pi / float(self.width-1);
        for i in range(0,self.width):
            theta =  -math.pi+dth * i;
            if math.fabs(theta - theta_table[i]) > 1e-3:
                hoomd.context.current.device.cpp_msg.error("dihedral.table: theta must be monotonically increasing and evenly spaced, going from -pi to pi\n");
                hoomd.context.current.device.cpp_msg.error("row: " + str(i) + " expected: " + str(theta) + " got: " + str(theta_table[i]) + "\n");

        self.dihedral_coeff.set(dihedralname, func=_table_eval, coeff=dict(V=V_table, T=T_table, width=self.width))

    ## \internal
    # \brief Get metadata
    def get_metadata(self):
        data = force._force.get_metadata(self)

        # make sure coefficients are up-to-date
        self.update_coeffs()

        data['dihedral_coeff'] = self.dihedral_coeff
        return data


class OPLS(Dihedral):
    R""" OPLS dihedral force

    :py:class:`OPLS` specifies an OPLS-style dihedral potential energy between
    every defined dihedral.

    .. math::

        V(r) = \frac{1}{2}k_1 \left( 1 + \cos\left(\phi \right) \right) +
               \frac{1}{2}k_2 \left( 1 - \cos\left(2 \phi \right) \right)
               + \frac{1}{2}k_3 \left( 1 + \cos\left(3 \phi \right) \right) +
               \frac{1}{2}k_4 \left( 1 - \cos\left(4 \phi \right) \right)

    where :math:`\phi` is the angle between two sides of the dihedral and
    :math:`k_n` are the force coefficients in the Fourier series (in energy
    units).

    Attributes:
        params (TypeParameter[``dihedral type``, dict]):
            The parameter of the OPLS bonds for each particle type.
            The dictionary has the following keys:

            * ``k1`` (`float`, **required**) -  force constant of the first term
              (in units of energy)

            * ``k2`` (`float`, **required**) -  force constant of the second term
              (in units of energy)

            * ``k3`` (`float`, **required**) -  force constant of the third term
              (in units of energy)

            * ``k4`` (`float`, **required**) -  force constant of the fourth term
              (in units of energy)

    Examples::

        opls = dihedral.OPLS()
        opls.params['backbone'] = dict(k1=1.0, k2=1.0, k3=1.0, k4=1.0)

    """

    _cpp_class_name = "OPLSDihedralForceCompute"

    def __init__(self):
        # check that some dihedrals are defined
        params = TypeParameter('params', 'dihedral_types',
                               TypeParameterDict(k1=float, k2=float,
                                                 k3=float, k4=float,
                                                 len_keys=1))
        self._add_typeparam(params)<|MERGE_RESOLUTION|>--- conflicted
+++ resolved
@@ -27,15 +27,9 @@
 from hoomd import _hoomd
 from hoomd.md import _md
 from hoomd.md import force
-<<<<<<< HEAD
-from hoomd.md.force import _Force
-from hoomd._type_param_dict import TypeParameterDict
-from hoomd.typeparam import TypeParameter
-=======
 from hoomd.md.force import Force
-from hoomd.data.parameterdicts import TypeParameterDict
+from hoomd.data.type_param_dict import TypeParameterDict
 from hoomd.data.typeparam import TypeParameter
->>>>>>> fd4e9b8f
 import hoomd
 
 import math
