# Copyright (c) 2009-2021 The Regents of the University of Michigan
# This file is part of the HOOMD-blue project, released under the BSD 3-Clause
# License.

"""Pair potentials."""

import copy
import warnings

import hoomd
from hoomd.md import _md
from hoomd.md import force
from hoomd.md.nlist import NList
from hoomd.data.parameterdicts import ParameterDict, TypeParameterDict
from hoomd.data.typeparam import TypeParameter
import numpy as np
from hoomd.data.typeconverter import (OnlyFrom, OnlyTypes, nonnegative_real)

validate_nlist = OnlyTypes(NList)


class Pair(force.Force):
    r"""Common pair potential documentation.

    Users should not invoke `Pair` directly. It is a base command
    that provides common features to all standard pair forces. Common
    documentation for all pair potentials is documented here.

    All pair force commands specify that a given potential energy and force be
    computed on all non-excluded particle pairs in the system within a short
    range cutoff distance :math:`r_{\mathrm{cut}}`.

    The force :math:`\vec{F}` applied between each pair of particles is:

    .. math::
        :nowrap:

        \begin{eqnarray*}
        \vec{F}  = & -\nabla V(r); & r < r_{\mathrm{cut}} \\
                  = & 0;           & r \ge r_{\mathrm{cut}} \\
        \end{eqnarray*}

    where :math:`\vec{r}` is the vector pointing from one particle to the other
    in the pair, and :math:`V(r)` is chosen by a mode switch:

    .. math::
        :nowrap:

        \begin{eqnarray*}
        V(r)  = & V_{\mathrm{pair}}(r); & \mathrm{mode\ is\ no\_shift} \\
              = & V_{\mathrm{pair}}(r) - V_{\mathrm{pair}}(r_{\mathrm{cut}});
              & \mathrm{mode\ is\ shift} \\
              = & S(r) \cdot V_{\mathrm{pair}}(r); & \mathrm{mode\ is\
              xplor\ and\ } r_{\mathrm{on}} < r_{\mathrm{cut}} \\
              = & V_{\mathrm{pair}}(r) - V_{\mathrm{pair}}(r_{\mathrm{cut}});
              & \mathrm{mode\ is\ xplor\ and\ } r_{\mathrm{on}} \ge
              r_{\mathrm{cut}}
        \end{eqnarray*}

    :math:`S(r)` is the XPLOR smoothing function:

    .. math::
        :nowrap:

        \begin{eqnarray*}
        S(r) = & 1; & r < r_{\mathrm{on}} \\
             = & \frac{(r_{\mathrm{cut}}^2 - r^2)^2 \cdot
             (r_{\mathrm{cut}}^2 + 2r^2 -
             3r_{\mathrm{on}}^2)}{(r_{\mathrm{cut}}^2 -
             r_{\mathrm{on}}^2)^3};
               & r_{\mathrm{on}} \le r \le r_{\mathrm{cut}} \\
             = & 0; & r > r_{\mathrm{cut}} \\
         \end{eqnarray*}

    and :math:`V_{\mathrm{pair}}(r)` is the specific pair potential chosen by
    the respective command.

    Enabling the XPLOR smoothing function :math:`S(r)` results in both the
    potential energy and the force going smoothly to 0 at :math:`r =
    r_{\mathrm{cut}}`, reducing the rate of energy drift in long simulations.
    :math:`r_{\mathrm{on}}` controls the point at which the smoothing starts,
    so it can be set to only slightly modify the tail of the potential. It is
    suggested that you plot your potentials with various values of
    :math:`r_{\mathrm{on}}` in order to find a good balance between a smooth
    potential function and minimal modification of the original
    :math:`V_{\mathrm{pair}}(r)`. A good value for the LJ potential is
    :math:`r_{\mathrm{on}} = 2 \cdot \sigma`.

    The split smoothing / shifting of the potential when the mode is ``xplor``
    is designed for use in mixed WCA / LJ systems. The WCA potential and it's
    first derivative already go smoothly to 0 at the cutoff, so there is no need
    to apply the smoothing function. In such mixed systems, set
    :math:`r_{\mathrm{on}}` to a value greater than :math:`r_{\mathrm{cut}}`
    for those pairs that interact via WCA in order to enable shifting of the WCA
    potential to 0 at the cutoff.

    The following coefficients must be set per unique pair of particle types.
    See `hoomd.md.pair` for information on how to set coefficients.


    .. py:attribute:: r_cut

        Cuttoff radius beyond which the energy and force are 0
        :math:`[\mathrm{length}]`. *Optional*: defaults to the value
        ``default_r_cut`` specified on construction.

        Type: `TypeParameter` [`tuple` [``particle_type``, ``particle_type``],
        `float`])

    .. py:attribute:: r_on

        Radius at which the smoothing modification to the potential starts
        :math:`[\mathrm{length}]`.  *Optional*: defaults to the value
        ``default_r_on`` specified on construction.

        Type: `TypeParameter` [`tuple` [``particle_type``, ``particle_type``],
        `float`])

    .. py:attribute:: mode

        *mode*, *optional*: defaults to ``"none"``.
        Possible values: ``"none"``, ``"shift"``, ``"xplor"``

        Type: `str`

    .. py:attribute:: tail_correction

        *tail_correction*, *optional*: defaults to ``False``.

        Type: `bool`
    """

    # The accepted modes for the potential. Should be reset by subclasses with
    # restricted modes.
    _accepted_modes = ("none", "shift", "xplor")

    def __init__(self,
                 nlist,
                 default_r_cut=None,
                 default_r_on=0.,
                 mode='none',
                 tail_correction=False):
        self._nlist = validate_nlist(nlist)
        tp_r_cut = TypeParameter(
            'r_cut', 'particle_types',
            TypeParameterDict(nonnegative_real, len_keys=2))
        if default_r_cut is not None:
            tp_r_cut.default = default_r_cut
        tp_r_on = TypeParameter('r_on', 'particle_types',
                                TypeParameterDict(nonnegative_real, len_keys=2))
        if default_r_on is not None:
            tp_r_on.default = default_r_on
        self._extend_typeparam([tp_r_cut, tp_r_on])
        self._param_dict.update(
            ParameterDict(mode=OnlyFrom(self._accepted_modes),
                          tail_correction=bool(tail_correction)))
        self.mode = mode

    def compute_energy(self, tags1, tags2):
        r"""Compute the energy between two sets of particles.

        Args:
            tags1 (``ndarray<int32>``): a numpy array of particle tags in the
                first group.
            tags2 (``ndarray<int32>``): a numpy array of particle tags in the
                second group.

        .. math::

            U = \sum_{i \in \mathrm{tags1}, j \in \mathrm{tags2}} V_{ij}(r)

        where :math:`V_{ij}(r)` is the pairwise energy between two particles
        :math:`i` and :math:`j`.

        Assumed properties of the sets *tags1* and *tags2* are:

        - *tags1* and *tags2* are disjoint
        - all elements in *tags1* and *tags2* are unique
        - *tags1* and *tags2* are contiguous numpy arrays of dtype int32

        None of these properties are validated.

        Examples::

            tags=numpy.linspace(0,N-1,1, dtype=numpy.int32)
            # computes the energy between even and odd particles
            U = mypair.compute_energy(tags1=numpy.array(tags[0:N:2]),
                                      tags2=numpy.array(tags[1:N:2]))

        """
        # TODO future versions could use np functions to test the assumptions
        # above and raise an error if they occur.
        return self._cpp_obj.computeEnergyBetweenSets(tags1, tags2)

    def _add(self, simulation):
        # if nlist was associated with multiple pair forces and is still
        # attached, we need to deepcopy existing nlist.
        nlist = self._nlist
        if (not self._attached and nlist._attached
                and nlist._simulation != simulation):
            warnings.warn(
                f"{self} object is creating a new equivalent neighbor list."
                f" This is happending since the force is moving to a new "
                f"simulation. To supress the warning explicitly set new nlist.",
                RuntimeWarning)
            self._nlist = copy.deepcopy(nlist)
        # We need to check if the force is added since if it is not then this is
        # being called by a SyncedList object and a disagreement between the
        # simulation and nlist._simulation is an error. If the force is added
        # then the nlist is compatible. We cannot just check the nlist's _added
        # property because _add is also called when the SyncedList is synced.
        elif (not self._added and nlist._added
              and nlist._simulation != simulation):
            raise RuntimeError(
                f"NeighborList associated with {self} is associated with "
                f"another simulation.")
        super()._add(simulation)
        # this ideopotent given the above check.
        self._nlist._add(simulation)
        # This is ideopotent, but we need to ensure that if we change
        # neighbor list when not attached we handle correctly.
        self._add_dependency(self._nlist)

    def _attach(self):
        # create the c++ mirror class
        if not self._nlist._added:
            self._nlist._add(self._simulation)
        else:
            if self._simulation != self._nlist._simulation:
                raise RuntimeError("{} object's neighbor list is used in a "
                                   "different simulation.".format(type(self)))
        if not self.nlist._attached:
            self.nlist._attach()
        if isinstance(self._simulation.device, hoomd.device.CPU):
            cls = getattr(_md, self._cpp_class_name)
            self.nlist._cpp_obj.setStorageMode(
                _md.NeighborList.storageMode.half)
        else:
            cls = getattr(_md, self._cpp_class_name + "GPU")
            self.nlist._cpp_obj.setStorageMode(
                _md.NeighborList.storageMode.full)
        self._cpp_obj = cls(self._simulation.state._cpp_sys_def,
                            self.nlist._cpp_obj)

        super()._attach()

    @property
    def nlist(self):
        """Neighbor list used to compute the pair potential."""
        return self._nlist

    @nlist.setter
    def nlist(self, value):
        if self._attached:
            raise RuntimeError("nlist cannot be set after scheduling.")
        nlist = validate_nlist(value)
        if self._added:
            if nlist._added and self._simulation != nlist._simulation:
                raise RuntimeError(
                    "Neighbor lists and forces must belong to the same "
                    "simulation or SyncedList.")
            self._nlist._add(self._simulation)
        self._nlist = nlist

    @property
    def _children(self):
        return [self.nlist]


class LJ(Pair):
    r"""Lennard-Jones pair potential.

    Args:
        nlist (`hoomd.md.nlist.NList`): Neighbor list.
        default_r_cut (float): Default cutoff radius :math:`[\mathrm{length}]`.
        default_r_on (float): Default turn-on radius :math:`[\mathrm{length}]`.
        mode (str): Energy shifting/smoothing mode.
        tail_correction (bool): Whether to apply a tail correction.

    `LJ` specifies that a Lennard-Jones pair potential should be
    applied between every non-excluded particle pair in the simulation.

    .. math::
        :nowrap:

        \begin{eqnarray*}
        V_{\mathrm{LJ}}(r)  = & 4 \varepsilon \left[ \left(
        \frac{\sigma}{r} \right)^{12} - \left( \frac{\sigma}{r}
        \right)^{6} \right]; & r < r_{\mathrm{cut}} \\
        = & 0; & r \ge r_{\mathrm{cut}} \\
        \end{eqnarray*}

    See `Pair` for details on how forces are calculated and the available
    energy shifting and smoothing modes.

    .. py:attribute:: params

        The LJ potential parameters. The dictionary has the following keys:

        * ``epsilon`` (`float`, **required**) -
          energy parameter :math:`\varepsilon` :math:`[\mathrm{energy}]`
        * ``sigma`` (`float`, **required**) -
          particle size :math:`\sigma` :math:`[\mathrm{length}]`

        Type: `TypeParameter` [`tuple` [``particle_type``, ``particle_type``],
        `dict`]

    Example::

        nl = nlist.Cell()
        lj = pair.LJ(nl, default_r_cut=3.0)
        lj.params[('A', 'A')] = {'sigma': 1.0, 'epsilon': 1.0}
        lj.r_cut[('A', 'B')] = 3.0
    """
    _cpp_class_name = "PotentialPairLJ"

    def __init__(self,
                 nlist,
                 default_r_cut=None,
                 default_r_on=0.,
                 mode='none',
                 tail_correction=False):
<<<<<<< HEAD
        super().__init__(nlist, default_r_cut, default_r_on, mode,
                         tail_correction)
=======
        super().__init__(nlist, default_r_cut, default_r_on, mode)
>>>>>>> d7a646fd
        params = TypeParameter(
            'params', 'particle_types',
            TypeParameterDict(epsilon=float, sigma=float, len_keys=2))
        self._add_typeparam(params)
        self._param_dict.update(
            ParameterDict(tail_correction=bool(tail_correction)))


class Gauss(Pair):
    r"""Gaussian pair potential.

    Args:
        nlist (`hoomd.md.nlist.NList`): Neighbor list.
        default_r_cut (float): Default cutoff radius :math:`[\mathrm{length}]`.
        default_r_on (float): Default turn-on radius :math:`[\mathrm{length}]`.
        mode (str): Energy shifting/smoothing mode.

    `Gauss` specifies that a Gaussian pair potential should be applied
    between every non-excluded particle pair in the simulation.

    .. math::
        :nowrap:

        \begin{eqnarray*}
        V_{\mathrm{gauss}}(r)  = & \varepsilon \exp \left[ -\frac{1}{2}
                                  \left( \frac{r}{\sigma} \right)^2 \right];
                                  & r < r_{\mathrm{cut}} \\
                                 = & 0; & r \ge r_{\mathrm{cut}} \\
        \end{eqnarray*}

    See `Pair` for details on how forces are calculated and the available
    energy shifting and smoothing modes.

    .. py:attribute:: params

        The Gauss potential parameters. The dictionary has the following
        keys:

        * ``epsilon`` (`float`, **required**) - energy parameter
          :math:`\varepsilon` :math:`[\mathrm{energy}]`
        * ``sigma`` (`float`, **required**) - particle size :math:`\sigma`
          :math:`[\mathrm{length}]`

        Type: `TypeParameter` [`tuple` [``particle_type``, ``particle_type``],
        `dict`]

    Example::

        nl = nlist.Cell()
        gauss = pair.Gauss(default_r_cut=3.0, nlist=nl)
        gauss.params[('A', 'A')] = dict(epsilon=1.0, sigma=1.0)
        gauss.r_cut[('A', 'B')] = 3.0
    """
    _cpp_class_name = "PotentialPairGauss"

    def __init__(self, nlist, default_r_cut=None, default_r_on=0., mode='none'):
        super().__init__(nlist, default_r_cut, default_r_on, mode)
        params = TypeParameter(
            'params', 'particle_types',
            TypeParameterDict(epsilon=float, sigma=float, len_keys=2))
        self._add_typeparam(params)


class SLJ(Pair):
    r"""Shifted Lennard-Jones pair potential.

    Args:
        nlist (`hoomd.md.nlist.NList`): Neighbor list.
        default_r_cut (float): Default cutoff radius :math:`[\mathrm{length}]`.
        default_r_on (float): Default turn-on radius :math:`[\mathrm{length}]`.
        mode (str): Energy shifting mode.

    `SLJ` specifies that a shifted Lennard-Jones type pair potential
    should be applied between every non-excluded particle pair in the
    simulation.

    .. math::
        :nowrap:

        \begin{eqnarray*}
        V_{\mathrm{SLJ}}(r)  = & 4 \varepsilon \left[ \left(
                                \frac{\sigma}{r - \Delta} \right)^{12} -
                                \left( \frac{\sigma}{r - \Delta}
                                \right)^{6} \right]; & r < (r_{\mathrm{cut}}
                                + \Delta) \\
                             = & 0; & r \ge (r_{\mathrm{cut}} + \Delta) \\
        \end{eqnarray*}

    where :math:`\Delta = (d_i + d_j)/2 - 1` and :math:`d_i` is the diameter of
    particle :math:`i`.

    See `Pair` for details on how forces are calculated and the
    available energy shifting and smoothing modes.

    Attention:
        Due to the way that `SLJ` modifies the cutoff criteria, a smoothing mode
        of *xplor* is not supported.

    Set the ``max_diameter`` property of the neighbor list object to the largest
    particle diameter in the system (where **diameter** is a per-particle
    property of the same name in `hoomd.State`).

    Warning:
        Failure to set ``max_diameter`` will result in missing pair
        interactions.

    .. py:attribute:: params

        The potential parameters. The dictionary has the following keys:

        * ``epsilon`` (`float`, **required**) - energy parameter
          :math:`\varepsilon` :math:`[\mathrm{energy}]`
        * ``sigma`` (`float`, **required**) - particle size :math:`\sigma`
          :math:`[\mathrm{length}]`

        Type: `TypeParameter` [`tuple` [``particle_type``, ``particle_type``],
        `dict`]

    Example::

        nl = nlist.Cell()
        nl.max_diameter = 2.0
        slj = pair.SLJ(default_r_cut=3.0, nlist=nl)
        slj.params[('A', 'B')] = dict(epsilon=2.0, r_cut=3.0)
        slj.r_cut[('B', 'B')] = 2**(1.0/6.0)
    """
    _cpp_class_name = 'PotentialPairSLJ'

    def __init__(self, nlist, default_r_cut=None, default_r_on=0., mode='none'):
        if mode == 'xplor':
            raise ValueError("xplor is not a valid mode for SLJ potential")

        super().__init__(nlist, default_r_cut, default_r_on, mode)
        params = TypeParameter(
            'params', 'particle_types',
            TypeParameterDict(epsilon=float, sigma=float, len_keys=2))
        self._add_typeparam(params)

        # mode not allowed to be xplor, so re-do param dict entry without that
        # option
        param_dict = ParameterDict(mode=OnlyFrom(['none', 'shift']))
        self._param_dict.update(param_dict)
        self.mode = mode

        # this potential needs diameter shifting on
        self._nlist.diameter_shift = True

        # NOTE do we need something to automatically set the max_diameter
        # correctly?


class Yukawa(Pair):
    r"""Yukawa pair potential.

    Args:
        nlist (`hoomd.md.nlist.NList`): Neighbor list.
        default_r_cut (float): Default cutoff radius :math:`[\mathrm{length}]`.
        default_r_on (float): Default turn-on radius :math:`[\mathrm{length}]`.
        mode (str): Energy shifting/smoothing mode.

    `Yukawa` specifies that a Yukawa pair potential should be applied between
    every non-excluded particle pair in the simulation.

    .. math::
        :nowrap:

        \begin{eqnarray*}
          V_{\mathrm{yukawa}}(r) = & \varepsilon \frac{ \exp \left(
          -\kappa r \right) }{r}; & r < r_{\mathrm{cut}} \\
                                  = & 0; & r \ge r_{\mathrm{cut}} \\
        \end{eqnarray*}

    See `Pair` for details on how forces are calculated and the available
    energy shifting and smoothing modes.

    .. py:attribute:: params

        The Yukawa potential parameters. The dictionary has the following
        keys:

        * ``epsilon`` (`float`, **required**) - energy parameter
          :math:`\varepsilon` :math:`[\mathrm{energy}]`
        * ``kappa`` (`float`, **required**) - scaling parameter
          :math:`\kappa` :math:`[\mathrm{length}^{-1}]`

        Type: `TypeParameter` [`tuple` [``particle_type``, ``particle_type``],
        `dict`]

    Example::

        nl = nlist.Cell()
        yukawa = pair.Yukawa(default_r_cut=3.0, nlist=nl)
        yukawa.params[('A', 'A')] = dict(epsilon=1.0, kappa=1.0)
        yukawa.r_cut[('A', 'B')] = 3.0
    """
    _cpp_class_name = "PotentialPairYukawa"

    def __init__(self, nlist, default_r_cut=None, default_r_on=0., mode='none'):
        super().__init__(nlist, default_r_cut, default_r_on, mode)
        params = TypeParameter(
            'params', 'particle_types',
            TypeParameterDict(kappa=float, epsilon=float, len_keys=2))
        self._add_typeparam(params)


class Ewald(Pair):
    r"""Ewald pair potential.

    Args:
        nlist (`hoomd.md.nlist.NList`): Neighbor list.
        default_r_cut (float): Default cutoff radius :math:`[\mathrm{length}]`.
        default_r_on (float): Default turn-on radius :math:`[\mathrm{length}]`.

    `Ewald` specifies that a Ewald pair potential should be applied between
    every non-excluded particle pair in the simulation.

    .. math::
        :nowrap:

        \begin{eqnarray*}
         V_{\mathrm{ewald}}(r)  = & q_i q_j \left[\mathrm{erfc}\left(\kappa
                                    r + \frac{\alpha}{2\kappa}\right)
                                    \exp(\alpha r) \\
                                    + \mathrm{erfc}\left(\kappa r -
                                    \frac{\alpha}{2 \kappa}\right)
                                    \exp(-\alpha r)\right];
                                    & r < r_{\mathrm{cut}} \\
                            = & 0; & r \ge r_{\mathrm{cut}} \\
        \end{eqnarray*}

    Call `md.long_range.pppm.make_pppm_coulomb_forces` to create an instance
    of `Ewald` and `md.long_range.pppm.Coulomb` that together implement the PPPM
    method for electrostatics.

    See `Pair` for details on how forces are calculated. Note Ewald does not
    support energy shifting or smoothing.

    .. py:attribute:: params

        The Ewald potential parameters. The dictionary has the following keys:

        * ``kappa`` (`float`, **required**) - Splitting parameter
          :math:`\kappa` :math:`[\mathrm{length}^{-1}]`
        * ``alpha`` (`float`, **required**) - Debye screening length
          :math:`\alpha` :math:`[\mathrm{length}^{-1}]`

        Type: `TypeParameter` [`tuple` [``particle_type``, ``particle_type``],
        `dict`]

    Example::

        nl = nlist.Cell()
        ewald = pair.Ewald(default_r_cut=3.0, nlist=nl)
        ewald.params[('A', 'A')] = dict(kappa=1.0, alpha=1.5)
        ewald.r_cut[('A', 'B')] = 3.0
    """
    _cpp_class_name = "PotentialPairEwald"
    _accepted_modes = ("none",)

    def __init__(self, nlist, default_r_cut=None, default_r_on=0.):
        super().__init__(nlist, default_r_cut, default_r_on, 'none')
        params = TypeParameter(
            'params', 'particle_types',
            TypeParameterDict(kappa=float, alpha=0.0, len_keys=2))

        self._add_typeparam(params)


class Table(Pair):
    """Tabulated pair potential.

    Args:
        nlist (`hoomd.md.nlist.NList`): Neighbor list
        default_r_cut (float): Default cutoff radius :math:`[\\mathrm{length}]`.
        default_r_on (float): Default turn-on radius :math:`[\\mathrm{length}]`.

    `Table` specifies that a tabulated pair potential should be applied between
    every non-excluded particle pair in the simulation in the range
    :math:`[r_{\\mathrm{min}}, r_{\\mathrm{cut}})`

    Note:
        For potentials that diverge near r=0, to set *r_min* to a non-zero
        value.

    The force :math:`\\vec{F}` is:

    .. math::
        :nowrap:

        \\begin{eqnarray*}
        \\vec{F}(\\vec{r}) = & 0; & r < r_{\\mathrm{min}} \\\\
                           = & F(r)\\hat{r};
                             & r_{\\mathrm{min}} \\le r < r_{\\mathrm{cut}} \\\\
                           = & 0; & r \\ge r_{\\mathrm{cut}} \\\\
        \\end{eqnarray*}

    and the potential :math:`V(r)` is:

    .. math::
        :nowrap:

        \\begin{eqnarray*}
        V(r) = & 0; & r < r_{\\mathrm{min}} \\\\
             = & V(r);
               & r_{\\mathrm{min}} \\le r < r_{\\mathrm{cut}} \\\\
             = & 0; & r \\ge r_{\\mathrm{cut}} \\\\
        \\end{eqnarray*}

    where :math:`\\vec{r}` is the vector pointing from one particle to the other
    in the pair, ``r_min`` is defined in `params`, and ``r_cut`` is defined in
    `Pair.r_cut`.

    Provide :math:`F(r)` and :math:`V(r)` on an evenly space set of grid points
    points between :math:`r_{\\mathrm{min}}` and :math:`r_{\\mathrm{cut}}`.
    `Table` linearly interpolates values when :math:`r` lies between grid points
    and between the last grid point and :math:`r=r_{\\mathrm{cut}}`.  The force
    must be specificed commensurate with the potential: :math:`F =
    -\\frac{\\partial V}{\\partial r}`.

    `Table` does not support energy shifting or smoothing modes.

    Attributes:
        params (`TypeParameter` [\
          `tuple` [``particle_type``, ``particle_type``],\
          `dict`]):
          The potential parameters. The dictionary has the following keys:

          * ``r_min`` (`float`, **required**) - the minimum distance to apply
            the tabulated potential, corresponding to the first element of the
            energy and force arrays :math:`[\\mathrm{length}]`.

          * ``V`` ((*N*,) `numpy.ndarray` of `float`, **required**) -
            the tabulated energy values :math:`[\\mathrm{energy}]`.

          * ``F`` ((*N*,) `numpy.ndarray` of `float`, **required**) -
            the tabulated force values :math:`[\\mathrm{force}]`. Must have the
            same length as ``V``.

    Note:
        The implicitly defined :math:`r` values are those that would be returned
        by ``numpy.linspace(r_min, r_cut, len(V), endpoint=False)``.

    Tip:
        Define non-interacting potentials with::

            table.params[(type1, type2)] = dict(r_min=0, V=[0], F=[0])
            table.r_cut[(type1, type2)] = 0

        There must be at least one element in V and F, but the ``r_cut`` value
        of 0 disables the interaction entirely.
    """
    _cpp_class_name = "PotentialPairTable"
    _accepted_modes = ("none",)

    def __init__(self, nlist, default_r_cut=None, default_r_on=0.):
        super().__init__(nlist, default_r_cut, default_r_on, 'none')
        params = TypeParameter(
            'params', 'particle_types',
            TypeParameterDict(
                r_min=float,
                V=hoomd.data.typeconverter.NDArrayValidator(np.float64),
                F=hoomd.data.typeconverter.NDArrayValidator(np.float64),
                len_keys=2))
        self._add_typeparam(params)


class Morse(Pair):
    r"""Morse pair potential.

    Args:
        nlist (`hoomd.md.nlist.NList`): Neighbor list.
        default_r_cut (float): Default cutoff radius :math:`[\mathrm{length}]`.
        default_r_on (float): Default turn-on radius :math:`[\mathrm{length}]`.
        mode (str): Energy shifting/smoothing mode.

    `Morse` specifies that a Morse pair potential should be applied between
    every non-excluded particle pair in the simulation.

    .. math::
        :nowrap:

        \begin{eqnarray*}
        V_{\mathrm{morse}}(r) = & D_0 \left[ \exp \left(-2\alpha\left(
            r-r_0\right)\right) -2\exp \left(-\alpha\left(r-r_0\right)
            \right) \right]; & r < r_{\mathrm{cut}} \\
            = & 0; & r \ge r_{\mathrm{cut}} \\
        \end{eqnarray*}

    See `Pair` for details on how forces are calculated and the available
    energy shifting and smoothing modes.

    .. py:attribute:: params

        The potential parameters. The dictionary has the following keys:

        * ``D0`` (`float`, **required**) - depth of the potential at its
          minimum :math:`D_0` :math:`[\mathrm{energy}]`
        * ``alpha`` (`float`, **required**) - the width of the potential well
          :math:`\alpha` :math:`[\mathrm{length}^{-1}]`
        * ``r0`` (`float`, **required**) - position of the minimum
          :math:`r_0` :math:`[\mathrm{length}]`

        Type: `TypeParameter` [`tuple` [``particle_type``, ``particle_type``],
        `dict`]

    Example::

        nl = nlist.Cell()
        morse = pair.Morse(default_r_cut=3.0, nlist=nl)
        morse.params[('A', 'A')] = dict(D0=1.0, alpha=3.0, r0=1.0)
        morse.r_cut[('A', 'B')] = 3.0
    """

    _cpp_class_name = "PotentialPairMorse"

    def __init__(self, nlist, default_r_cut=None, default_r_on=0., mode='none'):
        super().__init__(nlist, default_r_cut, default_r_on, mode)
        params = TypeParameter(
            'params', 'particle_types',
            TypeParameterDict(D0=float, alpha=float, r0=float, len_keys=2))
        self._add_typeparam(params)


class DPD(Pair):
    r"""Dissipative Particle Dynamics.

    Args:
        nlist (`hoomd.md.nlist.NList`): Neighbor list
        kT (`hoomd.variant` or `float`): Temperature of
            thermostat :math:`[\mathrm{energy}]`.
        default_r_cut (float): Default cutoff radius :math:`[\mathrm{length}]`.
        default_r_on (float): Default turn-on radius :math:`[\mathrm{length}]`.

    `DPD` specifies that a DPD pair force should be applied between every
    non-excluded particle pair in the simulation, including an interaction
    potential, pairwise drag force, and pairwise random force. See `Groot and
    Warren 1997 <http://dx.doi.org/10.1063/1.474784>`_.

    .. math::
        :nowrap:

        \begin{eqnarray*}
        F = F_{\mathrm{C}}(r) + F_{\mathrm{R,ij}}(r_{ij}) +
        F_{\mathrm{D,ij}}(v_{ij}) \\
        \end{eqnarray*}

    .. math::
        :nowrap:

        \begin{eqnarray*}
        F_{\mathrm{C}}(r) = & A \cdot  w(r_{ij}) \\
        F_{\mathrm{R, ij}}(r_{ij}) = & - \theta_{ij}\sqrt{3}
        \sqrt{\frac{2k_b\gamma T}{\Delta t}}\cdot w(r_{ij})  \\
        F_{\mathrm{D, ij}}(r_{ij}) = & - \gamma w^2(r_{ij})\left(
        \hat r_{ij} \circ v_{ij} \right)  \\
        \end{eqnarray*}

    .. math::
        :nowrap:

        \begin{eqnarray*}
        w(r_{ij}) = &\left( 1 - r/r_{\mathrm{cut}} \right);
        & r < r_{\mathrm{cut}} \\
                  = & 0; & r \ge r_{\mathrm{cut}} \\
        \end{eqnarray*}

    where :math:`\hat r_{ij}` is a normalized vector from particle i to
    particle j, :math:`v_{ij} = v_i - v_j`, and :math:`\theta_{ij}` is a
    uniformly distributed random number in the range [-1, 1].

    `C. L. Phillips et. al. 2011 <http://dx.doi.org/10.1016/j.jcp.2011.05.021>`_
    describes the DPD implementation details in HOOMD-blue. Cite it if you
    utilize the DPD functionality in your work.

    `DPD` does not implement any energy shift / smoothing modes due to the
    function of the force.

    To use the DPD thermostat, an `hoomd.md.methods.NVE` integrator
    must be applied to the system and the user must specify a temperature.  Use
    of the dpd thermostat pair force with other integrators will result in
    unphysical behavior. To use pair.dpd with a different conservative potential
    than :math:`F_C`, set A to zero and define the conservative pair potential
    separately.  Note that DPD thermostats are often defined in terms of
    :math:`\sigma` where :math:`\sigma = \sqrt{2k_b\gamma T}`.

    .. py:attribute:: params

        The force parameters. The dictionary has the following keys:

        * ``A`` (`float`, **required**) - :math:`A` :math:`[\mathrm{force}]`
        * ``gamma`` (`float`, **required**) - :math:`\gamma`
          :math:`[\mathrm{mass} \cdot \mathrm{time}^{-1}]`

        Type: `TypeParameter` [`tuple` [``particle_type``, ``particle_type``],
        `dict`]

    Example::

        nl = nlist.Cell()
        dpd = pair.DPD(nlist=nl, kT=1.0, default_r_cut=1.0)
        dpd.params[('A', 'A')] = dict(A=25.0, gamma=4.5)
        dpd.params[('A', 'B')] = dict(A=40.0, gamma=4.5)
        dpd.params[('B', 'B')] = dict(A=25.0, gamma=4.5)
        dpd.params[(['A', 'B'], ['C', 'D'])] = dict(A=40.0, gamma=4.5)
    """
    _cpp_class_name = "PotentialPairDPDThermoDPD"
    _accepted_modes = ("none",)

    def __init__(self, nlist, kT, default_r_cut=None, default_r_on=0.):
        super().__init__(nlist, default_r_cut, default_r_on, 'none')
        params = TypeParameter(
            'params', 'particle_types',
            TypeParameterDict(A=float, gamma=float, len_keys=2))
        self._add_typeparam(params)
        param_dict = ParameterDict(kT=hoomd.variant.Variant)
        param_dict["kT"] = kT
        self._param_dict.update(param_dict)

    def _add(self, simulation):
        """Add the operation to a simulation.

        DPD uses RNGs. Warn the user if they did not set the seed.
        """
        if isinstance(simulation, hoomd.Simulation):
            simulation._warn_if_seed_unset()

        super()._add(simulation)


class DPDConservative(Pair):
    r"""DPD Conservative pair force.

    Args:
        nlist (`hoomd.md.nlist.NList`): Neighbor list.
        default_r_cut (float): Default cutoff radius :math:`[\mathrm{length}]`.
        default_r_on (float): Default turn-on radius :math:`[\mathrm{length}]`.

    `DPDConservative` specifies the conservative part of the DPD pair potential
    should be applied between every non-excluded particle pair in the
    simulation. No thermostat (e.g. Drag Force and Random Force) is applied, as
    is in `DPD`.

    .. math::
        :nowrap:

        \begin{eqnarray*}
        V_{\mathrm{DPD-C}}(r) = & A \cdot \left( r_{\mathrm{cut}} - r
          \right) - \frac{1}{2} \cdot \frac{A}{r_{\mathrm{cut}}} \cdot
          \left(r_{\mathrm{cut}}^2 - r^2 \right);
          & r < r_{\mathrm{cut}} \\
                              = & 0; & r \ge r_{\mathrm{cut}} \\
        \end{eqnarray*}


    `DPDConservative` does not implement any energy shift / smoothing modes due
    to the function of the force.

    .. py:attribute:: params

        The potential parameters. The dictionary has the following keys:

        * ``A`` (`float`, **required**) - :math:`A` :math:`[\mathrm{force}]`

        Type: `TypeParameter` [`tuple` [``particle_type``, ``particle_type``],
        `dict`]

    Example::

        nl = nlist.Cell()
        dpdc = pair.DPDConservative(nlist=nl, default_r_cut=3.0)
        dpdc.params[('A', 'A')] = dict(A=1.0)
        dpdc.params[('A', 'B')] = dict(A=2.0, r_cut = 1.0)
        dpdc.params[(['A', 'B'], ['C', 'D'])] = dict(A=3.0)
    """
    _cpp_class_name = "PotentialPairDPD"
    _accepted_modes = ("none",)

    def __init__(self, nlist, default_r_cut=None, default_r_on=0.):
        # initialize the base class
        super().__init__(nlist, default_r_cut, default_r_on, 'none')
        params = TypeParameter('params', 'particle_types',
                               TypeParameterDict(A=float, len_keys=2))
        self._add_typeparam(params)


class DPDLJ(Pair):
    r"""Dissipative Particle Dynamics with a LJ conservative force.

    Args:
        nlist (`hoomd.md.nlist.NList`): Neighbor list.
        kT (`hoomd.variant` or `float`): Temperature of
            thermostat :math:`[\mathrm{energy}]`.
        default_r_cut (float): Default cutoff radius :math:`[\mathrm{length}]`.
        default_r_on (float): Default turn-on radius :math:`[\mathrm{length}]`.
        mode (str): Energy shifting mode.

    `DPDLJ` specifies that a DPD thermostat and a Lennard-Jones pair potential
    should be applied between every non-excluded particle pair in the
    simulation.

    `C. L. Phillips et. al. 2011 <http://dx.doi.org/10.1016/j.jcp.2011.05.021>`_
    describes the DPD implementation details in HOOMD-blue. Cite it if you
    utilize the DPD functionality in your work.

    .. math::
        :nowrap:

        \begin{eqnarray*}
        F = F_{\mathrm{C}}(r) + F_{\mathrm{R,ij}}(r_{ij}) +
            F_{\mathrm{D,ij}}(v_{ij}) \\
        \end{eqnarray*}

    .. math::
        :nowrap:

        \begin{eqnarray*}
        F_{\mathrm{C}}(r) = & \partial V_{\mathrm{LJ}} / \partial r \\
        F_{\mathrm{R, ij}}(r_{ij}) = & - \theta_{ij}\sqrt{3}
            \sqrt{\frac{2k_b\gamma T}{\Delta t}}\cdot w(r_{ij})  \\
        F_{\mathrm{D, ij}}(r_{ij}) = & - \gamma w^2(r_{ij})
            \left( \hat r_{ij} \circ v_{ij} \right)  \\
        \end{eqnarray*}

    .. math::
        :nowrap:

        \begin{eqnarray*}
        V_{\mathrm{LJ}}(r) = & 4 \varepsilon \left[ \left(
            \frac{\sigma}{r} \right)^{12} -
             \left( \frac{\sigma}{r} \right)^{6} \right];
            & r < r_{\mathrm{cut}} \\
                            = & 0; & r \ge r_{\mathrm{cut}} \\
        \end{eqnarray*}

    .. math::
        :nowrap:

        \begin{eqnarray*}
        w(r_{ij}) = &\left( 1 - r/r_{\mathrm{cut}} \right);
            & r < r_{\mathrm{cut}} \\
                  = & 0; & r \ge r_{\mathrm{cut}} \\
        \end{eqnarray*}

    where :math:`\hat r_{ij}` is a normalized vector from particle i to
    particle j, :math:`v_{ij} = v_i - v_j`, and :math:`\theta_{ij}` is a
    uniformly distributed random number in the range [-1, 1].

    To use the DPD thermostat, an `hoomd.md.methods.NVE` integrator
    must be applied to the system and the user must specify a temperature. Use
    of the dpd thermostat pair force with other integrators will result in
    unphysical behavior.

    See `Pair` for details on how forces are calculated and the
    available energy shifting and smoothing modes.

    .. py:attribute:: params

        The DPDLJ potential parameters. The dictionary has the following keys:

        * ``epsilon`` (`float`, **required**) - :math:`\varepsilon`
          :math:`[\mathrm{energy}]`
        * ``sigma`` (`float`, **required**) - :math:`\sigma`
          :math:`[\mathrm{length}]`
        * ``gamma`` (`float`, **required**) - :math:`\gamma`
          :math:`[\mathrm{mass} \cdot \mathrm{time}^{-1}]`

        Type: `TypeParameter` [`tuple` [``particle_type``, ``particle_type``],
        `dict`]

    Example::

        nl = nlist.Cell()
        dpdlj = pair.DPDLJ(nlist=nl, kT=1.0, default_r_cut=2.5)
        dpdlj.params[('A', 'A')] = dict(epsilon=1.0, sigma=1.0, gamma=4.5)
        dpdlj.params[(['A', 'B'], ['C', 'D'])] = dict(
            epsilon=3.0, sigma=1.0, gamma=1.2)
        dpdlj.r_cut[('B', 'B')] = 2.0**(1.0/6.0)
    """
    _cpp_class_name = "PotentialPairDPDLJThermoDPD"
    _accepted_modes = ("none", "shifted")

    def __init__(self,
                 nlist,
                 kT,
                 default_r_cut=None,
                 default_r_on=0.,
                 mode='none'):

        super().__init__(nlist, default_r_cut, default_r_on, mode)
        params = TypeParameter(
            'params', 'particle_types',
            TypeParameterDict(epsilon=float,
                              sigma=float,
                              gamma=float,
                              len_keys=2))
        self._add_typeparam(params)

        d = ParameterDict(kT=hoomd.variant.Variant)
        self._param_dict.update(d)

        self.kT = kT

    def _add(self, simulation):
        """Add the operation to a simulation.

        DPDLJ uses RNGs. Warn the user if they did not set the seed.
        """
        if isinstance(simulation, hoomd.Simulation):
            simulation._warn_if_seed_unset()

        super()._add(simulation)


class ForceShiftedLJ(Pair):
    r"""Force-shifted Lennard-Jones pair potential.

    Args:
        nlist (`hoomd.md.nlist.NList`): Neighbor list.
        default_r_cut (float): Default cutoff radius :math:`[\mathrm{length}]`.
        default_r_on (float): Default turn-on radius :math:`[\mathrm{length}]`.
        mode (str): Energy shifting/smoothing mode.

    `ForceShiftedLJ` specifies that a modified Lennard-Jones pair force should
    be applied between non-excluded particle pair in the simulation. The force
    differs from the one calculated by  `LJ` by the subtraction of the
    value of the force at :math:`r_{\mathrm{cut}}`, such that the force
    smoothly goes to zero at the cut-off. The potential is modified by a linear
    function. This potential can be used as a substitute for `LJ`,
    when the exact analytical form of the latter is not required but a smaller
    cut-off radius is desired for computational efficiency. See `Toxvaerd et.
    al. 2011 <http://dx.doi.org/10.1063/1.3558787>`_ for a discussion of this
    potential.

    .. math::
        :nowrap:

        \begin{eqnarray*}
        V(r) = & 4 \varepsilon \left[ \left( \frac{\sigma}{r}
          \right)^{12} - \left( \frac{\sigma}{r} \right)^{6}
          \right] + \Delta V(r); & r < r_{\mathrm{cut}}\\
             = & 0; & r \ge r_{\mathrm{cut}} \\
        \end{eqnarray*}

    .. math::

        \Delta V(r) = -(r - r_{\mathrm{cut}}) \frac{\partial
          V_{\mathrm{LJ}}}{\partial r}(r_{\mathrm{cut}})

    See `Pair` for details on how forces are calculated.

    .. py:attribute:: params

        The potential parameters. The dictionary has the following keys:

        * ``epsilon`` (`float`, **required**) - :math:`\varepsilon`
          :math:`[\mathrm{energy}]`
        * ``sigma`` (`float`, **required**) - :math:`\sigma`
          :math:`[\mathrm{length}]`

        Type: `TypeParameter` [`tuple` [``particle_type``, ``particle_type``],
        `dict`]

    Example::

        nl = nlist.Cell()
        fslj = pair.ForceShiftedLJ(nlist=nl, default_r_cut=1.5)
        fslj.params[('A', 'A')] = dict(epsilon=1.0, sigma=1.0)
    """
    _cpp_class_name = "PotentialPairForceShiftedLJ"
    _accepted_modes = ("none",)

    def __init__(self, nlist, default_r_cut=None, default_r_on=0.):
        super().__init__(nlist, default_r_cut, default_r_on, 'none')

        params = TypeParameter(
            'params', 'particle_types',
            TypeParameterDict(epsilon=float, sigma=float, len_keys=2))
        self._add_typeparam(params)


class Moliere(Pair):
    r"""Moliere pair potential.

    Args:
        nlist (`hoomd.md.nlist.NList`): Neighbor list.
        default_r_cut (float): Default cutoff radius :math:`[\mathrm{length}]`.
        default_r_on (float): Default turn-on radius :math:`[\mathrm{length}]`.
        mode (str): Energy shifting/smoothing mode.

    `Moliere` specifies that a Moliere type pair potential should be applied
    between every non-excluded particle pair in the simulation.

    .. math::
        :nowrap:

        \begin{eqnarray*}
        V_{\mathrm{Moliere}}(r)
          = & \frac{Z_i Z_j e^2}{4 \pi \epsilon_0 r_{ij}} \left[ 0.35 \exp
          \left( -0.3 \frac{r_{ij}}{a_F} \right) + \\
          0.55 \exp \left( -1.2 \frac{r_{ij}}{a_F} \right) + 0.10 \exp
          \left( -6.0 \frac{r_{ij}}{a_F} \right) \right];
          & r < r_{\mathrm{cut}} \\
          = & 0; & r > r_{\mathrm{cut}} \\
        \end{eqnarray*}

    Where each parameter is defined as:

    - :math:`Z_i` - *Z_i* - Atomic number of species i
      :math:`[\mathrm{dimensionless}]`
    - :math:`Z_j` - *Z_j* - Atomic number of species j
      :math:`[\mathrm{dimensionless}]`
    - :math:`e` - *elementary_charge* - The elementary charge
      :math:`[\mathrm{charge}]`
    - :math:`a_F = \frac{0.8853 a_0}{\left( \sqrt{Z_i} + \sqrt{Z_j}
      \right)^{2/3}}`, where :math:`a_0` is the Bohr radius
      :math:`[\mathrm{length}]`

    See `Pair` for details on how forces are calculated and the available
    energy shifting and smoothing modes.

    .. py:attribute:: params

        The potential parameters. The dictionary has the following keys:

        * ``qi`` (`float`, **required**) -
          :math:`q_i = Z_i \frac{e}{\sqrt{4 \pi \epsilon_0}}`
          :math:`[\mathrm{charge}]`
        * ``qj`` (`float`, **required**) -
          :math:`q_j = Z_j \frac{e}{\sqrt{4 \pi \epsilon_0}}`
          :math:`[\mathrm{charge}]`

        * ``aF`` (`float`, **required**) -
          :math:`a_F = \frac{0.8853 a_0}{\left( \sqrt{Z_i} + \sqrt{Z_j}
          \right)^{2/3}}` :math:`[\mathrm{length}]`

        Type: `TypeParameter` [`tuple` [``particle_type``, ``particle_type``],
        `dict`]

    Example::

        nl = nlist.Cell()
        moliere = pair.Moliere(default_r_cut = 3.0, nlist=nl)

        Zi = 54
        Zj = 7
        e = 1
        a0 = 1
        aF = 0.8853 * a0 / (np.sqrt(Zi) + np.sqrt(Zj))**(2/3)

        moliere.params[('A', 'B')] = dict(qi=Zi*e, qj=Zj*e, aF=aF)
    """
    _cpp_class_name = "PotentialPairMoliere"

    def __init__(self, nlist, default_r_cut=None, default_r_on=0., mode='none'):
        super().__init__(nlist, default_r_cut, default_r_on, mode)
        params = TypeParameter(
            'params', 'particle_types',
            TypeParameterDict(qi=float, qj=float, aF=float, len_keys=2))
        self._add_typeparam(params)


class ZBL(Pair):
    r"""ZBL pair potential.

    Args:
        nlist (`hoomd.md.nlist.NList`): Neighbor list.
        default_r_cut (float): Default cutoff radius :math:`[\mathrm{length}]`.
        default_r_on (float): Default turn-on radius :math:`[\mathrm{length}]`.

    `ZBL` specifies that a Ziegler-Biersack-Littmark pair potential
    should be applied between every non-excluded particle pair in the
    simulation.

    .. math::
        :nowrap:

        \begin{eqnarray*}
        V_{\mathrm{ZBL}}(r) =
          & \frac{Z_i Z_j e^2}{4 \pi \epsilon_0 r_{ij}} \left[ 0.1818
          \exp \left( -3.2 \frac{r_{ij}}{a_F} \right) \\
          + 0.5099 \exp \left( -0.9423 \frac{r_{ij}}{a_F} \right) \\
          + 0.2802 \exp \left( -0.4029 \frac{r_{ij}}{a_F} \right) \\
          + 0.02817 \exp \left( -0.2016 \frac{r_{ij}}{a_F} \right) \right];
          & r < r_{\mathrm{cut}} \\
          = & 0; & r > r_{\mathrm{cut}} \\
        \end{eqnarray*}

    Where each parameter is defined as:

    - :math:`Z_i` - *Z_i* - Atomic number of species i
      :math:`[\mathrm{dimensionless}]`
    - :math:`Z_j` - *Z_j* - Atomic number of species j
      :math:`[\mathrm{dimensionless}]`
    - :math:`e` - *elementary_charge* - The elementary charge
      :math:`[\mathrm{charge}]`
    - :math:`a_F = \frac{0.8853 a_0}{ Z_i^{0.23} + Z_j^{0.23} }`, where
      :math:`a_0` is the Bohr radius :math:`[\mathrm{length}]`

    See `Pair` for details on how forces are calculated. Note ZBL does not
    support energy shifting or smoothing.

    .. py:attribute:: params

        The ZBL potential parameters. The dictionary has the following keys:

        * ``q_i`` (`float`, **required**) - :math:`q_i=Z_i \frac{e}{\sqrt{4
          \pi \epsilon_0}}` :math:`[\mathrm{charge}]`
        * ``q_j`` (`float`, **required**) - :math:`q_j=Z_j \frac{e}{\sqrt{4
          \pi \epsilon_0}}` :math:`[\mathrm{charge}]`
        * ``a_F`` (`float`, **required**) -
          :math:`a_F = \frac{0.8853 a_0}{ Z_i^{0.23} + Z_j^{0.23} }`
          :math:`[\mathrm{length}]`

        Type: `TypeParameter` [`tuple` [``particle_type``, ``particle_type``],
        `dict`]

    Example::

        nl = nlist.Cell()
        zbl = pair.ZBL(default_r_cut=3.0, nlist=nl)

        Zi = 54
        Zj = 7
        e = 1
        a0 = 1
        aF = 0.8853 * a0 / (Zi**(0.23) + Zj**(0.23))

        zbl.params[('A', 'B')] = dict(qi=Zi*e, qj=Zj*e, aF=aF)
    """
    _cpp_class_name = "PotentialPairZBL"
    _accepted_modes = ("none",)

    def __init__(self, nlist, default_r_cut=None, default_r_on=0.):

        super().__init__(nlist, default_r_cut, default_r_on, 'none')
        params = TypeParameter(
            'params', 'particle_types',
            TypeParameterDict(qi=float, qj=float, aF=float, len_keys=2))
        self._add_typeparam(params)


class Mie(Pair):
    r"""Mie pair potential.

    Args:
        nlist (`hoomd.md.nlist.NList`): Neighbor list
        default_r_cut (float): Default cutoff radius :math:`[\mathrm{length}]`.
        default_r_on (float): Default turn-on radius :math:`[\mathrm{length}]`.
        mode (str): Energy shifting/smoothing mode.

    `Mie` specifies that a Mie pair potential should be applied between every
    non-excluded particle pair in the simulation.

    .. math::
        :nowrap:

        \begin{eqnarray*}
        V_{\mathrm{mie}}(r)
          = & \left( \frac{n}{n-m} \right) {\left( \frac{n}{m}
          \right)}^{\frac{m}{n-m}} \varepsilon \left[ \left(
          \frac{\sigma}{r} \right)^{n} - \left( \frac{\sigma}{r}
          \right)^{m} \right]; & r < r_{\mathrm{cut}} \\
          = & 0; & r \ge r_{\mathrm{cut}} \\
        \end{eqnarray*}

    See `Pair` for details on how forces are calculated and the available
    energy shifting and smoothing modes.

    .. py:attribute:: params

        The potential parameters. The dictionary has the following keys:

        * ``epsilon`` (`float`, **required**) - :math:`\varepsilon`
          :math:`[\mathrm{energy}]`
        * ``sigma`` (`float`, **required**) - :math:`\sigma`
          :math:`[\mathrm{length}]`
        * ``n`` (`float`, **required**) - :math:`n`
          :math:`[\mathrm{dimensionless}]`
        * ``m`` (`float`, **required**) - :math:`m`
          :math:`[\mathrm{dimensionless}]`

        Type: `TypeParameter` [`tuple` [``particle_type``, ``particle_type``],
        `dict`]

    Example::

        nl = nlist.Cell()
        mie = pair.Mie(nlist=nl, default_r_cut=3.0)
        mie.params[('A', 'A')] = dict(epsilon=1.0, sigma=1.0, n=12, m=6)
        mie.r_cut[('A', 'A')] = 2**(1.0/6.0)
        mie.r_on[('A', 'A')] = 2.0
        mie.params[(['A', 'B'], ['C', 'D'])] = dict(epsilon=1.5, sigma=2.0)
    """
    _cpp_class_name = "PotentialPairMie"

    def __init__(self, nlist, default_r_cut=None, default_r_on=0., mode='none'):

        super().__init__(nlist, default_r_cut, default_r_on, mode)
        params = TypeParameter(
            'params', 'particle_types',
            TypeParameterDict(epsilon=float,
                              sigma=float,
                              n=float,
                              m=float,
                              len_keys=2))

        self._add_typeparam(params)


class ExpandedMie(Pair):
    """Expanded Mie pair potential.

    Args:
        nlist (`hoomd.md.nlist.NList`): Neighbor list.
        default_r_cut (float): Default cutoff radius (in distance units).
        default_r_on (float): Default turn-on radius (in distance units).
        mode (str): Energy shifting/smoothing mode.

    `ExpandedMie` specifies that a radially shifted Mie pair potential should be
    applied between every non-excluded particle pair in the simulation.

    .. math::
        :nowrap:

        \\begin{eqnarray*}
        V_{\\mathrm{mie}}(r)
          = & \\left( \\frac{n}{n-m} \\right) {\\left( \\frac{n}{m}
          \\right)}^{\\frac{m}{n-m}} \\varepsilon \\left[ \\left(
          \\frac{\\sigma}{r-\\Delta} \\right)^{n} - \\left( \\frac
          {\\sigma}{r-\\Delta}
          \\right)^{m} \\right]; & r < r_{\\mathrm{cut}} \\\\
          = & 0; & r \\ge r_{\\mathrm{cut}} \\\\
        \\end{eqnarray*}

    See `Pair` for details on how forces are calculated and the available energy
    shifting and smoothing modes.

    .. py:attribute:: params

        The Expanded Mie potential parameters.
        The dictionary has the following keys:

        * ``epsilon`` (`float`, **required**) -
          :math:`\\epsilon` :math:`[\\mathrm{energy}]`.
        * ``sigma`` (`float`, **required**) -
          :math:`\\sigma` :math:`[\\mathrm{length}]`.
        * ``n`` (`float`, **required**) -
          :math:`n` :math:`[\\mathrm{dimensionless}]`.
        * ``m`` (`float`, **required**) -
          :math:`m` :math:`[\\mathrm{dimensionless}]`.
        * ``delta`` (`float`, **required**) -
          :math:`\\Delta` :math:`[\\mathrm{length}]`.

        Type: `TypeParameter` [ `tuple` [``particle_type``, ``particle_type``],
        `dict`]

    Example::

        nl = nlist.Cell()
        expanded_mie = pair.ExpandedMie(nlist=nl, default_r_cut=3.0)
        mie.params[('A', 'B')] = {
            "epsilon": 1.0, "sigma": 1.0, "n": 12, "m": 6,
            "delta": 0.5}
        expanded_mie.r_cut[('A', 'B')] = 2**(1.0 / 6.0)
        expanded_mie.params[(['A', 'B'], ['C', 'D'])] = {
            "epsilon": 1.5, "sigma": 2.0, "n": 12, "m": 6,
            "delta": 0.5}
    """
    _cpp_class_name = "PotentialPairExpandedMie"

    def __init__(self, nlist, default_r_cut=None, default_r_on=0., mode='none'):

        super().__init__(nlist, default_r_cut, default_r_on, mode)
        params = TypeParameter(
            'params', 'particle_types',
            TypeParameterDict(epsilon=float,
                              sigma=float,
                              n=float,
                              m=float,
                              delta=float,
                              len_keys=2))

        self._add_typeparam(params)


class ReactionField(Pair):
    r"""Onsager reaction field pair potential.

    Args:
        nlist (`hoomd.md.nlist.NList`): Neighbor list.
        default_r_cut (float): Default cutoff radius :math:`[\mathrm{length}]`.
        default_r_on (float): Default turn-on radius :math:`[\mathrm{length}]`.
        mode (str): Energy shifting/smoothing mode.

    `ReactionField` specifies that an Onsager reaction field pair potential
    should be applied between every non-excluded particle pair in the
    simulation.

    Reaction field electrostatics is an approximation to the screened
    electrostatic interaction, which assumes that the medium can be treated as
    an electrostatic continuum of dielectric constant :math:`\epsilon_{RF}`
    outside the cutoff sphere of radius :math:`r_{\mathrm{cut}}`. See: `Barker
    et. al. 1973 <http://dx.doi.org/10.1080/00268977300102101>`_.

    .. math::

       V_{\mathrm{RF}}(r) = \varepsilon \left[ \frac{1}{r} +
           \frac{(\epsilon_{RF}-1) r^2}{(2 \epsilon_{RF} + 1) r_c^3} \right]

    By default, the reaction field potential does not require charge or diameter
    to be set. Two parameters, :math:`\varepsilon` and :math:`\epsilon_{RF}`
    are needed. If :math:`\epsilon_{RF}` is specified as zero, it will
    represent infinity.

    If *use_charge* is set to True, the following formula is evaluated instead:

    .. math::

        V_{\mathrm{RF}}(r) = q_i q_j \varepsilon \left[ \frac{1}{r} +
          \frac{(\epsilon_{RF}-1) r^2}{(2 \epsilon_{RF} + 1) r_c^3} \right]

    where :math:`q_i` and :math:`q_j` are the charges of the particle pair.

    See `Pair` for details on how forces are calculated and the available
    energy shifting and smoothing modes.

    .. py:attribute:: params

        The potential parameters. The dictionary has the following keys:

        * ``epsilon`` (`float`, **required**) - :math:`\varepsilon`
          :math:`[\mathrm{energy} \cdot \mathrm{length}]`
        * ``eps_rf`` (`float`, **required**) - :math:`\epsilon_{RF}`
          :math:`[\mathrm{dimensionless}]`
        * ``use_charge`` (`boolean`, **optional**) - evaluate pair potential
          using particle charges (*default*: False)

        Type: `TypeParameter` [`tuple` [``particle_type``, ``particle_type``],
        `dict`]

    Example::

        nl = nlist.Cell()
        reaction_field = pair.reaction_field(nl, default_r_cut=3.0)
        reaction_field.params[('A', 'B')] = dict(epsilon=1.0, eps_rf=1.0)
        reaction_field.params[('B', 'B')] = dict(
            epsilon=1.0, eps_rf=0.0, use_charge=True)
    """
    _cpp_class_name = "PotentialPairReactionField"

    def __init__(self, nlist, default_r_cut=None, default_r_on=0., mode='none'):
        super().__init__(nlist, default_r_cut, default_r_on, mode)
        params = TypeParameter(
            'params', 'particle_types',
            TypeParameterDict(epsilon=float,
                              eps_rf=float,
                              use_charge=False,
                              len_keys=2))

        self._add_typeparam(params)


class DLVO(Pair):
    r"""DLVO colloidal interaction.

    Args:
        nlist (`hoomd.md.nlist.NList`): Neighbor list.
        default_r_cut (float): Default cutoff radius :math:`[\mathrm{length}]`.
        default_r_on (float): Default turn-on radius :math:`[\mathrm{length}]`.
        name (str): Name of the force instance.
        mode (str): Energy shifting mode.

    `DLVO` specifies that a DLVO dispersion and electrostatic interaction
    should be applied between every non-excluded particle pair in the
    simulation.

    .. math::
        :nowrap:

        \begin{eqnarray*}
        V_{\mathrm{DLVO}}(r)  = & - \frac{A}{6} \left[
            \frac{2a_1a_2}{r^2 - (a_1+a_2)^2} +
            \frac{2a_1a_2}{r^2 - (a_1-a_2)^2} \\
            + \log \left(
            \frac{r^2 - (a_1+a_2)^2}{r^2 - (a_1-a_2)^2} \right) \right]
            & \\
            & + \frac{a_1 a_2}{a_1+a_2} Z e^{-\kappa(r - (a_1+a_2))};
            & r < (r_{\mathrm{cut}} + \Delta) \\
            = & 0; & r \ge (r_{\mathrm{cut}} + \Delta)
        \end{eqnarray*}

    where :math:`a_i` is the radius of particle :math:`i`, :math:`\Delta = (d_i
    + d_j)/2` and :math:`d_i` is the diameter of particle :math:`i`.

    The first term corresponds to the attractive van der Waals interaction with
    :math:`A` being the Hamaker constant, the second term to the repulsive
    double-layer interaction between two spherical surfaces with Z proportional
    to the surface electric potential. See Israelachvili 2011, pp. 317.

    The DLVO potential does not need charge, but does need diameter. See
    `SLJ` for an explanation on how diameters are handled in the
    neighbor lists.

    Due to the way that DLVO modifies the cutoff condition, it will not
    function properly with the xplor shifting mode. See `Pair` for details on
    how forces are calculated and the available energy shifting and smoothing
    modes.

    .. py:attribute:: params

        The potential parameters. The dictionary has the following keys:

        * ``epsilon`` (`float`, **required**) - :math:`\varepsilon`
          :math:`[\mathrm{energy}]`
        * ``kappa`` (`float`, **required**) - scaling parameter
          :math:`\kappa` :math:`[\mathrm{length}^{-1}]`
        * ``Z`` (`float`, **required**) - :math:`Z`
          :math:`[\mathrm{length}^{-1}]`
        * ``A`` (`float`, **required**) - :math:`A`
          :math:`[\mathrm{energy}]`

        Type: `TypeParameter` [`tuple` [``particle_type``, ``particle_type``],
        `dict`]

    Example::

        nl = nlist.cell()
        dlvo = hoomd.md.pair.DLVO(nlist=nl)
        dlvo.params[('A', 'A')] = {"epsilon": 1.0, "kappa": 1.0}
        dlvo.params[('A', 'B')] = {"epsilon": 2.0, "kappa": 0.5,}
        dlvo.params[(['A', 'B'], ['C', 'D'])] = {"epsilon": 0.5, "kappa": 3.0}
    """
    _cpp_class_name = "PotentialPairDLVO"
    _accepted_modes = ("none", "shift")

    def __init__(self, nlist, default_r_cut=None, default_r_on=0., mode='none'):
        if mode == 'xplor':
            raise ValueError("xplor is not a valid mode for the DLVO potential")

        super().__init__(nlist, default_r_cut, default_r_on, mode)
        params = TypeParameter(
            'params', 'particle_types',
            TypeParameterDict(kappa=float, Z=float, A=float, len_keys=2))
        self._add_typeparam(params)

        # this potential needs diameter shifting on
        self._nlist.diameter_shift = True


class Buckingham(Pair):
    r"""Buckingham pair potential.

    Args:
        nlist (`hoomd.md.nlist.NList`): Neighbor list.
        default_r_cut (float): Default cutoff radius :math:`[\mathrm{length}]`.
        default_r_on (float): Default turn-on radius :math:`[\mathrm{length}]`.
        mode (str): Energy shifting/smoothing mode.

    `Buckingham` specifies that a Buckingham pair potential should be applied
    between every non-excluded particle pair in the simulation.

    .. math::
        :nowrap:

        \begin{eqnarray*}
        V_{\mathrm{Buckingham}}(r) = & A \exp\left(-\frac{r}{\rho}\right)
          - \frac{C}{r^6}; & r < r_{\mathrm{cut}} \\
          = & 0; & r \ge r_{\mathrm{cut}} \\
        \end{eqnarray*}

    See `Pair` for details on how forces are calculated and the available
    energy shifting and smoothing modes.

    .. py:attribute:: params

        The potential parameters. The dictionary has the following keys:

        * ``A`` (`float`, **required**) - :math:`A` :math:`[\mathrm{energy}]`
        * ``rho`` (`float`, **required**) - :math:`\rho`
          :math:`[\mathrm{length}]`
        * ``C`` (`float`, **required**) - :math:`C` :math:`[\mathrm{energy}]`

        Type: `TypeParameter` [`tuple` [``particle_type``, ``particle_type``],
        `dict`]

    Example::

        nl = nlist.Cell()
        buck = pair.Buckingham(nl, default_r_cut=3.0)
        buck.params[('A', 'A')] = {'A': 2.0, 'rho'=0.5, 'C': 1.0}
        buck.params[('A', 'B')] = dict(A=1.0, rho=1.0, C=1.0)
        buck.params[('B', 'B')] = dict(A=2.0, rho=2.0, C=2.0)
    """

    _cpp_class_name = "PotentialPairBuckingham"

    def __init__(self, nlist, default_r_cut=None, default_r_on=0., mode='none'):
        super().__init__(nlist, default_r_cut, default_r_on, mode)
        params = TypeParameter(
            'params', 'particle_types',
            TypeParameterDict(A=float, rho=float, C=float, len_keys=2))
        self._add_typeparam(params)


class LJ1208(Pair):
    r"""Lennard-Jones 12-8 pair potential.

    Args:
        nlist (`hoomd.md.nlist.NList`): Neighbor list.
        default_r_cut (float): Default cutoff radius :math:`[\mathrm{length}]`.
        default_r_on (float): Default turn-on radius :math:`[\mathrm{length}]`.
        mode (str): Energy shifting/smoothing mode.

    `LJ1208` specifies that a Lennard-Jones 12-8 pair potential should be
    applied between every non-excluded particle pair in the simulation.

    .. math::
        :nowrap:

        \begin{eqnarray*}
        V_{\mathrm{LJ}}(r)
          = & 4 \varepsilon \left[ \left( \frac{\sigma}{r} \right)^{12} -
          \left( \frac{\sigma}{r} \right)^{8} \right];
          & r < r_{\mathrm{cut}} \\
          = & 0; & r \ge r_{\mathrm{cut}} \\
        \end{eqnarray*}

    See `Pair` for details on how forces are calculated and the available
    energy shifting and smoothing modes.

    .. py:attribute:: params

        The potential parameters. The dictionary has the following keys:

        * ``epsilon`` (`float`, **required**) - energy parameter
          :math:`\varepsilon` :math:`[\mathrm{energy}]`
        * ``sigma`` (`float`, **required**) - particle size :math:`\sigma`
          :math:`[\mathrm{length}]`

        Type: `TypeParameter` [`tuple` [``particle_type``, ``particle_type``],
        `dict`]

    Example::

        nl = nlist.Cell()
        lj1208 = pair.LJ1208(nl, default_r_cut=3.0)
        lj1208.params[('A', 'A')] = {'sigma': 1.0, 'epsilon': 1.0}
        lj1208.params[('A', 'B')] = dict(epsilon=2.0, sigma=1.0)
    """
    _cpp_class_name = "PotentialPairLJ1208"

    def __init__(self, nlist, default_r_cut=None, default_r_on=0., mode='none'):
        super().__init__(nlist, default_r_cut, default_r_on, mode)
        params = TypeParameter(
            'params', 'particle_types',
            TypeParameterDict(epsilon=float, sigma=float, len_keys=2))
        self._add_typeparam(params)


class LJ0804(Pair):
    r"""Lennard-Jones 8-4 pair potential.

    Args:
        nlist (`hoomd.md.nlist.NList`): Neighbor list.
        default_r_cut (float): Default cutoff radius :math:`[\mathrm{length}]`.
        default_r_on (float): Default turn-on radius :math:`[\mathrm{length}]`.
        mode (str): Energy shifting/smoothing mode.

    `LJ0804` specifies that a Lennard-Jones 8-4 pair potential should be
    applied between every non-excluded particle pair in the simulation.

    .. math::
        :nowrap:

        \begin{eqnarray*}
        V_{\mathrm{LJ}}(r)
          = & 4 \varepsilon \left[ \left( \frac{\sigma}{r} \right)^{8} -
          \left( \frac{\sigma}{r} \right)^{4} \right];
          & r < r_{\mathrm{cut}} \\
          = & 0: & r \ge r_{\mathrm{cut}} \\
        \end{eqnarray*}

    See `Pair` for details on how forces are calculated and the available
    energy shifting and smoothing modes.

    .. py:attribute:: params

        The LJ potential parameters. The dictionary has the following keys:

        * ``epsilon`` (`float`, **required**) -
          energy parameter :math:`\varepsilon` :math:`[\mathrm{energy}]`
        * ``sigma`` (`float`, **required**) -
          particle size :math:`\sigma` :math:`[\mathrm{length}]`

        Type: `TypeParameter` [`tuple` [``particle_type``, ``particle_type``],
        `dict`]

    Example::

        nl = nlist.Cell()
        lj0804 = pair.LJ0804(nl, default_r_cut=3.0)
        lj0804.params[('A', 'A')] = {'sigma': 1.0, 'epsilon': 1.0}
        lj0804.params[('A', 'B')] = dict(epsilon=2.0, sigma=1.0)
        lj0804.r_cut[('A', 'B')] = 3.0
    """
    _cpp_class_name = "PotentialPairLJ0804"

    def __init__(self, nlist, default_r_cut=None, default_r_on=0., mode='none'):
        super().__init__(nlist, default_r_cut, default_r_on, mode)
        params = TypeParameter(
            'params', 'particle_types',
            TypeParameterDict(epsilon=float, sigma=float, len_keys=2))
        self._add_typeparam(params)


class Fourier(Pair):
    r"""Fourier pair potential.

    Args:
        nlist (`hoomd.md.nlist.NList`): Neighbor list.
        default_r_cut (float): Default cutoff radius :math:`[\mathrm{length}]`.
        default_r_on (float): Default turn-on radius :math:`[\mathrm{length}]`.
        mode (str): Energy shifting/smoothing mode.

    `Fourier` specifies that a Fourier pair potential should be applied between
    every non-excluded particle pair in the simulation.

    .. math::
        :nowrap:

        \begin{eqnarray*}
        V_{\mathrm{Fourier}}(r)
          = & \frac{1}{r^{12}} + \frac{1}{r^2}\sum_{n=1}^4
          [a_n cos(\frac{n \pi r}{r_{cut}}) +
          b_n sin(\frac{n \pi r}{r_{cut}})];
          & r < r_{\mathrm{cut}}  \\
          = & 0; & r \ge r_{\mathrm{cut}} \\
        \end{eqnarray*}

        where:
        \begin{eqnarray*}
        a_1 = \sum_{n=2}^4 (-1)^n a_n
        \end{eqnarray*}

        \begin{eqnarray*}
        b_1 = \sum_{n=2}^4 n (-1)^n b_n
        \end{eqnarray*}

        is calculated to enforce close to zero value at r_cut.

    See `Pair` for details on how forces are calculated and the available
    energy shifting and smoothing modes.

    .. py:attribute:: params

        The Fourier potential parameters. The dictionary has the following
        keys:

        * ``a`` (`float`, **required**) - array of 3 values corresponding to
          a2, a3 and a4 in the Fourier series :math:`[\mathrm{dimensionless}]`
        * ``b`` (`float`, **required**) - array of 3 values corresponding to
          b2, b3 and b4 in the Fourier series :math:`[\mathrm{dimensionless}]`

        Type: `TypeParameter` [`tuple` [``particle_type``, ``particle_type``],
        `dict`]

    Example::

        nl = nlist.Cell()
        fourier = pair.Fourier(default_r_cut=3.0, nlist=nl)
        fourier.params[('A', 'A')] = dict(a=[a2,a3,a4], b=[b2,b3,b4])
    """
    _cpp_class_name = "PotentialPairFourier"

    def __init__(self, nlist, default_r_cut=None, default_r_on=0., mode='none'):
        super().__init__(nlist, default_r_cut, default_r_on, mode)
        params = TypeParameter(
            'params', 'particle_types',
            TypeParameterDict(a=(float, float, float),
                              b=(float, float, float),
                              len_keys=2))
        self._add_typeparam(params)


class OPP(Pair):
    r"""Oscillating pair potential.

    Args:
        nlist (:py:mod:`hoomd.md.nlist.NList`): Neighbor list.
        default_r_cut (float): Default cutoff radius :math:`[\mathrm{length}]`.
        default_r_on (float): Default turn-on radius :math:`[\mathrm{length}]`.
        mode (str): Energy shifting/smoothing mode.

    `OPP` specifies that an oscillating pair potential should be applied between
    every non-excluded particle pair in the simulation. The OPP potential can
    be used to model metallic interactions.

    .. math::
        :nowrap:

        \begin{equation*}
        V_{\mathrm{OPP}}(r) = C_1 r^{-\eta_1}
            + C_2 r^{-\eta_2} \cos{\left(k r - \phi\right)}
        \end{equation*}

    See `Pair` for details on how forces are calculate. Note OPP does not
    support energy shifting or smoothing.

    The potential comes from `Marek Mihalkovič and C. L. Henley 2012`_.

    .. _Marek Mihalkovič and C. L. Henley 2012:
       https://dx.doi.org/10.1103/PhysRevB.85.092102

    .. py:attribute:: params

        The OPP potential parameters. The dictionary has the following keys:

        * ``C1`` (`float`, **required**) -
          Energy scale of the first term :math:`C_1`
          :math:`[\mathrm{energy}]`
        * ``C2`` (`float`, **required**) -
          Energy scale of the second term :math:`C_2`
          :math:`[\mathrm{energy}]`
        * ``eta1`` (`float`, **required**) -
          The inverse power to take :math:`r` to in the first term,
          :math:`\eta_1` :math:`[\mathrm{dimensionless}]`.
        * ``eta2`` (`float`, **required**) -
          The inverse power to take :math:`r` to in the second term
          :math:`\eta_2` :math:`[\mathrm{dimensionless}]`.
        * ``k`` (`float`, **required**) -
          oscillation frequency :math:`k` :math:`[\mathrm{length}^{-1}]`
        * ``phi`` (`float`, **required**) -
          potential phase shift :math:`\phi` :math:`[\mathrm{dimensionless}]`

        Type: `TypeParameter` [`tuple` [``particle_type``, ``particle_type``],
        `dict`]

    Example::

        nl = nlist.Cell()
        opp = pair.OPP(nl, default_r_cut=3.0)
        opp.params[('A', 'A')] = {
            'C1': 1., 'C2': 1., 'eta1': 15,
            'eta2': 3, 'k': 1.0, 'phi': 3.14}
        opp.r_cut[('A', 'B')] = 3.0
    """
    _cpp_class_name = "PotentialPairOPP"

    def __init__(self, nlist, default_r_cut=None, default_r_on=0., mode='none'):
        super().__init__(nlist, default_r_cut, default_r_on, mode)
        params = TypeParameter(
            'params', 'particle_types',
            TypeParameterDict(C1=float,
                              C2=float,
                              eta1=float,
                              eta2=float,
                              k=float,
                              phi=float,
                              len_keys=2))
        self._add_typeparam(params)


class TWF(Pair):
    r"""Pair potential model for globular proteins.

    Args:
        nlist (:py:mod:`hoomd.md.nlist.NList`): Neighbor list.
        default_r_cut (float): Default cutoff radius (in distance units).
        default_r_on (float): Default turn-on radius (in distance units).
        mode (str): Energy shifting/smoothing mode.

    This potential was introduced by Ten-wolde and Daan Frenkel in 1997 for
    studying globular protein crystallization. The potential has the following
    form:

    .. math::
        :nowrap:

        \begin{equation}
        V_{\mathrm{TWF}}(r) = \frac{4 \epsilon}{\alpha^2} {\left[
        {\left(\frac{\sigma^2}{r^2} - 1 \right)}^6 -
        \alpha {\left(\frac{\sigma^2}{r^2} - 1 \right)}^3\right]}
        \end{equation}

    See `Pair` for details on how forces are calculated and the available
    energy shifting and smoothing modes.

    The potential comes from `Pieter Rein ten Wolde and Daan Frenkel 1997`_.

    .. _Pieter Rein ten Wolde and Daan Frenkel 1997:
       https://dx.doi.org/10.1126/science.277.5334.1975

    .. py:attribute:: params

        The LJ potential parameters. The dictionary has the following keys:

        * ``epsilon`` (`float`, **required**) -
          energy parameter :math:`\varepsilon` :math:`[energy]`
        * ``sigma`` (`float`, **required**) -
          particle size :math:`\sigma` :math:`[length]`
        * ``alpha`` (`float`, **required**) -
          controls well-width :math:`\alpha` :math:`[dimensionless]`

        Type: `TypeParameter` [`tuple` [``particle_type``, ``particle_type``],
        `dict`]

    Example::

        nl = nlist.Cell()
        twf = hoomd.md.pair.TWF(nl, default_r_cut=3.0)
        twf.params[('A', 'A')] = {'sigma': 1.0, 'epsilon': 1.0, 'alpha': 50.0}
        twf.r_cut[('A', 'B')] = 3.0
    """
    _cpp_class_name = "PotentialPairTWF"

    def __init__(self,
                 nlist,
                 default_r_cut=None,
                 default_r_on=0.0,
                 mode='none'):
        super().__init__(nlist, default_r_cut, default_r_on, mode)
        params = TypeParameter(
            'params', 'particle_types',
            TypeParameterDict(epsilon=float,
                              sigma=float,
                              alpha=float,
                              len_keys=2))
        self._add_typeparam(params)<|MERGE_RESOLUTION|>--- conflicted
+++ resolved
@@ -122,24 +122,13 @@
         Possible values: ``"none"``, ``"shift"``, ``"xplor"``
 
         Type: `str`
-
-    .. py:attribute:: tail_correction
-
-        *tail_correction*, *optional*: defaults to ``False``.
-
-        Type: `bool`
     """
 
     # The accepted modes for the potential. Should be reset by subclasses with
     # restricted modes.
     _accepted_modes = ("none", "shift", "xplor")
 
-    def __init__(self,
-                 nlist,
-                 default_r_cut=None,
-                 default_r_on=0.,
-                 mode='none',
-                 tail_correction=False):
+    def __init__(self, nlist, default_r_cut=None, default_r_on=0., mode='none'):
         self._nlist = validate_nlist(nlist)
         tp_r_cut = TypeParameter(
             'r_cut', 'particle_types',
@@ -152,8 +141,7 @@
             tp_r_on.default = default_r_on
         self._extend_typeparam([tp_r_cut, tp_r_on])
         self._param_dict.update(
-            ParameterDict(mode=OnlyFrom(self._accepted_modes),
-                          tail_correction=bool(tail_correction)))
+            ParameterDict(mode=OnlyFrom(self._accepted_modes)))
         self.mode = mode
 
     def compute_energy(self, tags1, tags2):
@@ -320,12 +308,7 @@
                  default_r_on=0.,
                  mode='none',
                  tail_correction=False):
-<<<<<<< HEAD
-        super().__init__(nlist, default_r_cut, default_r_on, mode,
-                         tail_correction)
-=======
         super().__init__(nlist, default_r_cut, default_r_on, mode)
->>>>>>> d7a646fd
         params = TypeParameter(
             'params', 'particle_types',
             TypeParameterDict(epsilon=float, sigma=float, len_keys=2))
