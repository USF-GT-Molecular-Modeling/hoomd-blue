--- conflicted
+++ resolved
@@ -58,33 +58,6 @@
 //! Define the _hpmc python module exports
 PYBIND11_PLUGIN(_hpmc)
     {
-<<<<<<< HEAD
-    export_IntegratorHPMC();
-
-    export_hpmc();
-    export_hpmc_fl();
-    export_UpdaterBoxNPT();
-    export_hpmc_gpu();
-    export_sdf();
-    export_external_fields();
-    export_free_volume();
-    export_shape_params();
-    export_clusters();
-    export_muvt();
-
-    class_<sph_params, boost::shared_ptr<sph_params> >("sph_params");
-    class_<ell_params, boost::shared_ptr<ell_params> >("ell_params");
-    class_<poly2d_verts, boost::shared_ptr<poly2d_verts> >("poly2d_verts");
-    class_<poly3d_data, boost::shared_ptr<poly3d_data> >("poly3d_data");
-    class_< poly3d_verts<8>, boost::shared_ptr< poly3d_verts<8> > >("poly3d_verts8");
-    class_< poly3d_verts<16>, boost::shared_ptr< poly3d_verts<16> > >("poly3d_verts16");
-    class_< poly3d_verts<32>, boost::shared_ptr< poly3d_verts<32> > >("poly3d_verts32");
-    class_< poly3d_verts<64>, boost::shared_ptr< poly3d_verts<64> > >("poly3d_verts64");
-    class_< poly3d_verts<128>, boost::shared_ptr< poly3d_verts<128> > >("poly3d_verts128");
-    class_<ShapePolyhedron::param_type, boost::shared_ptr<ShapePolyhedron::param_type> >("poly3d_params");
-    class_<faceted_sphere_params, boost::shared_ptr<faceted_sphere_params> >("faceted_sphere_params");
-    class_<sphinx3d_params, boost::shared_ptr<sphinx3d_params> >("sphinx3d_params")
-=======
     py::module m("_hpmc");
 
     export_IntegratorHPMC(m);
@@ -112,7 +85,6 @@
     py::class_< poly3d_verts, std::shared_ptr< poly3d_verts > >(m, "poly3d_verts");
     py::class_<faceted_sphere_params, std::shared_ptr<faceted_sphere_params> >(m, "faceted_sphere_params");
     py::class_<sphinx3d_params, std::shared_ptr<sphinx3d_params> >(m, "sphinx3d_params")
->>>>>>> be3de732
         .def_readwrite("circumsphereDiameter",&sphinx3d_params::circumsphereDiameter);
     py::class_< ShapeUnion<ShapeSphere>::param_type, std::shared_ptr< ShapeUnion<ShapeSphere>::param_type> >(m, "msph_params");
 
