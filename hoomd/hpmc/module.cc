// Copyright (c) 2009-2017 The Regents of the University of Michigan
// This file is part of the HOOMD-blue project, released under the BSD 3-Clause License.

// Include the defined classes that are to be exported to python
#include "IntegratorHPMC.h"
#include "IntegratorHPMCMono.h"
#include "IntegratorHPMCMonoImplicit.h"

#include "ShapeSphere.h"
#include "ShapeConvexPolygon.h"
#include "ShapePolyhedron.h"
#include "ShapeConvexPolyhedron.h"
#include "ShapeSpheropolyhedron.h"
#include "ShapeSpheropolygon.h"
#include "ShapeSimplePolygon.h"
#include "ShapeEllipsoid.h"
#include "ShapeFacetedSphere.h"
#include "ShapeSphinx.h"
#include "ShapeUnion.h"
#include "AnalyzerSDF.h"
#include "UpdaterBoxMC.h"
#include "UpdaterClusters.h"

#include "ShapeProxy.h"

#include "GPUTree.h"

#ifdef ENABLE_CUDA
#include "IntegratorHPMCMonoGPU.h"
#endif

#include "modules.h"

/*! \file module.cc
    \brief Export classes to python
*/
using namespace hpmc;
using namespace std;
namespace py = pybind11;

namespace hpmc
{

//! HPMC implementation details
/*! The detail namespace contains classes and functions that are not part of the HPMC public interface. These are
    subject to change without notice and are designed solely for internal use within HPMC.
*/
namespace detail
{

// could move the make_param functions back??

}; // end namespace detail

}; // end namespace hpmc

using namespace hpmc::detail;

//! Define the _hpmc python module exports
PYBIND11_MODULE(_hpmc, m)
    {
    export_IntegratorHPMC(m);

    export_UpdaterBoxMC(m);
    export_external_fields(m);
    export_shape_params(m);

    export_sphere(m);
    export_convex_polygon(m);
    export_simple_polygon(m);
    export_spheropolygon(m);
    export_polyhedron(m);
    export_ellipsoid(m);
    export_faceted_sphere(m);
    export_sphinx(m);
    export_union_convex_polyhedron(m);
    export_union_sphere(m);
    export_convex_polyhedron(m);
    export_convex_spheropolyhedron(m);

    py::class_<sph_params, std::shared_ptr<sph_params> >(m, "sph_params");
    py::class_<ell_params, std::shared_ptr<ell_params> >(m, "ell_params");
    py::class_<poly2d_verts, std::shared_ptr<poly2d_verts> >(m, "poly2d_verts");
    py::class_<poly3d_data, std::shared_ptr<poly3d_data> >(m, "poly3d_data");
    py::class_< poly3d_verts, std::shared_ptr< poly3d_verts > >(m, "poly3d_verts");
    py::class_<faceted_sphere_params, std::shared_ptr<faceted_sphere_params> >(m, "faceted_sphere_params");
    py::class_<sphinx3d_params, std::shared_ptr<sphinx3d_params> >(m, "sphinx3d_params")
        .def_readwrite("circumsphereDiameter",&sphinx3d_params::circumsphereDiameter);
    py::class_< ShapeUnion<ShapeSphere>::param_type, std::shared_ptr< ShapeUnion<ShapeSphere>::param_type> >(m, "msph_params");

    py::class_< ShapeUnion<ShapeConvexPolyhedron>::param_type, std::shared_ptr< ShapeUnion<ShapeConvexPolyhedron>::param_type> >(m, "mpoly3d_params");

    m.def("make_poly2d_verts", &make_poly2d_verts);
    m.def("make_poly3d_data", &make_poly3d_data);
    m.def("make_poly3d_verts", &make_poly3d_verts);
    m.def("make_ell_params", &make_ell_params);
    m.def("make_sph_params", &make_sph_params);
    m.def("make_faceted_sphere", &make_faceted_sphere);
    m.def("make_sphinx3d_params", &make_sphinx3d_params);
    m.def("make_convex_polyhedron_union_params", &make_union_params<ShapeConvexPolyhedron>);
    m.def("make_sphere_union_params", &make_union_params<ShapeSphere>);
    m.def("make_overlapreal3", &make_overlapreal3);
    m.def("make_overlapreal4", &make_overlapreal4);

    // export counters
    export_hpmc_implicit_counters(m);
<<<<<<< HEAD
=======

    export_hpmc_clusters_counters(m);
    return m.ptr();
>>>>>>> dc190d7a
    }

/*! \defgroup hpmc_integrators HPMC integrators
*/

/*! \defgroup hpmc_analyzers HPMC analyzers
*/

/*! \defgroup shape Shapes
    Shape classes define the geometry of shapes and associated overlap checks
*/

/*! \defgroup vecmath Vector Math
    Vector, matrix, and quaternion math routines
*/

/*! \defgroup hpmc_detail Details
    HPMC implementation details
    @{
*/

/*! \defgroup hpmc_data_structs Data structures
    HPMC internal data structures
*/

/*! \defgroup hpmc_kernels HPMC kernels
    HPMC GPU kernels
*/

/*! \defgroup minkowski Minkowski methods
    Classes and functions related to Minkowski overlap detection methods
*/

/*! \defgroup overlap Other overlap methods
    Classes and functions related to other (brute force) overlap methods
*/

/*! @} */<|MERGE_RESOLUTION|>--- conflicted
+++ resolved
@@ -104,12 +104,8 @@
 
     // export counters
     export_hpmc_implicit_counters(m);
-<<<<<<< HEAD
-=======
 
     export_hpmc_clusters_counters(m);
-    return m.ptr();
->>>>>>> dc190d7a
     }
 
 /*! \defgroup hpmc_integrators HPMC integrators
