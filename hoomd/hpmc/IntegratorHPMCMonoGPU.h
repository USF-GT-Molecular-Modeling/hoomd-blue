// Copyright (c) 2009-2019 The Regents of the University of Michigan
// This file is part of the HOOMD-blue project, released under the BSD 3-Clause License.

#pragma once

#ifdef ENABLE_HIP

#include "hoomd/hpmc/IntegratorHPMCMono.h"
#include "hoomd/hpmc/IntegratorHPMCMonoGPUTypes.cuh"
#include "hoomd/hpmc/IntegratorHPMCMonoGPUDepletantsTypes.cuh"
#include "hoomd/hpmc/IntegratorHPMCMonoGPUDepletantsAuxilliaryTypes.cuh"

#include "hoomd/Autotuner.h"
#include "hoomd/GlobalArray.h"
#include "hoomd/GPUVector.h"
#include "hoomd/RandomNumbers.h"
#include "hoomd/RNGIdentifiers.h"

#include "hoomd/GPUPartition.cuh"

#include <hip/hip_runtime.h>

#ifdef ENABLE_MPI
#include <mpi.h>
#include "hoomd/MPIConfiguration.h"
#endif

/*! \file IntegratorHPMCMonoGPU.h
    \brief Defines the template class for HPMC on the GPU
    \note This header cannot be compiled by nvcc
*/

#ifdef __HIPCC__
#error This header cannot be compiled by nvcc
#endif

#include <pybind11/pybind11.h>

namespace hpmc
{

namespace detail
{

//! Helper class to manage shuffled update orders in a GlobalVector
/*! Stores an update order from 0 to N-1, inclusive, and can be resized. shuffle() shuffles the order of elements
    to a new random permutation. operator [i] gets the index of the item at order i in the current shuffled sequence.

    NOTE: this should supersede UpdateOrder

    \note we use GPUArrays instead of GlobalArrays currently to allow host access to the shuffled order without an
          unnecessary hipDeviceSynchronize()

    \ingroup hpmc_data_structs
*/
class UpdateOrderGPU
    {
    public:
        //! Constructor
        /*! \param seed Random number seed
            \param N number of integers to shuffle
        */
        UpdateOrderGPU(std::shared_ptr<const ExecutionConfiguration> exec_conf, unsigned int seed, unsigned int N=0)
            : m_seed(seed), m_is_reversed(false), m_update_order(exec_conf), m_reverse_update_order(exec_conf)
            {
            resize(N);
            }

        //! Resize the order
        /*! \param N new size
            \post The order is 0, 1, 2, ... N-1
        */
        void resize(unsigned int N)
            {
            if (!N || N == m_update_order.size())
                return;

            // initialize the update order
            m_update_order.resize(N);
            m_reverse_update_order.resize(N);

            ArrayHandle<unsigned int> h_update_order(m_update_order, access_location::host, access_mode::overwrite);
            ArrayHandle<unsigned int> h_reverse_update_order(m_reverse_update_order, access_location::host, access_mode::overwrite);

            for (unsigned int i = 0; i < N; i++)
                {
                h_update_order.data[i] = i;
                h_reverse_update_order.data[i] = N - i - 1;
                }
            m_is_reversed = false;
            }

        //! Shuffle the order
        /*! \param timestep Current timestep of the simulation
            \note \a timestep is used to seed the RNG, thus assuming that the order is shuffled only once per
            timestep.
        */
        void shuffle(unsigned int timestep, unsigned int select = 0)
            {
            hoomd::RandomGenerator rng(hoomd::RNGIdentifier::HPMCMonoShuffle, m_seed, timestep, select);

            // reverse the order with 1/2 probability
            m_is_reversed = hoomd::UniformIntDistribution(1)(rng);
            }

        //! Access element of the shuffled order
        unsigned int operator[](unsigned int i)
            {
            const GlobalVector<unsigned int>& update_order = m_is_reversed ? m_reverse_update_order : m_update_order;
            ArrayHandle<unsigned int> h_update_order(update_order, access_location::host, access_mode::read);
            return h_update_order.data[i];
            }

        //! Access the underlying GlobalVector
        const GlobalVector<unsigned int> & get() const
            {
            if (m_is_reversed)
                return m_reverse_update_order;
            else
                return m_update_order;
            }

    private:
        unsigned int m_seed;                               //!< Random number seed
        bool m_is_reversed;                                //!< True if order is reversed
        GlobalVector<unsigned int> m_update_order;            //!< Update order
        GlobalVector<unsigned int> m_reverse_update_order;    //!< Inverse permutation
    };

} // end namespace detail

//! Template class for HPMC update on the GPU
/*!
    \ingroup hpmc_integrators
*/
template< class Shape >
class IntegratorHPMCMonoGPU : public IntegratorHPMCMono<Shape>
    {
    public:
        //! Construct the integrator
        IntegratorHPMCMonoGPU(std::shared_ptr<SystemDefinition> sysdef,
                              std::shared_ptr<CellList> cl,
                              unsigned int seed);
        //! Destructor
        virtual ~IntegratorHPMCMonoGPU();

        //! Set autotuner parameters
        /*! \param enable Enable/disable autotuning
            \param period period (approximate) in time steps when returning occurs
        */
        virtual void setAutotunerParams(bool enable, unsigned int period)
            {
            // number of times the overlap kernels are excuted per nselect

            // The *actual* number of launches per iteration depends
            // on the longest event chain in the system. We don't know what the
            // average will be, so put in a constant number
            unsigned int chain_length = 4;

            m_tuner_update_pdata->setPeriod(period*this->m_nselect);
            m_tuner_update_pdata->setEnabled(enable);

            m_tuner_moves->setPeriod(period*this->m_nselect);
            m_tuner_moves->setEnabled(enable);

            m_tuner_narrow->setPeriod(chain_length*period*this->m_nselect);
            m_tuner_narrow->setEnabled(enable);

            if (this->m_patch && !this->m_patch_log)
                {
                this->m_patch->setAutotunerParams(enable,
                    chain_length*period*this->m_nselect);
                }

            m_tuner_depletants->setPeriod(chain_length*period*this->m_nselect);
            m_tuner_depletants->setEnabled(enable);

            m_tuner_excell_block_size->setPeriod(period);
            m_tuner_excell_block_size->setEnabled(enable);

            m_tuner_convergence->setPeriod(chain_length*period*this->m_nselect);
            m_tuner_convergence->setEnabled(enable);

            m_tuner_num_depletants->setPeriod(chain_length*period*this->m_nselect);
            m_tuner_num_depletants->setEnabled(enable);

            m_tuner_num_depletants_ntrial->setPeriod(chain_length*period*this->m_nselect);
            m_tuner_num_depletants_ntrial->setEnabled(enable);

            m_tuner_depletants_phase1->setPeriod(chain_length*period*this->m_nselect);
            m_tuner_depletants_phase1->setEnabled(enable);

            m_tuner_depletants_phase2->setPeriod(chain_length*period*this->m_nselect);
            m_tuner_depletants_phase2->setEnabled(enable);

            m_tuner_depletants_accept->setPeriod(chain_length*period*this->m_nselect);
            m_tuner_depletants_accept->setEnabled(enable);
            }

        //! Method called when numbe of particle types changes
        virtual void slotNumTypesChange();

        //! Take one timestep forward
        virtual void update(unsigned int timestep);

        #ifdef ENABLE_MPI
        void setNtrialCommunicator(std::shared_ptr<MPIConfiguration> mpi_conf)
            {
            m_ntrial_comm = mpi_conf;
            }
        #endif

        virtual std::vector<hpmc_implicit_counters_t> getImplicitCounters(unsigned int mode=0);

    protected:
        std::shared_ptr<CellList> m_cl;                      //!< Cell list
        uint3 m_last_dim;                                    //!< Dimensions of the cell list on the last call to update
        unsigned int m_last_nmax;                            //!< Last cell list NMax value allocated in excell

        GlobalArray<unsigned int> m_excell_idx;              //!< Particle indices in expanded cells
        GlobalArray<unsigned int> m_excell_size;             //!< Number of particles in each expanded cell
        Index2D m_excell_list_indexer;                       //!< Indexer to access elements of the excell_idx list

        std::unique_ptr<Autotuner> m_tuner_moves;            //!< Autotuner for proposing moves
        std::unique_ptr<Autotuner> m_tuner_narrow;           //!< Autotuner for the narrow phase
        std::unique_ptr<Autotuner> m_tuner_update_pdata;    //!< Autotuner for the update step group and block sizes
        std::unique_ptr<Autotuner> m_tuner_excell_block_size;  //!< Autotuner for excell block_size
        std::unique_ptr<Autotuner> m_tuner_convergence;      //!< Autotuner for convergence check
        std::unique_ptr<Autotuner> m_tuner_depletants;       //!< Autotuner for inserting depletants
        std::unique_ptr<Autotuner> m_tuner_num_depletants;   //!< Autotuner for calculating number of depletants
        std::unique_ptr<Autotuner> m_tuner_num_depletants_ntrial;   //!< Autotuner for calculating number of depletants with ntrial
        std::unique_ptr<Autotuner> m_tuner_depletants_phase1;//!< Tuner for depletants with ntrial, phase 1 kernel
        std::unique_ptr<Autotuner> m_tuner_depletants_phase2;//!< Tuner for depletants with ntrial, phase 2 kernel
        std::unique_ptr<Autotuner> m_tuner_depletants_accept;//!< Tuner for depletants with ntrial, acceptance kernel

        GlobalArray<Scalar4> m_trial_postype;                 //!< New positions (and type) of particles
        GlobalArray<Scalar4> m_trial_orientation;             //!< New orientations
        GlobalArray<Scalar4> m_trial_vel;                     //!< New velocities (auxilliary variables)
        GlobalArray<unsigned int> m_trial_move_type;          //!< Flags to indicate which type of move
        GlobalArray<unsigned int> m_reject_out_of_cell;       //!< Flags to reject particle moves if they are out of the cell, per particle
        GlobalArray<unsigned int> m_reject;                   //!< Flags to reject particle moves, per particle
        GlobalArray<unsigned int> m_reject_out;               //!< Flags to reject particle moves, per particle (temporary)

        GlobalArray<unsigned int> m_n_depletants;             //!< List of number of depletants, per particle
        GlobalArray<unsigned int> m_n_depletants_ntrial;      //!< List of number of depletants, per particle, trial insertion and configuration:w
        GlobalArray<int> m_deltaF_int;                        //!< Free energy difference delta_F per particle for MH, rescaled to int
        unsigned int m_max_len;                               //!< Max length of shared memory allocation per group
        GlobalArray<unsigned int> m_req_len;                  //!< Requested length of shared mem per group

        detail::UpdateOrderGPU m_update_order;                   //!< Particle update order
        GlobalArray<unsigned int> m_condition;                  //!< Condition of convergence check

        //! For energy evaluation
        GlobalArray<Scalar> m_additive_cutoff;                //!< Per-type additive cutoffs from patch potential

        GlobalArray<hpmc_counters_t> m_counters;                    //!< Per-device counters
        GlobalArray<hpmc_implicit_counters_t> m_implicit_counters;  //!< Per-device counters for depletants

        std::vector<hipStream_t> m_narrow_phase_streams;             //!< Stream for narrow phase kernel, per device
        std::vector<std::vector<hipStream_t> > m_depletant_streams;  //!< Stream for every particle type, and device
        std::vector<std::vector<hipStream_t> > m_depletant_streams_phase1;  //!< Streams for phase1 kernel
        std::vector<std::vector<hipStream_t> > m_depletant_streams_phase2;  //!< Streams for phase2 kernel
        std::vector<std::vector<hipEvent_t> > m_sync;                //!< Synchronization event for every stream and device
        std::vector<std::vector<hipEvent_t> > m_sync_phase1;         //!< Synchronization event for phase1 stream
        std::vector<std::vector<hipEvent_t> > m_sync_phase2;         //!< Synchronization event for phase2 stream

        #ifdef ENABLE_MPI
        std::shared_ptr<MPIConfiguration> m_ntrial_comm;             //!< Communicator for MPI parallel ntrial
        #endif

        //!< Variables for implicit depletants
        GlobalArray<Scalar> m_lambda;                              //!< Poisson means, per type pair

        //! Set up excell_list
        virtual void initializeExcellMem();

        //! Set the nominal width appropriate for looped moves
        virtual void updateCellWidth();

        //! Update GPU memory hints
        virtual void updateGPUAdvice();
    };

template< class Shape >
IntegratorHPMCMonoGPU< Shape >::IntegratorHPMCMonoGPU(std::shared_ptr<SystemDefinition> sysdef,
                                                                   std::shared_ptr<CellList> cl,
                                                                   unsigned int seed)
    : IntegratorHPMCMono<Shape>(sysdef, seed), m_cl(cl),
      m_update_order(this->m_exec_conf, seed+this->m_exec_conf->getRank())
    {
    this->m_cl->setRadius(1);
    this->m_cl->setComputeTDB(false);
    this->m_cl->setFlagType();
    this->m_cl->setComputeIdx(true);

    // with multiple GPUs, request a cell list per device
    m_cl->setPerDevice(this->m_exec_conf->allConcurrentManagedAccess());

    // set last dim to a bogus value so that it will re-init on the first call
    m_last_dim = make_uint3(0xffffffff, 0xffffffff, 0xffffffff);
    m_last_nmax = 0xffffffff;

    hipDeviceProp_t dev_prop = this->m_exec_conf->dev_prop;
    m_tuner_moves.reset(new Autotuner(dev_prop.warpSize, dev_prop.maxThreadsPerBlock, dev_prop.warpSize, 5, 1000000, "hpmc_moves", this->m_exec_conf));
    m_tuner_update_pdata.reset(new Autotuner(dev_prop.warpSize, dev_prop.maxThreadsPerBlock, dev_prop.warpSize, 5, 1000000, "hpmc_update_pdata", this->m_exec_conf));
    m_tuner_excell_block_size.reset(new Autotuner(dev_prop.warpSize, dev_prop.maxThreadsPerBlock, dev_prop.warpSize, 5, 1000000, "hpmc_excell_block_size", this->m_exec_conf));
    m_tuner_num_depletants.reset(new Autotuner(dev_prop.warpSize, dev_prop.maxThreadsPerBlock, dev_prop.warpSize, 5, 1000000, "hpmc_num_depletants", this->m_exec_conf));
    m_tuner_num_depletants_ntrial.reset(new Autotuner(dev_prop.warpSize, dev_prop.maxThreadsPerBlock, dev_prop.warpSize, 5, 1000000, "hpmc_num_depletants_ntrial", this->m_exec_conf));

    // tuning parameters for narrow phase
    std::vector<unsigned int> valid_params;
    unsigned int warp_size = this->m_exec_conf->dev_prop.warpSize;
    const unsigned int narrow_phase_max_tpp = this->m_exec_conf->dev_prop.maxThreadsDim[2];
    for (unsigned int block_size = warp_size; block_size <= (unsigned int) dev_prop.maxThreadsPerBlock; block_size += warp_size)
        {
        for (auto s : Autotuner::getTppListPow2(narrow_phase_max_tpp))
            {
            for (auto t: Autotuner::getTppListPow2(warp_size))
                {
                // only widen the parallelism if the shape supports it
                if (t == 1 || Shape::isParallel())
                    {
                    if ((s*t <= block_size) && ((block_size % (s*t)) == 0))
                        valid_params.push_back(block_size*1000000 + s*100 + t);
                    }
                }
            }
        }

    m_tuner_narrow.reset(new Autotuner(valid_params, 5, 100000, "hpmc_narrow", this->m_exec_conf));

    m_tuner_convergence.reset(new Autotuner(dev_prop.warpSize,
        dev_prop.maxThreadsPerBlock, dev_prop.warpSize, 5, 1000000, "hpmc_convergence", this->m_exec_conf));
    m_tuner_depletants_accept.reset(new Autotuner(dev_prop.warpSize,
        dev_prop.maxThreadsPerBlock, dev_prop.warpSize, 5, 1000000, "hpmc_depletants_accept", this->m_exec_conf));

    // tuning parameters for depletants
    std::vector<unsigned int> valid_params_depletants;
    for (unsigned int block_size = dev_prop.warpSize; block_size <= (unsigned int) dev_prop.maxThreadsPerBlock; block_size += dev_prop.warpSize)
        {
        for (unsigned int group_size=1; group_size <= narrow_phase_max_tpp; group_size*=2)
            {
            for (unsigned int depletants_per_group=1; depletants_per_group <= 32; depletants_per_group*=2)
                {
                if ((block_size % group_size) == 0)
                    valid_params_depletants.push_back(block_size*1000000 + depletants_per_group*10000 + group_size);
                }
            }
        }
    m_tuner_depletants.reset(new Autotuner(valid_params_depletants, 5, 100000, "hpmc_depletants", this->m_exec_conf));
    m_tuner_depletants_phase1.reset(new Autotuner(valid_params_depletants, 5, 100000, "hpmc_depletants_phase1", this->m_exec_conf));
    m_tuner_depletants_phase2.reset(new Autotuner(valid_params_depletants, 5, 100000, "hpmc_depletants_phase2", this->m_exec_conf));

    // initialize memory
    GlobalArray<Scalar4>(1,this->m_exec_conf).swap(m_trial_postype);
    TAG_ALLOCATION(m_trial_postype);

    GlobalArray<Scalar4>(1, this->m_exec_conf).swap(m_trial_orientation);
    TAG_ALLOCATION(m_trial_orientation);

    GlobalArray<Scalar4>(1, this->m_exec_conf).swap(m_trial_vel);
    TAG_ALLOCATION(m_trial_vel);

    GlobalArray<unsigned int>(1,this->m_exec_conf).swap(m_trial_move_type);
    TAG_ALLOCATION(m_trial_move_type);

    GlobalArray<unsigned int>(1, this->m_exec_conf).swap(m_reject_out_of_cell);
    TAG_ALLOCATION(m_reject_out_of_cell);

    GlobalArray<unsigned int>(1, this->m_exec_conf).swap(m_reject);
    TAG_ALLOCATION(m_reject);

    GlobalArray<unsigned int>(1, this->m_exec_conf).swap(m_reject_out);
    TAG_ALLOCATION(m_reject_out);

    GlobalArray<unsigned int>(1, this->m_exec_conf).swap(m_condition);
    TAG_ALLOCATION(m_condition);

    GlobalArray<unsigned int>(1, this->m_exec_conf).swap(m_req_len);
    TAG_ALLOCATION(m_req_len);

    m_max_len = 0;

        {
        // reset req_len flag for depletants
        ArrayHandle<unsigned int> h_req_len(m_req_len, access_location::host, access_mode::overwrite);
        *h_req_len.data = 0;
        }

    #if defined(__HIP_PLATFORM_NVCC__)
    if (this->m_exec_conf->allConcurrentManagedAccess())
        {
        // set memory hints
        auto gpu_map = this->m_exec_conf->getGPUIds();
        cudaMemAdvise(m_condition.get(), sizeof(unsigned int), cudaMemAdviseSetPreferredLocation, cudaCpuDeviceId);
        cudaMemPrefetchAsync(m_condition.get(), sizeof(unsigned int), cudaCpuDeviceId);

        for (unsigned int idev = 0; idev < this->m_exec_conf->getNumActiveGPUs(); ++idev)
            {
            cudaMemAdvise(m_condition.get(), sizeof(unsigned int), cudaMemAdviseSetAccessedBy, gpu_map[idev]);
            }
        CHECK_CUDA_ERROR();
        }
    #endif

    GlobalArray<unsigned int> excell_size(0, this->m_exec_conf);
    m_excell_size.swap(excell_size);
    TAG_ALLOCATION(m_excell_size);

    GlobalArray<unsigned int> excell_idx(0, this->m_exec_conf);
    m_excell_idx.swap(excell_idx);
    TAG_ALLOCATION(m_excell_idx);

    GlobalArray<unsigned int>(1, this->m_exec_conf).swap(m_n_depletants);
    TAG_ALLOCATION(m_n_depletants);

    GlobalArray<unsigned int>(1, this->m_exec_conf).swap(m_n_depletants_ntrial);
    TAG_ALLOCATION(m_n_depletants_ntrial);

    GlobalArray<int>(1, this->m_exec_conf).swap(m_deltaF_int);
    TAG_ALLOCATION(m_deltaF_int);

    //! One counter per GPU, separated by an entire memory page
    unsigned int pitch = (unsigned int)((getpagesize() + sizeof(hpmc_counters_t)-1)/sizeof(hpmc_counters_t));
    GlobalArray<hpmc_counters_t>(pitch, this->m_exec_conf->getNumActiveGPUs(), this->m_exec_conf).swap(m_counters);
    TAG_ALLOCATION(m_counters);

    #ifdef __HIP_PLATFORM_NVCC__
    if (this->m_exec_conf->allConcurrentManagedAccess())
        {
        // set memory hints
        auto gpu_map = this->m_exec_conf->getGPUIds();
        for (unsigned int idev = 0; idev < this->m_exec_conf->getNumActiveGPUs(); ++idev)
            {
            cudaMemAdvise(m_counters.get()+idev*m_counters.getPitch(), sizeof(hpmc_counters_t)*m_counters.getPitch(), cudaMemAdviseSetPreferredLocation, gpu_map[idev]);
            cudaMemPrefetchAsync(m_counters.get()+idev*m_counters.getPitch(), sizeof(hpmc_counters_t)*m_counters.getPitch(), gpu_map[idev]);
            }
        CHECK_CUDA_ERROR();
        }
    #endif

    // ntypes counters per GPU, separated by at least a memory page
    pitch = (unsigned int)((getpagesize() + sizeof(hpmc_implicit_counters_t)-1)/sizeof(hpmc_implicit_counters_t));
    GlobalArray<hpmc_implicit_counters_t>(std::max(pitch, (unsigned int)this->m_implicit_count.getNumElements()),
        this->m_exec_conf->getNumActiveGPUs(), this->m_exec_conf).swap(m_implicit_counters);
    TAG_ALLOCATION(m_implicit_counters);

    #ifdef __HIP_PLATFORM_NVCC__
    if (this->m_exec_conf->allConcurrentManagedAccess())
        {
        // set memory hints
        auto gpu_map = this->m_exec_conf->getGPUIds();
        for (unsigned int idev = 0; idev < this->m_exec_conf->getNumActiveGPUs(); ++idev)
            {
            cudaMemAdvise(m_implicit_counters.get()+idev*m_implicit_counters.getPitch(),
                sizeof(hpmc_implicit_counters_t)*m_implicit_counters.getPitch(), cudaMemAdviseSetPreferredLocation, gpu_map[idev]);
            cudaMemPrefetchAsync(m_implicit_counters.get()+idev*m_implicit_counters.getPitch(),
                sizeof(hpmc_implicit_counters_t)*m_implicit_counters.getPitch(), gpu_map[idev]);
            }
        }
    #endif

    m_narrow_phase_streams.resize(this->m_exec_conf->getNumActiveGPUs());
    for (int idev = this->m_exec_conf->getNumActiveGPUs() - 1; idev >= 0; --idev)
        {
        hipSetDevice(this->m_exec_conf->getGPUIds()[idev]);
        hipStreamCreate(&m_narrow_phase_streams[idev]);
        }

    // Depletants
    unsigned int ntypes = this->m_pdata->getNTypes();
    GlobalArray<Scalar> lambda(ntypes*this->m_depletant_idx.getNumElements(), this->m_exec_conf);
    m_lambda.swap(lambda);
    TAG_ALLOCATION(m_lambda);

    m_depletant_streams.resize(this->m_depletant_idx.getNumElements());
    m_depletant_streams_phase1.resize(this->m_depletant_idx.getNumElements());
    m_depletant_streams_phase2.resize(this->m_depletant_idx.getNumElements());
    for (unsigned int itype = 0; itype < this->m_pdata->getNTypes(); ++itype)
        {
        for (unsigned int jtype = 0; jtype < this->m_pdata->getNTypes(); ++jtype)
            {
            m_depletant_streams[this->m_depletant_idx(itype,jtype)].resize(this->m_exec_conf->getNumActiveGPUs());
            m_depletant_streams_phase1[this->m_depletant_idx(itype,jtype)].resize(this->m_exec_conf->getNumActiveGPUs());
            m_depletant_streams_phase2[this->m_depletant_idx(itype,jtype)].resize(this->m_exec_conf->getNumActiveGPUs());
            for (int idev = this->m_exec_conf->getNumActiveGPUs() - 1; idev >= 0; --idev)
                {
                hipSetDevice(this->m_exec_conf->getGPUIds()[idev]);
                hipStreamCreate(&m_depletant_streams[this->m_depletant_idx(itype,jtype)][idev]);
                hipStreamCreate(&m_depletant_streams_phase1[this->m_depletant_idx(itype,jtype)][idev]);
                hipStreamCreate(&m_depletant_streams_phase2[this->m_depletant_idx(itype,jtype)][idev]);
                }
            }
        }

    // synchronization events
    m_sync.resize(this->m_depletant_idx.getNumElements());
    m_sync_phase1.resize(this->m_depletant_idx.getNumElements());
    m_sync_phase2.resize(this->m_depletant_idx.getNumElements());
    for (unsigned int itype = 0; itype < this->m_pdata->getNTypes(); ++itype)
        {
        for (unsigned int jtype = 0; jtype < this->m_pdata->getNTypes(); ++jtype)
            {
            m_sync[this->m_depletant_idx(itype,jtype)].resize(this->m_exec_conf->getNumActiveGPUs());
            m_sync_phase1[this->m_depletant_idx(itype,jtype)].resize(this->m_exec_conf->getNumActiveGPUs());
            m_sync_phase2[this->m_depletant_idx(itype,jtype)].resize(this->m_exec_conf->getNumActiveGPUs());
            for (int idev = this->m_exec_conf->getNumActiveGPUs() - 1; idev >= 0; --idev)
                {
                hipSetDevice(this->m_exec_conf->getGPUIds()[idev]);
                hipEventCreateWithFlags(&m_sync[this->m_depletant_idx(itype,jtype)][idev],hipEventDisableTiming);
                hipEventCreateWithFlags(&m_sync_phase1[this->m_depletant_idx(itype,jtype)][idev],hipEventDisableTiming);
                hipEventCreateWithFlags(&m_sync_phase2[this->m_depletant_idx(itype,jtype)][idev],hipEventDisableTiming);
                }
            }
        }

    #ifdef __HIP_PLATFORM_NVCC__
    // memory hint for overlap matrix
    if (this->m_exec_conf->allConcurrentManagedAccess())
        {
        cudaMemAdvise(this->m_overlaps.get(), sizeof(unsigned int)*this->m_overlaps.getNumElements(), cudaMemAdviseSetReadMostly, 0);
        CHECK_CUDA_ERROR();
        }
    #endif

    // patch
    GlobalArray<Scalar>(this->m_pdata->getNTypes(), this->m_exec_conf).swap(m_additive_cutoff);
    TAG_ALLOCATION(m_additive_cutoff);
    }

template< class Shape >
IntegratorHPMCMonoGPU< Shape >::~IntegratorHPMCMonoGPU()
    {
    // release resources
    for (auto s: m_depletant_streams)
        {
        for (int idev = this->m_exec_conf->getNumActiveGPUs() - 1; idev >= 0; --idev)
            {
            hipSetDevice(this->m_exec_conf->getGPUIds()[idev]);
            hipStreamDestroy(s[idev]);
            }
        }

    for (auto s: m_depletant_streams_phase1)
        {
        for (int idev = this->m_exec_conf->getNumActiveGPUs() - 1; idev >= 0; --idev)
            {
            hipSetDevice(this->m_exec_conf->getGPUIds()[idev]);
            hipStreamDestroy(s[idev]);
            }
        }

    for (auto s: m_depletant_streams_phase2)
        {
        for (int idev = this->m_exec_conf->getNumActiveGPUs() - 1; idev >= 0; --idev)
            {
            hipSetDevice(this->m_exec_conf->getGPUIds()[idev]);
            hipStreamDestroy(s[idev]);
            }
        }

   for (auto s: m_sync)
        {
        for (int idev = this->m_exec_conf->getNumActiveGPUs() - 1; idev >= 0; --idev)
            {
            hipSetDevice(this->m_exec_conf->getGPUIds()[idev]);
            hipEventDestroy(s[idev]);
            }
        }

    for (auto s: m_sync_phase1)
        {
        for (int idev = this->m_exec_conf->getNumActiveGPUs() - 1; idev >= 0; --idev)
            {
            hipSetDevice(this->m_exec_conf->getGPUIds()[idev]);
            hipEventDestroy(s[idev]);
            }
        }

    for (auto s: m_sync_phase2)
        {
        for (int idev = this->m_exec_conf->getNumActiveGPUs() - 1; idev >= 0; --idev)
            {
            hipSetDevice(this->m_exec_conf->getGPUIds()[idev]);
            hipEventDestroy(s[idev]);
            }
        }

    for (int idev = this->m_exec_conf->getNumActiveGPUs() -1; idev >= 0; --idev)
        {
        hipSetDevice(this->m_exec_conf->getGPUIds()[idev]);
        hipStreamDestroy(m_narrow_phase_streams[idev]);
        }
    }

template< class Shape >
void IntegratorHPMCMonoGPU< Shape >::updateGPUAdvice()
    {
    #ifdef __HIP_PLATFORM_NVCC__
    // update memory hints
    if (this->m_exec_conf->allConcurrentManagedAccess())
        {
        // set memory hints
        auto gpu_map = this->m_exec_conf->getGPUIds();
        for (unsigned int idev = 0; idev < this->m_exec_conf->getNumActiveGPUs(); ++idev)
            {
            auto range = this->m_pdata->getGPUPartition().getRange(idev);

            unsigned int nelem = range.second-range.first;
            if (nelem == 0)
                continue;

            cudaMemAdvise(m_trial_postype.get()+range.first, sizeof(Scalar4)*nelem, cudaMemAdviseSetPreferredLocation, gpu_map[idev]);
            cudaMemPrefetchAsync(m_trial_postype.get()+range.first, sizeof(Scalar4)*nelem, gpu_map[idev]);

            cudaMemAdvise(m_trial_move_type.get()+range.first, sizeof(unsigned int)*nelem, cudaMemAdviseSetPreferredLocation, gpu_map[idev]);
            cudaMemPrefetchAsync(m_trial_move_type.get()+range.first, sizeof(unsigned int)*nelem, gpu_map[idev]);

            cudaMemAdvise(m_reject.get()+range.first, sizeof(unsigned int)*nelem, cudaMemAdviseSetPreferredLocation, gpu_map[idev]);
            cudaMemPrefetchAsync(m_reject.get()+range.first, sizeof(unsigned int)*nelem, gpu_map[idev]);

            cudaMemAdvise(m_trial_orientation.get()+range.first, sizeof(Scalar4)*nelem, cudaMemAdviseSetPreferredLocation, gpu_map[idev]);
            cudaMemPrefetchAsync(m_trial_orientation.get()+range.first, sizeof(Scalar4)*nelem, gpu_map[idev]);

            cudaMemAdvise(m_trial_vel.get()+range.first, sizeof(Scalar4)*nelem, cudaMemAdviseSetPreferredLocation, gpu_map[idev]);
            cudaMemPrefetchAsync(m_trial_vel.get()+range.first, sizeof(Scalar4)*nelem, gpu_map[idev]);

            cudaMemAdvise(m_reject_out.get()+range.first, sizeof(unsigned int)*nelem, cudaMemAdviseSetPreferredLocation, gpu_map[idev]);
            cudaMemPrefetchAsync(m_reject_out.get()+range.first, sizeof(unsigned int)*nelem, gpu_map[idev]);

            cudaMemAdvise(m_reject_out_of_cell.get()+range.first, sizeof(unsigned int)*nelem, cudaMemAdviseSetPreferredLocation, gpu_map[idev]);
            cudaMemPrefetchAsync(m_reject_out_of_cell.get()+range.first, sizeof(unsigned int)*nelem, gpu_map[idev]);

            unsigned int ntrial_offset = 0;
            for (unsigned int itype = 0; itype < this->m_pdata->getNTypes(); ++itype)
                {
                // need to iterate in the same itype <= jtype order as in the update loop where this array is consumed
                for (unsigned int jtype = itype; jtype < this->m_pdata->getNTypes(); ++jtype)
                    {
                    if (this->m_fugacity[this->m_depletant_idx(itype,jtype)] == 0)
                        continue;

                    cudaMemAdvise(m_n_depletants.get()+this->m_depletant_idx(itype,jtype)*this->m_pdata->getMaxN()+range.first,
                        sizeof(unsigned int)*nelem,
                        cudaMemAdviseSetPreferredLocation, gpu_map[idev]);
                    cudaMemPrefetchAsync(m_n_depletants.get()+this->m_depletant_idx(itype,jtype)*this->m_pdata->getMaxN()+range.first,
                        sizeof(unsigned int)*nelem, gpu_map[idev]);

                    unsigned int ntrial = this->m_ntrial[this->m_depletant_idx(itype,jtype)];
                    if (ntrial == 0)
                        continue;

                    cudaMemAdvise(m_n_depletants_ntrial.get() + ntrial_offset + range.first,
                        sizeof(unsigned int)*nelem*2*ntrial, cudaMemAdviseSetPreferredLocation, gpu_map[idev]);
                    cudaMemPrefetchAsync(m_n_depletants_ntrial.get() + ntrial_offset + range.first,
                        sizeof(unsigned int)*nelem*2*ntrial, gpu_map[idev]);
                    ntrial_offset += ntrial*2*this->m_pdata->getMaxN();

                    cudaMemAdvise(m_deltaF_int.get()+
                        this->m_depletant_idx(itype,jtype)*this->m_pdata->getMaxN()+
                        range.first,
                        sizeof(int)*nelem,
                        cudaMemAdviseSetPreferredLocation,
                        gpu_map[idev]);
                    cudaMemPrefetchAsync(m_deltaF_int.get()+
                        this->m_depletant_idx(itype,jtype)*this->m_pdata->getMaxN()+
                        range.first,
                        sizeof(int)*nelem,
                        gpu_map[idev]);
                    CHECK_CUDA_ERROR();
                    }
                }

            }
        }
    #endif
    }

template< class Shape >
void IntegratorHPMCMonoGPU< Shape >::update(unsigned int timestep)
    {
    IntegratorHPMC::update(timestep);

    if (this->m_patch && !this->m_patch_log)
        {
        ArrayHandle<Scalar> h_additive_cutoff(m_additive_cutoff, access_location::host, access_mode::overwrite);
        for (unsigned int itype = 0; itype < this->m_pdata->getNTypes(); ++itype)
            {
            h_additive_cutoff.data[itype] = this->m_patch->getAdditiveCutoff(itype);
            }
        }

    // rng for shuffle and grid shift
    hoomd::RandomGenerator rng(hoomd::RNGIdentifier::HPMCMonoShift, this->m_seed, timestep);

    if (this->m_pdata->getN() > 0)
        {
        // compute the width of the active region
        Scalar3 npd = this->m_pdata->getBox().getNearestPlaneDistance();
        Scalar3 ghost_fraction = this->m_nominal_width / npd;

        // check if we are below a minimum image convention box size
        // the minimum image convention comes from the global box, not the local one
        BoxDim global_box = this->m_pdata->getGlobalBox();
        Scalar3 nearest_plane_distance = global_box.getNearestPlaneDistance();

        if ((global_box.getPeriodic().x && nearest_plane_distance.x <= this->m_nominal_width*2) ||
            (global_box.getPeriodic().y && nearest_plane_distance.y <= this->m_nominal_width*2) ||
            (this->m_sysdef->getNDimensions() == 3 && global_box.getPeriodic().z && nearest_plane_distance.z <= this->m_nominal_width*2))
            {
            this->m_exec_conf->msg->error() << "Simulation box too small for GPU accelerated HPMC execution - increase it so the minimum image convention works" << std::endl;
            throw std::runtime_error("Error performing HPMC update");
            }

        // update the cell list
        this->m_cl->compute(timestep);

        // start the profile
        if (this->m_prof) this->m_prof->push(this->m_exec_conf, "HPMC");

        // if the cell list is a different size than last time, reinitialize the expanded cell list
        uint3 cur_dim = this->m_cl->getDim();
        if (m_last_dim.x != cur_dim.x || m_last_dim.y != cur_dim.y || m_last_dim.z != cur_dim.z
            || m_last_nmax != this->m_cl->getNmax())
            {
            initializeExcellMem();

            m_last_dim = cur_dim;
            m_last_nmax = this->m_cl->getNmax();
            }

        // test if we are in domain decomposition mode
        bool domain_decomposition = false;
#ifdef ENABLE_MPI
        if (this->m_comm)
            domain_decomposition = true;
#endif

        // resize some arrays
        bool resized = m_reject.getNumElements() < this->m_pdata->getMaxN();

        bool update_gpu_advice = false;

        if (resized)
            {
            m_reject.resize(this->m_pdata->getMaxN());
            m_reject_out_of_cell.resize(this->m_pdata->getMaxN());
            m_reject_out.resize(this->m_pdata->getMaxN());
            m_trial_postype.resize(this->m_pdata->getMaxN());
            m_trial_orientation.resize(this->m_pdata->getMaxN());
            m_trial_vel.resize(this->m_pdata->getMaxN());
            m_trial_move_type.resize(this->m_pdata->getMaxN());

            update_gpu_advice = true;
            }

        if (m_n_depletants.getNumElements() < this->m_pdata->getMaxN()*this->m_depletant_idx.getNumElements())
            {
            m_n_depletants.resize(this->m_pdata->getMaxN()*this->m_depletant_idx.getNumElements());
            update_gpu_advice = true;
            }

        // resize data structures for depletants with ntrial > 0
        bool have_auxilliary_variables = false;
        bool have_depletants = false;
        unsigned int ntrial_tot = 0;

        #ifdef ENABLE_MPI
        int ntrial_comm_size;
        int ntrial_comm_rank;
        if (m_ntrial_comm)
            {
            MPI_Comm_size((*m_ntrial_comm)(), &ntrial_comm_size);
            MPI_Comm_rank((*m_ntrial_comm)(), &ntrial_comm_rank);
            }
        #endif

        for (unsigned int itype = 0; itype < this->m_pdata->getNTypes(); ++itype)
            {
            for (unsigned int jtype = itype; jtype < this->m_pdata->getNTypes(); ++jtype)
                {
                if (this->m_fugacity[this->m_depletant_idx(itype,jtype)] == 0)
                    continue;
                have_depletants = true;
                unsigned int ntrial = this->m_ntrial[this->m_depletant_idx(itype,jtype)];
                if (ntrial == 0)
                    continue;
                have_auxilliary_variables = true;
                ntrial_tot += ntrial;

                #ifdef ENABLE_MPI
                // ensure that the ntrial is a multiple of the communicator size
                if (m_ntrial_comm && (ntrial % ntrial_comm_size))
                    {
                    throw std::runtime_error("ntrial = "+std::to_string(ntrial)+" for type pair "+
                        this->m_pdata->getNameByType(itype) + ", " +
                        this->m_pdata->getNameByType(jtype) + " is not a multiple of the " +
                        "size of the communicator (" + std::to_string(ntrial_comm_size)+")\n");
                    }
                #endif
                }
            }
        unsigned int req_n_depletants_size = ntrial_tot*2*this->m_pdata->getMaxN();
        if (req_n_depletants_size > m_n_depletants_ntrial.getNumElements())
            {
            m_n_depletants_ntrial.resize(req_n_depletants_size);
            update_gpu_advice = true;
            }

        if (have_depletants && have_auxilliary_variables &&
            m_deltaF_int.getNumElements() <
              this->m_pdata->getMaxN()*this->m_depletant_idx.getNumElements())
            {
            m_deltaF_int.resize(this->m_pdata->getMaxN()*
                this->m_depletant_idx.getNumElements());
            update_gpu_advice = true;
            }

        if (update_gpu_advice)
            updateGPUAdvice();

        m_update_order.resize(this->m_pdata->getN());

        // access the cell list data
        ArrayHandle<unsigned int> d_cell_size(this->m_cl->getCellSizeArray(), access_location::device, access_mode::read);
        ArrayHandle<unsigned int> d_cell_idx(this->m_cl->getIndexArray(), access_location::device, access_mode::read);
        ArrayHandle<unsigned int> d_cell_adj(this->m_cl->getCellAdjArray(), access_location::device, access_mode::read);

        // per-device cell list data
        const ArrayHandle<unsigned int>& d_cell_size_per_device = m_cl->getPerDevice() ?
            ArrayHandle<unsigned int>(m_cl->getCellSizeArrayPerDevice(),access_location::device, access_mode::read) :
            ArrayHandle<unsigned int>(GlobalArray<unsigned int>(), access_location::device, access_mode::read);
        const ArrayHandle<unsigned int>& d_cell_idx_per_device = m_cl->getPerDevice() ?
            ArrayHandle<unsigned int>(m_cl->getIndexArrayPerDevice(), access_location::device, access_mode::read) :
            ArrayHandle<unsigned int>(GlobalArray<unsigned int>(), access_location::device, access_mode::read);

        unsigned int ngpu = this->m_exec_conf->getNumActiveGPUs();
        if (ngpu > 1)
            {
            // reset per-device counters
            ArrayHandle<hpmc_counters_t> d_counters_per_device(this->m_counters, access_location::device, access_mode::overwrite);
            hipMemset(d_counters_per_device.data, 0, sizeof(hpmc_counters_t)*this->m_counters.getNumElements());
            if (this->m_exec_conf->isCUDAErrorCheckingEnabled()) CHECK_CUDA_ERROR();

            ArrayHandle<hpmc_implicit_counters_t> d_implicit_counters_per_device(this->m_implicit_counters, access_location::device, access_mode::overwrite);
            hipMemset(d_implicit_counters_per_device.data, 0, sizeof(hpmc_implicit_counters_t)*this->m_implicit_counters.getNumElements());
            if (this->m_exec_conf->isCUDAErrorCheckingEnabled()) CHECK_CUDA_ERROR();
            }

        // access the parameters and interaction matrix
        auto & params = this->getParams();

        ArrayHandle<unsigned int> d_overlaps(this->m_overlaps, access_location::device, access_mode::read);

        // access the move sizes by type
        ArrayHandle<Scalar> d_d(this->m_d, access_location::device, access_mode::read);
        ArrayHandle<Scalar> d_a(this->m_a, access_location::device, access_mode::read);

        BoxDim box = this->m_pdata->getBox();

        Scalar3 ghost_width = this->m_cl->getGhostWidth();

        // randomize particle update order
        this->m_update_order.shuffle(timestep);

        // expanded cells & neighbor list
        ArrayHandle< unsigned int > d_excell_idx(m_excell_idx, access_location::device, access_mode::overwrite);
        ArrayHandle< unsigned int > d_excell_size(m_excell_size, access_location::device, access_mode::overwrite);

        // update the expanded cells
        this->m_tuner_excell_block_size->begin();
        gpu::hpmc_excell(d_excell_idx.data,
                            d_excell_size.data,
                            m_excell_list_indexer,
                            m_cl->getPerDevice() ? d_cell_idx_per_device.data : d_cell_idx.data,
                            m_cl->getPerDevice() ? d_cell_size_per_device.data : d_cell_size.data,
                            d_cell_adj.data,
                            this->m_cl->getCellIndexer(),
                            this->m_cl->getCellListIndexer(),
                            this->m_cl->getCellAdjIndexer(),
                            this->m_exec_conf->getNumActiveGPUs(),
                            this->m_tuner_excell_block_size->getParam());
        if (this->m_exec_conf->isCUDAErrorCheckingEnabled()) CHECK_CUDA_ERROR();
        this->m_tuner_excell_block_size->end();

        // depletants
        ArrayHandle<Scalar> d_lambda(m_lambda, access_location::device, access_mode::read);

        for (unsigned int i = 0; i < this->m_nselect; i++)
            {
                { // ArrayHandle scope
                ArrayHandle<unsigned int> d_update_order_by_ptl(m_update_order.get(), access_location::device, access_mode::read);
                ArrayHandle<unsigned int> d_reject_out_of_cell(m_reject_out_of_cell, access_location::device, access_mode::overwrite);

                // access data for proposed moves
                ArrayHandle<Scalar4> d_trial_postype(m_trial_postype, access_location::device, access_mode::overwrite);
                ArrayHandle<Scalar4> d_trial_orientation(m_trial_orientation, access_location::device, access_mode::overwrite);
                ArrayHandle<Scalar4> d_trial_vel(m_trial_vel, access_location::device, access_mode::overwrite);
                ArrayHandle<unsigned int> d_trial_move_type(m_trial_move_type, access_location::device, access_mode::overwrite);

                // access the particle data
                ArrayHandle<Scalar4> d_postype(this->m_pdata->getPositions(), access_location::device, access_mode::read);
                ArrayHandle<Scalar4> d_orientation(this->m_pdata->getOrientationArray(), access_location::device, access_mode::read);
                ArrayHandle<Scalar4> d_vel(this->m_pdata->getVelocities(), access_location::device, access_mode::read);

                // MC counters
                ArrayHandle<hpmc_counters_t> d_counters(this->m_count_total, access_location::device, access_mode::read);
                ArrayHandle<hpmc_counters_t> d_counters_per_device(this->m_counters, access_location::device, access_mode::read);

                // fill the parameter structure for the GPU kernels
                gpu::hpmc_args_t args(
                    d_postype.data,
                    d_orientation.data,
                    d_vel.data,
                    ngpu > 1 ? d_counters_per_device.data : d_counters.data,
                    (unsigned int)this->m_counters.getPitch(),
                    this->m_cl->getCellIndexer(),
                    this->m_cl->getDim(),
                    ghost_width,
                    this->m_pdata->getN(),
                    this->m_pdata->getNTypes(),
                    this->m_seed + this->m_exec_conf->getRank()*this->m_nselect + i,
                    d_d.data,
                    d_a.data,
                    d_overlaps.data,
                    this->m_overlap_idx,
                    this->m_translation_move_probability,
                    timestep,
                    this->m_sysdef->getNDimensions(),
                    box,
                    i,
                    ghost_fraction,
                    domain_decomposition,
                    0, // block size
                    0, // tpp
                    0, // overlap_threads
                    have_auxilliary_variables,
                    d_reject_out_of_cell.data,
                    d_trial_postype.data,
                    d_trial_orientation.data,
                    d_trial_vel.data,
                    d_trial_move_type.data,
                    d_update_order_by_ptl.data,
                    d_excell_idx.data,
                    d_excell_size.data,
                    m_excell_list_indexer,
                    0, // d_reject_in
                    0, // d_reject_out
                    this->m_exec_conf->dev_prop,
                    this->m_pdata->getGPUPartition(),
                    0);

                // propose trial moves, \sa gpu::kernel::hpmc_moves

                // reset acceptance results and move types
                m_tuner_moves->begin();
                args.block_size = m_tuner_moves->getParam();
                gpu::hpmc_gen_moves<Shape>(args, params.data());
                if (this->m_exec_conf->isCUDAErrorCheckingEnabled())
                    CHECK_CUDA_ERROR();
                m_tuner_moves->end();
                }

            bool converged = false;

                {
                // initialize reject flags
                ArrayHandle<unsigned int> d_reject_out_of_cell(m_reject_out_of_cell, access_location::device, access_mode::read);
                ArrayHandle<unsigned int> d_reject(m_reject, access_location::device, access_mode::overwrite);
                ArrayHandle<unsigned int> d_reject_out(m_reject_out, access_location::device, access_mode::overwrite);

                this->m_exec_conf->beginMultiGPU();
                for (int idev = this->m_exec_conf->getNumActiveGPUs() - 1; idev >= 0; --idev)
                    {
                    hipSetDevice(this->m_exec_conf->getGPUIds()[idev]);

                    auto range = this->m_pdata->getGPUPartition().getRange(idev);
                    if (range.second - range.first != 0)
                        {
                        hipMemcpyAsync(d_reject.data + range.first,
                            d_reject_out_of_cell.data + range.first,
                            sizeof(unsigned int)*(range.second-range.first),
                            hipMemcpyDeviceToDevice);
                        hipMemsetAsync(d_reject_out.data + range.first, 0,  sizeof(unsigned int)*(range.second-range.first));
                        }
                    if (this->m_exec_conf->isCUDAErrorCheckingEnabled())
                        CHECK_CUDA_ERROR();
                    }
                this->m_exec_conf->endMultiGPU();
                }

            while (!converged)
                {
                    {
                    ArrayHandle<unsigned int> d_condition(m_condition, access_location::device, access_mode::overwrite);
                    // reset condition flag
                    hipMemsetAsync(d_condition.data, 0, sizeof(unsigned int));
                    if (this->m_exec_conf->isCUDAErrorCheckingEnabled())
                        CHECK_CUDA_ERROR();
                    }

                bool reallocate_smem = true;
                while (reallocate_smem)
                    {
                    // ArrayHandle scope
                    ArrayHandle<unsigned int> d_update_order_by_ptl(m_update_order.get(), access_location::device, access_mode::read);
                    ArrayHandle<unsigned int> d_reject(m_reject, access_location::device, access_mode::read);
                    ArrayHandle<unsigned int> d_reject_out(m_reject_out, access_location::device, access_mode::overwrite);
                    ArrayHandle<unsigned int> d_reject_out_of_cell(m_reject_out_of_cell, access_location::device, access_mode::read);

                    // access data for proposed moves
                    ArrayHandle<Scalar4> d_trial_postype(m_trial_postype, access_location::device, access_mode::read);
                    ArrayHandle<Scalar4> d_trial_orientation(m_trial_orientation, access_location::device, access_mode::read);
                    ArrayHandle<Scalar4> d_trial_vel(m_trial_vel, access_location::device, access_mode::read);
                    ArrayHandle<unsigned int> d_trial_move_type(m_trial_move_type, access_location::device, access_mode::read);

                    // access the particle data
                    ArrayHandle<Scalar4> d_postype(this->m_pdata->getPositions(), access_location::device, access_mode::read);
                    ArrayHandle<Scalar4> d_orientation(this->m_pdata->getOrientationArray(), access_location::device, access_mode::read);
                    ArrayHandle<Scalar4> d_vel(this->m_pdata->getVelocities(), access_location::device, access_mode::read);
                    ArrayHandle<unsigned int> d_tag(this->m_pdata->getTags(), access_location::device, access_mode::read);

                    // MC counters
                    ArrayHandle<hpmc_counters_t> d_counters(this->m_count_total, access_location::device, access_mode::readwrite);
                    ArrayHandle<hpmc_counters_t> d_counters_per_device(this->m_counters, access_location::device, access_mode::readwrite);

                    // depletant counters
                    ArrayHandle<hpmc_implicit_counters_t> d_implicit_count(this->m_implicit_count, access_location::device, access_mode::readwrite);
                    ArrayHandle<hpmc_implicit_counters_t> d_implicit_counters_per_device(this->m_implicit_counters, access_location::device, access_mode::readwrite);

                    // depletants
                    ArrayHandle<unsigned int> d_n_depletants(m_n_depletants, access_location::device, access_mode::overwrite);
                    ArrayHandle<unsigned int> d_n_depletants_ntrial(m_n_depletants_ntrial, access_location::device, access_mode::overwrite);
                    ArrayHandle<int> d_deltaF_int(m_deltaF_int, access_location::device, access_mode::readwrite);

                    // depletant parameters
                    ArrayHandle<Scalar> h_fugacity(this->m_fugacity, access_location::host, access_mode::read);
                    ArrayHandle<unsigned int> h_ntrial(this->m_ntrial, access_location::host, access_mode::read);

                    // fill the parameter structure for the GPU kernels
                    gpu::hpmc_args_t args(
                        d_postype.data,
                        d_orientation.data,
                        d_vel.data,
                        ngpu > 1 ? d_counters_per_device.data : d_counters.data,
                        (unsigned int)this->m_counters.getPitch(),
                        this->m_cl->getCellIndexer(),
                        this->m_cl->getDim(),
                        ghost_width,
                        this->m_pdata->getN(),
                        this->m_pdata->getNTypes(),
                        this->m_seed,
                        d_d.data,
                        d_a.data,
                        d_overlaps.data,
                        this->m_overlap_idx,
                        this->m_translation_move_probability,
                        timestep,
                        this->m_sysdef->getNDimensions(),
                        box,
                        this->m_exec_conf->getRank()*this->m_nselect + i,
                        ghost_fraction,
                        domain_decomposition,
                        0, // block size
                        0, // tpp
                        0, // overlap threads
                        have_auxilliary_variables,
                        d_reject_out_of_cell.data,
                        d_trial_postype.data,
                        d_trial_orientation.data,
                        d_trial_vel.data,
                        d_trial_move_type.data,
                        d_update_order_by_ptl.data,
                        d_excell_idx.data,
                        d_excell_size.data,
                        m_excell_list_indexer,
                        d_reject.data,
                        d_reject_out.data,
                        this->m_exec_conf->dev_prop,
                        this->m_pdata->getGPUPartition(),
                        &m_narrow_phase_streams.front());

                    /*
                     *  check overlaps, new configuration simultaneously against the old and the new configuration
                     */

                    this->m_exec_conf->beginMultiGPU();
                    m_tuner_narrow->begin();
                    unsigned int param = m_tuner_narrow->getParam();
                    args.block_size = param/1000000;
                    args.tpp = (param%1000000)/100;
                    args.overlap_threads = param%100;
                    gpu::hpmc_narrow_phase<Shape>(args, params.data());
                    if (this->m_exec_conf->isCUDAErrorCheckingEnabled())
                        CHECK_CUDA_ERROR();
                    m_tuner_narrow->end();
                    this->m_exec_conf->endMultiGPU();

                    /*
                     * Insert depletants
                     */

                    unsigned int ntrial_offset = 0;

                        {
                        ArrayHandle<unsigned> d_req_len(m_req_len, access_location::device, access_mode::readwrite);

                        // allow concurrency between depletant types in multi GPU block
                        for (unsigned int itype = 0; itype < this->m_pdata->getNTypes(); ++itype)
                            {
                            for (unsigned int jtype = itype; jtype < this->m_pdata->getNTypes(); ++jtype)
                                {
                                if (h_fugacity.data[this->m_depletant_idx(itype,jtype)] == 0)
                                    continue;

                                unsigned int ntrial = h_ntrial.data[this->m_depletant_idx(itype,jtype)];
                                if (!ntrial)
                                    {
                                    // draw random number of depletant insertions per particle from Poisson distribution
                                    this->m_exec_conf->beginMultiGPU();
                                    m_tuner_num_depletants->begin();
                                    gpu::generate_num_depletants(
                                        this->m_seed,
                                        timestep,
                                        this->m_exec_conf->getRank()*this->m_nselect + i,
                                        itype,
                                        jtype,
                                        this->m_depletant_idx,
                                        d_lambda.data,
                                        d_postype.data,
                                        d_n_depletants.data + this->m_depletant_idx(itype,jtype)*this->m_pdata->getMaxN(),
                                        m_tuner_num_depletants->getParam(),
                                        &m_depletant_streams[this->m_depletant_idx(itype,jtype)].front(),
                                        this->m_pdata->getGPUPartition());
                                    if (this->m_exec_conf->isCUDAErrorCheckingEnabled())
                                        CHECK_CUDA_ERROR();
                                    m_tuner_num_depletants->end();

                                    // max reduce over result
                                    unsigned int max_n_depletants[this->m_exec_conf->getNumActiveGPUs()];
                                    gpu::get_max_num_depletants(
                                        d_n_depletants.data + this->m_depletant_idx(itype,jtype)*this->m_pdata->getMaxN(),
                                        &max_n_depletants[0],
                                        &m_depletant_streams[this->m_depletant_idx(itype,jtype)].front(),
                                        this->m_pdata->getGPUPartition(),
                                        this->m_exec_conf->getCachedAllocatorManaged());
                                    if (this->m_exec_conf->isCUDAErrorCheckingEnabled())
                                        CHECK_CUDA_ERROR();

                                    // insert depletants on-the-fly
                                    m_tuner_depletants->begin();
                                    unsigned int param = m_tuner_depletants->getParam();
                                    args.block_size = param/1000000;
                                    unsigned int depletants_per_group = (param % 1000000)/10000;
                                    args.tpp = param%10000;

                                    gpu::hpmc_implicit_args_t implicit_args(
                                        itype,
                                        jtype,
                                        this->m_depletant_idx,
                                        ngpu > 1 ? d_implicit_counters_per_device.data : d_implicit_count.data,
                                        m_implicit_counters.getPitch(),
                                        h_fugacity.data[this->m_depletant_idx(itype,jtype)] < 0,
                                        d_n_depletants.data + this->m_depletant_idx(itype,jtype)*this->m_pdata->getMaxN(),
                                        &max_n_depletants[0],
                                        depletants_per_group,
                                        &m_depletant_streams[this->m_depletant_idx(itype,jtype)].front()
                                        );
                                    gpu::hpmc_insert_depletants<Shape>(args, implicit_args, params.data());
                                    if (this->m_exec_conf->isCUDAErrorCheckingEnabled())
                                        CHECK_CUDA_ERROR();
                                    m_tuner_depletants->end();
                                    this->m_exec_conf->endMultiGPU();
                                    }
                                else
                                    {
                                    // reset free energy accumulators
                                    this->m_exec_conf->beginMultiGPU();
                                    for (int idev = this->m_exec_conf->getNumActiveGPUs() - 1; idev >= 0; --idev)
                                        {
                                        hipSetDevice(this->m_exec_conf->getGPUIds()[idev]);

                                        auto range = this->m_pdata->getGPUPartition().getRange(idev);
                                        if (range.second - range.first != 0)
                                            {
                                            hipMemsetAsync(d_deltaF_int.data +
                                                this->m_pdata->getMaxN()*this->m_depletant_idx(itype,jtype) +
                                                range.first,
                                                0,
                                                sizeof(int)*(range.second-range.first),
                                                m_depletant_streams[this->m_depletant_idx(itype,jtype)][idev]);
                                            }
                                        if (this->m_exec_conf->isCUDAErrorCheckingEnabled())
                                            CHECK_CUDA_ERROR();
                                        }
                                    this->m_exec_conf->endMultiGPU();

                                    this->m_exec_conf->beginMultiGPU();
                                    // generate random number of depletant insertions per particle, trial insertion and configuration
                                    m_tuner_num_depletants_ntrial->begin();
                                    gpu::generate_num_depletants_ntrial(
                                        d_vel.data,
                                        d_trial_vel.data,
                                        ntrial,
                                        itype,
                                        jtype,
                                        this->m_depletant_idx,
                                        d_lambda.data,
                                        d_postype.data,
                                        d_n_depletants_ntrial.data + ntrial_offset,
                                        this->m_pdata->getN(),
                                        this->m_pdata->getNGhosts(),
                                        this->m_pdata->getGPUPartition(),
                                        m_tuner_num_depletants_ntrial->getParam(),
                                        &m_depletant_streams[this->m_depletant_idx(itype,jtype)].front());
                                    if (this->m_exec_conf->isCUDAErrorCheckingEnabled())
                                        CHECK_CUDA_ERROR();
                                    m_tuner_num_depletants_ntrial->end();

                                    // max reduce over result
                                    unsigned int max_n_depletants[this->m_exec_conf->getNumActiveGPUs()];
                                    gpu::get_max_num_depletants_ntrial(
                                        ntrial,
                                        d_n_depletants_ntrial.data + ntrial_offset,
                                        &max_n_depletants[0],
                                        this->m_pdata->getNGhosts(),
                                        &m_depletant_streams[this->m_depletant_idx(itype,jtype)].front(),
                                        this->m_pdata->getGPUPartition(),
                                        this->m_exec_conf->getCachedAllocatorManaged());
                                    if (this->m_exec_conf->isCUDAErrorCheckingEnabled())
                                        CHECK_CUDA_ERROR();

                                    // the next two kernels can be launched concurrently on different streams
                                    // sync those streams with the parent stream
                                    auto gpu_map = this->m_exec_conf->getGPUIds();

                                    for (int idev = gpu_map.size() - 1; idev >= 0; --idev)
                                        {
                                        hipStream_t parent = m_depletant_streams[this->m_depletant_idx(itype,jtype)][idev];
                                        hipStream_t s1 = m_depletant_streams_phase1[this->m_depletant_idx(itype,jtype)][idev];
                                        hipStream_t s2 = m_depletant_streams_phase2[this->m_depletant_idx(itype,jtype)][idev];
                                        hipSetDevice(gpu_map[idev]);
                                        hipEventRecord(m_sync[this->m_depletant_idx(itype,jtype)][idev], parent);
                                        hipStreamWaitEvent(s1, m_sync[this->m_depletant_idx(itype,jtype)][idev], 0);
                                        hipStreamWaitEvent(s2, m_sync[this->m_depletant_idx(itype,jtype)][idev], 0);
                                        if (this->m_exec_conf->isCUDAErrorCheckingEnabled())
                                            CHECK_CUDA_ERROR();
                                        }

                                    // insert depletants
                                    gpu::hpmc_implicit_args_t implicit_args(
                                        itype,
                                        jtype,
                                        this->m_depletant_idx,
                                        ngpu > 1 ? d_implicit_counters_per_device.data : d_implicit_count.data,
                                        m_implicit_counters.getPitch(),
                                        h_fugacity.data[this->m_depletant_idx(itype,jtype)] < 0,
                                        0, // d_n_depletants (unused)
                                        &max_n_depletants[0],
                                        0,// depletants_per_group
                                        0 // stream (unused)
                                        );

                                    unsigned int ntrial_rank = ntrial;
                                    unsigned int i_trial_offset = 0;
                                    #ifdef ENABLE_MPI
                                    if (m_ntrial_comm)
                                        {
                                        ntrial_rank = ntrial/ntrial_comm_size; // divide up work among ranks
                                        i_trial_offset = ntrial_comm_rank*ntrial_rank;
                                        }
                                    #endif

                                    gpu::hpmc_auxilliary_args_t auxilliary_args(
                                        d_tag.data,
                                        d_vel.data,
                                        d_trial_vel.data,
                                        ntrial,
                                        ntrial_rank,
                                        i_trial_offset,
                                        d_n_depletants_ntrial.data + ntrial_offset,
                                        d_deltaF_int.data + this->m_depletant_idx(itype,jtype)*this->m_pdata->getMaxN(),
                                        &m_depletant_streams_phase1[this->m_depletant_idx(itype,jtype)].front(),
                                        &m_depletant_streams_phase2[this->m_depletant_idx(itype,jtype)].front(),
                                        m_max_len,
                                        d_req_len.data,
                                        this->m_pdata->getNGhosts());

                                    // phase 1, insert into excluded volume of particle i
                                    m_tuner_depletants_phase1->begin();
                                    unsigned int param = m_tuner_depletants_phase1->getParam();
                                    args.block_size = param/1000000;
                                    implicit_args.depletants_per_group = (param % 1000000)/10000;
                                    args.tpp = param%10000;
                                    gpu::hpmc_depletants_auxilliary_phase1<Shape>(args,
                                        implicit_args,
                                        auxilliary_args,
                                        params.data());
                                    if (this->m_exec_conf->isCUDAErrorCheckingEnabled())
                                        CHECK_CUDA_ERROR();
                                    m_tuner_depletants_phase1->end();

                                    // phase 2, reinsert into excluded volume of i's neighbors
                                    m_tuner_depletants_phase2->begin();
                                    param = m_tuner_depletants_phase2->getParam();
                                    args.block_size = param/1000000;
                                    implicit_args.depletants_per_group = (param % 1000000)/10000;
                                    args.tpp = param%10000;
                                    gpu::hpmc_depletants_auxilliary_phase2<Shape>(args,
                                        implicit_args,
                                        auxilliary_args,
                                        params.data());
                                    if (this->m_exec_conf->isCUDAErrorCheckingEnabled())
                                        CHECK_CUDA_ERROR();
                                    m_tuner_depletants_phase2->end();

                                    // wait for worker streams to complete
                                    for (int idev = gpu_map.size() - 1; idev >= 0; --idev)
                                        {
                                        hipStream_t parent = m_depletant_streams[this->m_depletant_idx(itype,jtype)][idev];
                                        hipStream_t s1 = m_depletant_streams_phase1[this->m_depletant_idx(itype,jtype)][idev];
                                        hipStream_t s2 = m_depletant_streams_phase2[this->m_depletant_idx(itype,jtype)][idev];
                                        hipSetDevice(gpu_map[idev]);
                                        hipEventRecord(m_sync_phase1[this->m_depletant_idx(itype,jtype)][idev], s1);
                                        hipEventRecord(m_sync_phase2[this->m_depletant_idx(itype,jtype)][idev], s2);
                                        hipStreamWaitEvent(parent, m_sync_phase1[this->m_depletant_idx(itype,jtype)][idev], 0);
                                        hipStreamWaitEvent(parent, m_sync_phase2[this->m_depletant_idx(itype,jtype)][idev], 0);
                                        if (this->m_exec_conf->isCUDAErrorCheckingEnabled())
                                            CHECK_CUDA_ERROR();
                                        }
                                    this->m_exec_conf->endMultiGPU();

                                    ntrial_offset += ntrial*2*this->m_pdata->getMaxN();
                                    }
                                }
                            }

                       } // end ArrayHandle scope

                    // did the dynamically allocated shared memory overflow during kernel execution?
                    ArrayHandle<unsigned int> h_req_len(m_req_len, access_location::host, access_mode::read);

                    if (*h_req_len.data > m_max_len)
                        {
                        this->m_exec_conf->msg->notice(9) << "Increasing shared mem list size per group "
                            << m_max_len << "->" << *h_req_len.data << std::endl;
                        m_max_len = *h_req_len.data;
                        continue; // rerun kernels
                        }

                   reallocate_smem = false;
                   } // end while (reallocate_smem)

               if (have_depletants && have_auxilliary_variables)
                    {
                    #ifdef ENABLE_MPI
                    if (m_ntrial_comm)
                        {
                        // reduce free energy across communicator
                        #ifdef ENABLE_MPI_CUDA
                        ArrayHandle<int> d_deltaF_int(m_deltaF_int, access_location::device, access_mode::readwrite);
                        MPI_Allreduce(MPI_IN_PLACE,
                            d_deltaF_int.data,
                            this->m_pdata->getMaxN()*this->m_depletant_idx.getNumElements(),
                            MPI_INT,
                            MPI_SUM,
                            (*m_ntrial_comm)());
                        #else
                        ArrayHandle<int> h_deltaF_int(m_deltaF_int, access_location::host, access_mode::readwrite);
                        MPI_Allreduce(MPI_IN_PLACE,
                            h_deltaF_int.data,
                            this->m_pdata->getMaxN()*this->m_depletant_idx.getNumElements(),
                            MPI_INT,
                            MPI_SUM,
                            (*m_ntrial_comm)());
                        #endif
                        }
                    #endif

                    // did the dynamically allocated shared memory overflow during kernel execution?
                    ArrayHandle<unsigned int> h_req_len(m_req_len, access_location::host, access_mode::read);

                    if (*h_req_len.data > m_max_len)
                        {
                        this->m_exec_conf->msg->notice(9) << "Increasing shared mem list size per group "
                            << m_max_len << "->" << *h_req_len.data << std::endl;
                        m_max_len = *h_req_len.data;
                        continue; // rerun kernels
                        }

                    // final tally, do Metropolis-Hastings
                    ArrayHandle<Scalar> d_fugacity(this->m_fugacity, access_location::device, access_mode::read);
                    ArrayHandle<unsigned int> d_ntrial(this->m_ntrial, access_location::device, access_mode::read);
                    ArrayHandle<int> d_deltaF_int(m_deltaF_int, access_location::device, access_mode::read);
                    ArrayHandle<unsigned int> d_reject_out(m_reject_out, access_location::device, access_mode::readwrite);

                    this->m_exec_conf->beginMultiGPU();
                    m_tuner_depletants_accept->begin();
                    gpu::hpmc_depletants_accept(
                        this->m_seed,
                        timestep,
                        this->m_exec_conf->getRank()*this->m_nselect + i,
                        d_deltaF_int.data,
                        this->m_depletant_idx,
                        this->m_pdata->getMaxN(),
                        d_fugacity.data,
                        d_ntrial.data,
                        d_reject_out.data,
                        this->m_pdata->getGPUPartition(),
                        m_tuner_depletants_accept->getParam());
                    if (this->m_exec_conf->isCUDAErrorCheckingEnabled())
                        CHECK_CUDA_ERROR();
                    m_tuner_depletants_accept->end();
                    this->m_exec_conf->endMultiGPU();
                    }

                if (this->m_patch && !this->m_patch_log)
                    {
                    // access data for proposed moves
                    ArrayHandle<Scalar4> d_trial_postype(m_trial_postype, access_location::device, access_mode::read);
                    ArrayHandle<Scalar4> d_trial_orientation(m_trial_orientation, access_location::device, access_mode::read);
                    ArrayHandle<unsigned int> d_trial_move_type(m_trial_move_type, access_location::device, access_mode::read);

                    // access the particle data
                    ArrayHandle<Scalar4> d_postype(this->m_pdata->getPositions(), access_location::device, access_mode::read);
                    ArrayHandle<Scalar4> d_orientation(this->m_pdata->getOrientationArray(), access_location::device, access_mode::read);

                    ArrayHandle<Scalar> d_charge(this->m_pdata->getCharges(), access_location::device, access_mode::read);
                    ArrayHandle<Scalar> d_diameter(this->m_pdata->getDiameters(), access_location::device, access_mode::read);
                    ArrayHandle<Scalar> d_additive_cutoff(m_additive_cutoff, access_location::device, access_mode::read);

                    /*
                     *  evaluate energy of old and new configuration simultaneously against the old and the new configuration
                     */
                    ArrayHandle<unsigned int> d_update_order_by_ptl(m_update_order.get(), access_location::device, access_mode::read);
                    ArrayHandle<unsigned int> d_reject_out_of_cell(m_reject_out_of_cell, access_location::device, access_mode::read);
                    ArrayHandle<unsigned int> d_reject(m_reject, access_location::device, access_mode::read);
                    ArrayHandle<unsigned int> d_reject_out(m_reject_out, access_location::device, access_mode::readwrite);

                    // future optimization opportunity: put patch on its own stream
                    PatchEnergy::gpu_args_t patch_args(
                        d_postype.data,
                        d_orientation.data,
<<<<<<< HEAD
                        d_trial_postype.data,
                        d_trial_orientation.data,
                        d_trial_move_type.data,
=======
                        ngpu > 1 ? d_counters_per_device.data : d_counters.data,
                        (unsigned int)(this->m_counters.getPitch()),
>>>>>>> d21e9c78
                        this->m_cl->getCellIndexer(),
                        this->m_cl->getDim(),
                        ghost_width,
                        this->m_pdata->getN(),
                        this->m_seed,
<<<<<<< HEAD
=======
                        d_d.data,
                        d_a.data,
                        d_overlaps.data,
                        this->m_overlap_idx,
                        this->m_translation_move_probability,
>>>>>>> d21e9c78
                        timestep,
                        this->m_exec_conf->getRank()*this->m_nselect + i,
                        this->m_pdata->getNTypes(),
                        box,
                        d_excell_idx.data,
                        d_excell_size.data,
                        m_excell_list_indexer,
                        this->m_patch->getRCut(),
                        d_additive_cutoff.data,
                        d_update_order_by_ptl.data,
                        d_reject.data,
                        d_reject_out.data,
                        d_charge.data,
                        d_diameter.data,
                        d_reject_out_of_cell.data,
                        this->m_pdata->getGPUPartition());

<<<<<<< HEAD
                    // compute patch energy on default stream
                    this->m_patch->computePatchEnergyGPU(patch_args, 0);
                    } // end patch energy
=======
                    /*
                     * Insert depletants
                     */

                    for (unsigned int itype = 0; itype < this->m_pdata->getNTypes(); ++itype)
                        {
                        if (this->m_fugacity[itype] == 0)
                            continue;

                        // insert depletants on-the-fly
                        this->m_exec_conf->beginMultiGPU();
                        m_tuner_depletants->begin();
                        unsigned int param = m_tuner_depletants->getParam();
                        args.block_size = param/10000;
                        args.tpp = param%10000;

                        gpu::hpmc_implicit_args_t implicit_args(itype,
                            ngpu > 1 ? d_implicit_counters_per_device.data : d_implicit_count.data,
                            (unsigned int)m_implicit_counters.getPitch(),
                            d_lambda.data,
                            this->m_fugacity[itype] < 0,
                            this->m_quermass,
                            this->m_sweep_radius
                            );
                        gpu::hpmc_insert_depletants<Shape>(args, implicit_args, params.data());
                        if (this->m_exec_conf->isCUDAErrorCheckingEnabled())
                            CHECK_CUDA_ERROR();
                        m_tuner_depletants->end();
                        this->m_exec_conf->endMultiGPU();
                        }
                    } // end ArrayHandle scope
>>>>>>> d21e9c78

                    {
                    ArrayHandle<unsigned int> d_reject_out_of_cell(m_reject_out_of_cell, access_location::device, access_mode::read);
                    ArrayHandle<unsigned int> d_reject(m_reject, access_location::device, access_mode::readwrite);
                    ArrayHandle<unsigned int> d_reject_out(m_reject_out, access_location::device, access_mode::readwrite);
                    ArrayHandle<unsigned int> d_condition(m_condition, access_location::device, access_mode::readwrite);
                    ArrayHandle<unsigned int> d_trial_move_type(m_trial_move_type, access_location::device, access_mode::read);

                    this->m_exec_conf->beginMultiGPU();
                    m_tuner_convergence->begin();
                    gpu::hpmc_check_convergence(
                        d_trial_move_type.data,
                        d_reject_out_of_cell.data,
                        d_reject.data,
                        d_reject_out.data,
                        d_condition.data,
                        this->m_pdata->getGPUPartition(),
                        m_tuner_convergence->getParam());
                    if (this->m_exec_conf->isCUDAErrorCheckingEnabled())
                        CHECK_CUDA_ERROR();
                    m_tuner_convergence->end();
                    this->m_exec_conf->endMultiGPU();
                    }

                // flip reject flags
                std::swap(m_reject,  m_reject_out);

                    {
                    ArrayHandle<unsigned int> h_condition(m_condition, access_location::host, access_mode::read);
                    if (*h_condition.data == 0)
                        converged = true;
                    }
                } //end while (!converged)

                {
                // access data for proposed moves
                ArrayHandle<Scalar4> d_trial_postype(m_trial_postype, access_location::device, access_mode::read);
                ArrayHandle<Scalar4> d_trial_orientation(m_trial_orientation, access_location::device, access_mode::read);
                ArrayHandle<Scalar4> d_trial_vel(m_trial_vel, access_location::device, access_mode::read);
                ArrayHandle<unsigned int> d_trial_move_type(m_trial_move_type, access_location::device, access_mode::read);

                // access the particle data
                ArrayHandle<Scalar4> d_postype(this->m_pdata->getPositions(), access_location::device, access_mode::readwrite);
                ArrayHandle<Scalar4> d_orientation(this->m_pdata->getOrientationArray(), access_location::device, access_mode::readwrite);
                ArrayHandle<Scalar4> d_vel(this->m_pdata->getVelocities(), access_location::device, access_mode::readwrite);

                // MC counters
                ArrayHandle<hpmc_counters_t> d_counters(this->m_count_total, access_location::device, access_mode::readwrite);
                ArrayHandle<hpmc_counters_t> d_counters_per_device(this->m_counters, access_location::device, access_mode::readwrite);

                // flags
                ArrayHandle<unsigned int> d_reject(m_reject, access_location::device, access_mode::read);

                // Update the particle data and statistics
                this->m_exec_conf->beginMultiGPU();
                m_tuner_update_pdata->begin();
                gpu::hpmc_update_args_t args(
                    d_postype.data,
                    d_orientation.data,
                    d_vel.data,
                    ngpu > 1 ? d_counters_per_device.data : d_counters.data,
                    this->m_counters.getPitch(),
                    this->m_pdata->getGPUPartition(),
                    have_auxilliary_variables,
                    d_trial_postype.data,
                    d_trial_orientation.data,
                    d_trial_vel.data,
                    d_trial_move_type.data,
                    d_reject.data,
                    m_tuner_update_pdata->getParam()
                    );
                gpu::hpmc_update_pdata<Shape>(args, params.data());
                if (this->m_exec_conf->isCUDAErrorCheckingEnabled())
                    CHECK_CUDA_ERROR();
                m_tuner_update_pdata->end();
                this->m_exec_conf->endMultiGPU();
                }
            } // end loop over nselect

        if (ngpu > 1)
            {
            // reduce per-device counters
            ArrayHandle<hpmc_counters_t> d_count_total(this->m_count_total, access_location::device, access_mode::readwrite);
            ArrayHandle<hpmc_counters_t> d_counters_per_device(m_counters, access_location::device, access_mode::read);
            ArrayHandle<hpmc_implicit_counters_t> d_implicit_count_total(this->m_implicit_count, access_location::device, access_mode::readwrite);
            ArrayHandle<hpmc_implicit_counters_t> d_implicit_counters_per_device(m_implicit_counters, access_location::device, access_mode::read);

            gpu::reduce_counters(this->m_exec_conf->getNumActiveGPUs(),
                m_counters.getPitch(),
                d_counters_per_device.data,
                d_count_total.data,
                m_implicit_counters.getPitch(),
                this->m_depletant_idx,
                d_implicit_counters_per_device.data,
                d_implicit_count_total.data);
            }
        }

    // shift particles
    Scalar3 shift = make_scalar3(0,0,0);
    hoomd::UniformDistribution<Scalar> uniform(-this->m_nominal_width/Scalar(2.0),this->m_nominal_width/Scalar(2.0));
    shift.x = uniform(rng);
    shift.y = uniform(rng);
    if (this->m_sysdef->getNDimensions() == 3)
        {
        shift.z = uniform(rng);
        }

    if (this->m_pdata->getN() > 0)
        {
        BoxDim box = this->m_pdata->getBox();

        // access the particle data
        ArrayHandle<Scalar4> d_postype(this->m_pdata->getPositions(), access_location::device, access_mode::readwrite);
        ArrayHandle<Scalar4> d_orientation(this->m_pdata->getOrientationArray(), access_location::device, access_mode::readwrite);
        ArrayHandle<int3> d_image(this->m_pdata->getImages(), access_location::device, access_mode::readwrite);

        gpu::hpmc_shift(d_postype.data,
                               d_image.data,
                               this->m_pdata->getN(),
                               box,
                               shift,
                               128);
        }
    if (this->m_exec_conf->isCUDAErrorCheckingEnabled())
        CHECK_CUDA_ERROR();

    // update the particle data origin
    this->m_pdata->translateOrigin(shift);

    if (this->m_prof) this->m_prof->pop(this->m_exec_conf);

    this->communicate(true);

    // all particle have been moved, the aabb tree is now invalid
    this->m_aabb_tree_invalid = true;

    // set current MPS value
    hpmc_counters_t run_counters = this->getCounters(1);
    double cur_time = double(this->m_clock.getTime()) / Scalar(1e9);
    this->m_mps = double(run_counters.getNMoves()) / cur_time;
    }

template< class Shape >
void IntegratorHPMCMonoGPU< Shape >::initializeExcellMem()
    {
    this->m_exec_conf->msg->notice(4) << "hpmc resizing expanded cells" << std::endl;

    // get the current cell dimensions
    unsigned int num_cells = this->m_cl->getCellIndexer().getNumElements();
    unsigned int num_adj = this->m_cl->getCellAdjIndexer().getW();
    unsigned int n_cell_list = this->m_cl->getPerDevice() ? this->m_exec_conf->getNumActiveGPUs() : 1;
    unsigned int num_max = this->m_cl->getNmax()*n_cell_list;

    // make the excell dimensions the same, but with room for Nmax*Nadj in each cell
    m_excell_list_indexer = Index2D(num_max * num_adj, num_cells);

    // reallocate memory
    m_excell_idx.resize(m_excell_list_indexer.getNumElements());
    m_excell_size.resize(num_cells);

    #if defined(__HIP_PLATFORM_NVCC__) && 0 // excell is currently not multi-GPU optimized, let the CUDA driver figure this out
    if (this->m_exec_conf->allConcurrentManagedAccess())
        {
        // set memory hints
        auto gpu_map = this->m_exec_conf->getGPUIds();
        for (unsigned int idev = 0; idev < this->m_exec_conf->getNumActiveGPUs(); ++idev)
            {
            cudaMemAdvise(m_excell_idx.get(), sizeof(unsigned int)*m_excell_idx.getNumElements(), cudaMemAdviseSetAccessedBy, gpu_map[idev]);
            cudaMemAdvise(m_excell_size.get(), sizeof(unsigned int)*m_excell_size.getNumElements(), cudaMemAdviseSetAccessedBy, gpu_map[idev]);
            CHECK_CUDA_ERROR();
            }
        }
    #endif
    }

template< class Shape >
void IntegratorHPMCMonoGPU< Shape >::slotNumTypesChange()
    {
    unsigned int old_ntypes = (unsigned int)this->m_params.size();

    // call base class method
    IntegratorHPMCMono<Shape>::slotNumTypesChange();

    // skip the reallocation if the number of types does not change
    // this keeps shape parameters when restoring a snapshot
    // it will result in invalid coefficients if the snapshot has a different type id -> name mapping
    if (this->m_pdata->getNTypes() != old_ntypes)
        {
        unsigned int ntypes = this->m_pdata->getNTypes();

        // resize array
        GlobalArray<Scalar> lambda(ntypes*this->m_depletant_idx.getNumElements(), this->m_exec_conf);
        m_lambda.swap(lambda);
        TAG_ALLOCATION(m_lambda);

<<<<<<< HEAD
        // ntypes*ntypes counters per GPU, separated by at least a memory page
        unsigned int pitch = (getpagesize() + sizeof(hpmc_implicit_counters_t)-1)/sizeof(hpmc_implicit_counters_t);
        GlobalArray<hpmc_implicit_counters_t>(std::max(pitch, this->m_implicit_count.getNumElements()),
=======
        GlobalArray<Scalar> additive_cutoff(ntypes*ntypes, this->m_exec_conf);
        m_additive_cutoff.swap(additive_cutoff);
        TAG_ALLOCATION(m_additive_cutoff);

        // ntypes counters per GPU, separated by at least a memory page
        unsigned int pitch = (unsigned int)((getpagesize() + sizeof(hpmc_implicit_counters_t)-1)/sizeof(hpmc_implicit_counters_t));
        GlobalArray<hpmc_implicit_counters_t>(std::max(pitch, (unsigned int)this->m_implicit_count.getNumElements()),
>>>>>>> d21e9c78
            this->m_exec_conf->getNumActiveGPUs(), this->m_exec_conf).swap(m_implicit_counters);
        TAG_ALLOCATION(m_implicit_counters);

        #ifdef __HIP_PLATFORM_NVCC__
        if (this->m_exec_conf->allConcurrentManagedAccess())
            {
            // memory hint for overlap matrix
            cudaMemAdvise(this->m_overlaps.get(), sizeof(unsigned int)*this->m_overlaps.getNumElements(), cudaMemAdviseSetReadMostly, 0);
            CHECK_CUDA_ERROR();
            }
        #endif

        // destroy old streams
        for (auto s: m_depletant_streams)
            {
            for (int idev = this->m_exec_conf->getNumActiveGPUs() - 1; idev >= 0; --idev)
                {
                hipSetDevice(this->m_exec_conf->getGPUIds()[idev]);
                hipStreamDestroy(s[idev]);
                }
            }

        // create new ones
        m_depletant_streams.resize(this->m_depletant_idx.getNumElements());
        for (unsigned int itype = 0; itype < this->m_pdata->getNTypes(); ++itype)
            {
            for (unsigned int jtype = 0; jtype < this->m_pdata->getNTypes(); ++jtype)
                {
                m_depletant_streams[this->m_depletant_idx(itype,jtype)].resize(this->m_exec_conf->getNumActiveGPUs());
                for (int idev = this->m_exec_conf->getNumActiveGPUs() - 1; idev >= 0; --idev)
                    {
                    hipSetDevice(this->m_exec_conf->getGPUIds()[idev]);
                    hipStreamCreate(&m_depletant_streams[this->m_depletant_idx(itype,jtype)][idev]);
                    }
                }
            }

        GlobalArray<Scalar> additive_cutoff(ntypes*ntypes, this->m_exec_conf);
        m_additive_cutoff.swap(additive_cutoff);
        TAG_ALLOCATION(m_additive_cutoff);
        }
    }

template< class Shape >
void IntegratorHPMCMonoGPU< Shape >::updateCellWidth()
    {
    // call base class method
    IntegratorHPMCMono<Shape>::updateCellWidth();

    // update the cell list
    this->m_cl->setNominalWidth(this->m_nominal_width);

    #ifdef __HIP_PLATFORM_NVCC__
    // set memory hints
    cudaMemAdvise(this->m_params.data(), this->m_params.size()*sizeof(typename Shape::param_type), cudaMemAdviseSetReadMostly, 0);
    CHECK_CUDA_ERROR();
    #endif

    // sync up so we can access the parameters
    hipDeviceSynchronize();

    for (unsigned int i = 0; i < this->m_pdata->getNTypes(); ++i)
        {
        // attach nested memory regions
        this->m_params[i].set_memory_hint();
        CHECK_CUDA_ERROR();
        }

    // reinitialize poisson means array
    ArrayHandle<Scalar> h_lambda(m_lambda, access_location::host, access_mode::overwrite);

    for (unsigned int i_type = 0; i_type < this->m_pdata->getNTypes(); ++i_type)
        {
        Shape shape_i(quat<Scalar>(), this->m_params[i_type]);
        Scalar d_i(shape_i.getCircumsphereDiameter());

        for (unsigned int j_type = 0; j_type < this->m_pdata->getNTypes(); ++j_type)
            {
            Shape shape_j(quat<Scalar>(), this->m_params[j_type]);
            Scalar d_j(shape_j.getCircumsphereDiameter());

<<<<<<< HEAD
            // we use the larger of the two diameters for insertion
            Scalar range = std::max(d_i,d_j);
=======
            // get OBB and extend by depletant radius
            detail::OBB obb = shape_j.getOBB(vec3<Scalar>(0,0,0));
            obb.lengths.x += float(0.5*range);
            obb.lengths.y += float(0.5*range);
            if (this->m_sysdef->getNDimensions() == 3)
                obb.lengths.z += float(0.5*range);
            else
                obb.lengths.z = 0.5f; // unit length
>>>>>>> d21e9c78

            for (unsigned int k_type = 0; k_type < this->m_pdata->getNTypes(); ++k_type)
                {
                // parameter for Poisson distribution
                Shape shape_k(quat<Scalar>(), this->m_params[k_type]);

                // get OBB and extend by depletant radius
                detail::OBB obb = shape_k.getOBB(vec3<Scalar>(0,0,0));
                obb.lengths.x += 0.5*range;
                obb.lengths.y += 0.5*range;
                if (this->m_sysdef->getNDimensions() == 3)
                    obb.lengths.z += 0.5*range;
                else
                    obb.lengths.z = 0.5; // unit length

                Scalar lambda = std::abs(this->m_fugacity[this->m_depletant_idx(i_type,j_type)]*
                    obb.getVolume(this->m_sysdef->getNDimensions()));
                h_lambda.data[k_type*this->m_depletant_idx.getNumElements()+
                    this->m_depletant_idx(i_type,j_type)] = lambda;
                }
            }
        }
    }

#ifdef ENABLE_MPI
template<class Shape>
std::vector<hpmc_implicit_counters_t> IntegratorHPMCMonoGPU<Shape>::getImplicitCounters(unsigned int mode)
    {
    std::vector<hpmc_implicit_counters_t> result = IntegratorHPMCMono<Shape>::getImplicitCounters(mode);

    if (m_ntrial_comm)
        {
        // MPI Reduction to total result values on all ranks
        for (unsigned int i = 0; i < this->m_depletant_idx.getNumElements(); ++i)
            {
            MPI_Allreduce(MPI_IN_PLACE, &result[i].insert_count, 1, MPI_LONG_LONG_INT, MPI_SUM, (*m_ntrial_comm)());
            MPI_Allreduce(MPI_IN_PLACE, &result[i].insert_accept_count, 1, MPI_LONG_LONG_INT, MPI_SUM, (*m_ntrial_comm)());
            MPI_Allreduce(MPI_IN_PLACE, &result[i].insert_accept_count_sq, 1, MPI_LONG_LONG_INT, MPI_SUM, (*m_ntrial_comm)());
            }
        }

    return result;
    }
#endif

//! Export this hpmc integrator to python
/*! \param name Name of the class in the exported python module
    \tparam Shape An instantiation of IntegratorHPMCMono<Shape> will be exported
*/
template < class Shape > void export_IntegratorHPMCMonoGPU(pybind11::module& m, const std::string& name)
    {
     pybind11::class_<IntegratorHPMCMonoGPU<Shape>, IntegratorHPMCMono<Shape>,
        std::shared_ptr< IntegratorHPMCMonoGPU<Shape> > >(m, name.c_str())
              .def(pybind11::init< std::shared_ptr<SystemDefinition>, std::shared_ptr<CellList>, unsigned int >())
              #ifdef ENABLE_MPI
              .def("setNtrialCommunicator", &IntegratorHPMCMonoGPU<Shape>::setNtrialCommunicator)
              #endif
              ;
    }

} // end namespace hpmc

#endif // ENABLE_HIP<|MERGE_RESOLUTION|>--- conflicted
+++ resolved
@@ -1441,27 +1441,14 @@
                     PatchEnergy::gpu_args_t patch_args(
                         d_postype.data,
                         d_orientation.data,
-<<<<<<< HEAD
                         d_trial_postype.data,
                         d_trial_orientation.data,
                         d_trial_move_type.data,
-=======
-                        ngpu > 1 ? d_counters_per_device.data : d_counters.data,
-                        (unsigned int)(this->m_counters.getPitch()),
->>>>>>> d21e9c78
                         this->m_cl->getCellIndexer(),
                         this->m_cl->getDim(),
                         ghost_width,
                         this->m_pdata->getN(),
                         this->m_seed,
-<<<<<<< HEAD
-=======
-                        d_d.data,
-                        d_a.data,
-                        d_overlaps.data,
-                        this->m_overlap_idx,
-                        this->m_translation_move_probability,
->>>>>>> d21e9c78
                         timestep,
                         this->m_exec_conf->getRank()*this->m_nselect + i,
                         this->m_pdata->getNTypes(),
@@ -1479,43 +1466,9 @@
                         d_reject_out_of_cell.data,
                         this->m_pdata->getGPUPartition());
 
-<<<<<<< HEAD
                     // compute patch energy on default stream
                     this->m_patch->computePatchEnergyGPU(patch_args, 0);
                     } // end patch energy
-=======
-                    /*
-                     * Insert depletants
-                     */
-
-                    for (unsigned int itype = 0; itype < this->m_pdata->getNTypes(); ++itype)
-                        {
-                        if (this->m_fugacity[itype] == 0)
-                            continue;
-
-                        // insert depletants on-the-fly
-                        this->m_exec_conf->beginMultiGPU();
-                        m_tuner_depletants->begin();
-                        unsigned int param = m_tuner_depletants->getParam();
-                        args.block_size = param/10000;
-                        args.tpp = param%10000;
-
-                        gpu::hpmc_implicit_args_t implicit_args(itype,
-                            ngpu > 1 ? d_implicit_counters_per_device.data : d_implicit_count.data,
-                            (unsigned int)m_implicit_counters.getPitch(),
-                            d_lambda.data,
-                            this->m_fugacity[itype] < 0,
-                            this->m_quermass,
-                            this->m_sweep_radius
-                            );
-                        gpu::hpmc_insert_depletants<Shape>(args, implicit_args, params.data());
-                        if (this->m_exec_conf->isCUDAErrorCheckingEnabled())
-                            CHECK_CUDA_ERROR();
-                        m_tuner_depletants->end();
-                        this->m_exec_conf->endMultiGPU();
-                        }
-                    } // end ArrayHandle scope
->>>>>>> d21e9c78
 
                     {
                     ArrayHandle<unsigned int> d_reject_out_of_cell(m_reject_out_of_cell, access_location::device, access_mode::read);
@@ -1712,19 +1665,9 @@
         m_lambda.swap(lambda);
         TAG_ALLOCATION(m_lambda);
 
-<<<<<<< HEAD
         // ntypes*ntypes counters per GPU, separated by at least a memory page
         unsigned int pitch = (getpagesize() + sizeof(hpmc_implicit_counters_t)-1)/sizeof(hpmc_implicit_counters_t);
         GlobalArray<hpmc_implicit_counters_t>(std::max(pitch, this->m_implicit_count.getNumElements()),
-=======
-        GlobalArray<Scalar> additive_cutoff(ntypes*ntypes, this->m_exec_conf);
-        m_additive_cutoff.swap(additive_cutoff);
-        TAG_ALLOCATION(m_additive_cutoff);
-
-        // ntypes counters per GPU, separated by at least a memory page
-        unsigned int pitch = (unsigned int)((getpagesize() + sizeof(hpmc_implicit_counters_t)-1)/sizeof(hpmc_implicit_counters_t));
-        GlobalArray<hpmc_implicit_counters_t>(std::max(pitch, (unsigned int)this->m_implicit_count.getNumElements()),
->>>>>>> d21e9c78
             this->m_exec_conf->getNumActiveGPUs(), this->m_exec_conf).swap(m_implicit_counters);
         TAG_ALLOCATION(m_implicit_counters);
 
@@ -1806,19 +1749,8 @@
             Shape shape_j(quat<Scalar>(), this->m_params[j_type]);
             Scalar d_j(shape_j.getCircumsphereDiameter());
 
-<<<<<<< HEAD
             // we use the larger of the two diameters for insertion
             Scalar range = std::max(d_i,d_j);
-=======
-            // get OBB and extend by depletant radius
-            detail::OBB obb = shape_j.getOBB(vec3<Scalar>(0,0,0));
-            obb.lengths.x += float(0.5*range);
-            obb.lengths.y += float(0.5*range);
-            if (this->m_sysdef->getNDimensions() == 3)
-                obb.lengths.z += float(0.5*range);
-            else
-                obb.lengths.z = 0.5f; // unit length
->>>>>>> d21e9c78
 
             for (unsigned int k_type = 0; k_type < this->m_pdata->getNTypes(); ++k_type)
                 {
