#ifndef _PATCH_ENERGY_JIT_UNION_H_
#define _PATCH_ENERGY_JIT_UNION_H_

#include "PatchEnergyJIT.h"
#include "hoomd/SystemDefinition.h"
#include "hoomd/hpmc/GPUTree.h"
#include "hoomd/managed_allocator.h"

namespace hoomd {
namespace hpmc {

//! Evaluate patch energies via runtime generated code, using a tree accelerator structure for
//! unions of particles
class PatchEnergyJITUnion : public PatchEnergyJIT
    {
    public:
    //! Constructor
    /*! \param r_cut Max rcut for constituent particles
     */
    PatchEnergyJITUnion(std::shared_ptr<SystemDefinition> sysdef,
                        std::shared_ptr<ExecutionConfiguration> exec_conf,
                        const std::string& cpu_code_isotropic,
                        const std::vector<std::string>& compiler_args,
                        Scalar r_cut_isotropic,
                        pybind11::array_t<float> param_array_isotropic,
                        const std::string& cpu_code_constituent,
                        Scalar r_cut_constituent,
                        pybind11::array_t<float> param_array_constituent)
        : PatchEnergyJIT(sysdef,
                         exec_conf,
                         cpu_code_isotropic,
                         compiler_args,
                         r_cut_isotropic,
                         param_array_isotropic),
          m_r_cut_constituent(r_cut_constituent),
          m_param_array_constituent(param_array_constituent.data(),
                                    param_array_constituent.data() + param_array_constituent.size(),
<<<<<<< HEAD
                                    hoomd::detail::managed_allocator<float>(m_exec_conf->isCUDAEnabled())),
          m_r_cut_max(0.0)
=======
                                    managed_allocator<float>(m_exec_conf->isCUDAEnabled()))
>>>>>>> ea7e4d8f
        {
        // build the JIT.
        m_factory_constituent
            = std::shared_ptr<EvalFactory>(new EvalFactory(cpu_code_constituent, compiler_args));

        // get the evaluator and check for errors
        m_eval_constituent = m_factory_constituent->getEval();
        if (!m_eval_constituent)
            {
            std::ostringstream s;
            s << "Error compiling JIT code:" << std::endl;
            s << cpu_code_constituent << std::endl;
            s << m_factory_constituent->getError() << std::endl;
            throw std::runtime_error(s.str());
            }

        m_factory_constituent->setAlphaUnionArray(&m_param_array_constituent.front());

        unsigned int ntypes = m_sysdef->getParticleData()->getNTypes();
        m_extent_type.resize(ntypes, 0.0);
        m_type.resize(ntypes);
        m_position.resize(ntypes);
        m_orientation.resize(ntypes);
        m_diameter.resize(ntypes);
        m_charge.resize(ntypes);
        m_tree.resize(ntypes);

        m_managed_memory = false;
        }

    //! Destructor
    virtual ~PatchEnergyJITUnion() { }

    // //! Builds OBB tree based on geometric properties of the constituent particles
    // //! and the leaf capacity. To be called every time positions, diameters and/or leaf
    // //! leaf capacity are updated.
    virtual void buildOBBTree(unsigned int type_id);

    //! Set per-type typeid of constituent particles
    virtual void setTypeids(std::string type, pybind11::list typeids)
        {
        unsigned int pid = m_sysdef->getParticleData()->getTypeByName(type);
        unsigned int N = (unsigned int)pybind11::len(typeids);
        m_type[pid].resize(N);
        for (unsigned int i = 0; i < N; i++)
            {
            m_type[pid][i] = pybind11::cast<unsigned int>(typeids[i]);
            }
        }

    //! Get per-type typeid of constituent particles as a python list
    virtual pybind11::list getTypeids(std::string type)
        {
        unsigned int pid = m_sysdef->getParticleData()->getTypeByName(type);
        pybind11::list ret;
        for (unsigned int i = 0; i < m_type[pid].size(); i++)
            {
            ret.append(m_type[pid][i]);
            }
        return ret;
        }

    //! Set per-type positions of the constituent particles
    virtual void setPositions(std::string type, pybind11::list position)
        {
        unsigned int pid = m_sysdef->getParticleData()->getTypeByName(type);
        unsigned int N = (unsigned int)pybind11::len(position);
        m_position[pid].resize(N);
        for (unsigned int i = 0; i < N; i++)
            {
            pybind11::tuple p_i = position[i];
            vec3<float> pos(p_i[0].cast<float>(), p_i[1].cast<float>(), p_i[2].cast<float>());
            m_position[pid][i] = pos;
            }
        if (std::find(m_updated_types.begin(), m_updated_types.end(), pid) == m_updated_types.end())
            {
            m_updated_types.push_back(pid);
            }
        buildOBBTree(pid);
        }

    //! Get per-type positions of the constituent particles as a python list of 3-tuples
    virtual pybind11::list getPositions(std::string type)
        {
        unsigned int pid = m_sysdef->getParticleData()->getTypeByName(type);
        pybind11::list ret;
        for (unsigned int i = 0; i < m_position[pid].size(); i++)
            {
            pybind11::tuple tmp = pybind11::make_tuple(m_position[pid][i].x,
                                                       m_position[pid][i].y,
                                                       m_position[pid][i].z);
            ret.append(tmp);
            }
        return ret;
        }

    //! Set per-type positions of the constituent particles
    virtual void setOrientations(std::string type, pybind11::list orientation)
        {
        unsigned int pid = m_sysdef->getParticleData()->getTypeByName(type);
        unsigned int N = (unsigned int)pybind11::len(orientation);
        m_orientation[pid].resize(N);
        for (unsigned int i = 0; i < N; i++)
            {
            pybind11::tuple q_i = orientation[i];
            float s = q_i[0].cast<float>();
            float x = q_i[1].cast<float>();
            float y = q_i[2].cast<float>();
            float z = q_i[3].cast<float>();
            quat<float> ort(s, vec3<float>(x, y, z));
            m_orientation[pid][i] = ort;
            }
        }

    //! Get per-type orientations of the constituent particles as a python list of 4-tuples
    virtual pybind11::list getOrientations(std::string type)
        {
        unsigned int pid = m_sysdef->getParticleData()->getTypeByName(type);
        pybind11::list ret;
        for (unsigned int i = 0; i < m_orientation[pid].size(); i++)
            {
            pybind11::tuple tmp = pybind11::make_tuple(m_orientation[pid][i].s,
                                                       m_orientation[pid][i].v.x,
                                                       m_orientation[pid][i].v.y,
                                                       m_orientation[pid][i].v.z);
            ret.append(tmp);
            }
        return ret;
        }

    //! Set per-type diameters of the constituent particles
    virtual void setDiameters(std::string type, pybind11::list diameter)
        {
        unsigned int pid = m_sysdef->getParticleData()->getTypeByName(type);
        unsigned int N = (unsigned int)pybind11::len(diameter);
        m_diameter[pid].resize(N);
        for (unsigned int i = 0; i < N; i++)
            {
            m_diameter[pid][i] = diameter[i].cast<float>();
            }
        if (std::find(m_updated_types.begin(), m_updated_types.end(), pid) == m_updated_types.end())
            {
            m_updated_types.push_back(pid);
            }
        }

    //! Get per-type diameters of the constituent particles as a python list
    virtual pybind11::list getDiameters(std::string type)
        {
        unsigned int pid = m_sysdef->getParticleData()->getTypeByName(type);
        pybind11::list ret;
        for (unsigned int i = 0; i < m_diameter[pid].size(); i++)
            {
            ret.append(m_diameter[pid][i]);
            }
        return ret;
        }

    //! Set per-type charges of the constituent particles
    virtual void setCharges(std::string type, pybind11::list charge)
        {
        unsigned int pid = m_sysdef->getParticleData()->getTypeByName(type);
        unsigned int N = (unsigned int)pybind11::len(charge);
        m_charge[pid].resize(N);
        for (unsigned int i = 0; i < N; i++)
            {
            m_charge[pid][i] = charge[i].cast<float>();
            }
        }

    //! Get per-type charges of the constituent particles as python list
    virtual pybind11::list getCharges(std::string type)
        {
        unsigned int pid = m_sysdef->getParticleData()->getTypeByName(type);
        pybind11::list ret;
        for (unsigned int i = 0; i < m_charge[pid].size(); i++)
            {
            ret.append(m_charge[pid][i]);
            }
        return ret;
        }

    //! Set OBB leaf_capacity
    virtual void setLeafCapacity(unsigned int leaf_capacity)
        {
        m_leaf_capacity = leaf_capacity;
        // m_build_obb = true;
        // buildOBBTree(); // TODO: loop over all types
        }

    //! Get OBB leaf_capacity
    virtual unsigned int getLeafCapacity()
        {
        return m_leaf_capacity;
        }

    //! Get the maximum r_ij radius beyond which energies are always 0
    virtual Scalar getRCut()
        {
        return m_r_cut_constituent;
        }

    //! Override inherited setRCut() to do nothing so that m_r_cut_isotropic doesn't get set
    virtual void setRCut(Scalar r_cut) { }

    //! Get the cut-off for constituent particles
    virtual Scalar getRCutConstituent()
        {
        // return cutoff for constituent particle potentials
        return m_r_cut_constituent;
        }

    //! Set the cut-off for constituent particles
    virtual void setRCutConstituent(Scalar r_cut)
        {
        // return cutoff for constituent particle potentials
        m_r_cut_constituent = r_cut;
        // buildOBBTree();  // TODO: investigate if this is needed here
        }

    //! Get the cut-off for constituent particles
    virtual Scalar getRCutIsotropic()
        {
        // return cutoff for constituent particle potentials
        return m_r_cut_isotropic;
        }

    //! Set the cut-off for constituent particles
    virtual void setRCutIsotropic(Scalar r_cut)
        {
        // return cutoff for constituent particle potentials
        m_r_cut_isotropic = r_cut;
        // buildOBBTree();  // TODO: investigate if this is needed here
        }

    //! Get the maximum geometric extent, which is added to the cutoff, per type
    virtual inline Scalar getAdditiveCutoff(unsigned int type)
        {
        assert(type <= m_extent_type.size());
        Scalar extent = m_extent_type[type];
        // ensure the minimum cutoff distance is the isotropic r_cut
        if (0.5 * extent + m_r_cut_constituent < m_r_cut_isotropic)
            return m_r_cut_isotropic - m_r_cut_constituent;
        else
            return extent;
        }

    //! evaluate the energy of the patch interaction
    /*! \param r_ij Vector pointing from particle i to j
        \param type_i Integer type index of particle i
        \param d_i Diameter of particle i
        \param charge_i Charge of particle i
        \param q_i Orientation quaternion of particle i
        \param type_j Integer type index of particle j
        \param q_j Orientation quaternion of particle j
        \param d_j Diameter of particle j
        \param charge_j Charge of particle j

        \returns Energy of the patch interaction.
    */
    virtual float energy(const vec3<float>& r_ij,
                         unsigned int type_i,
                         const quat<float>& q_i,
                         float diameter_i,
                         float charge_i,
                         unsigned int type_j,
                         const quat<float>& q_j,
                         float d_j,
                         float charge_j);

    static pybind11::object getParamArrayConstituent(pybind11::object self)
        {
        auto self_cpp = self.cast<PatchEnergyJITUnion*>();
        unsigned int array_size = (unsigned int)self_cpp->m_param_array_constituent.size();
        return pybind11::array(array_size,
                               self_cpp->m_factory_constituent->getAlphaUnionArray(),
                               self);
        }

    protected:
    std::vector<hpmc::detail::GPUTree> m_tree; // The tree acceleration structure per particle type
    std::vector<Scalar> m_extent_type;         // The per-type geometric extent
    std::vector<std::vector<vec3<float>>> m_position; // The positions of the constituent particles
    std::vector<std::vector<quat<float>>>
        m_orientation;                          // The orientations of the constituent particles
    std::vector<std::vector<float>> m_diameter; // The diameters of the constituent particles
    std::vector<std::vector<float>> m_charge;   // The charges of the constituent particles
    std::vector<std::vector<unsigned int>>
        m_type; // The type identifiers of the constituent particles
    unsigned int
        m_leaf_capacity;   // The number of particles in a leaf of the internal tree data structure
    bool m_managed_memory; // Flag to managed memory on the GPU (only used for OBB construction)

    //! Compute the energy of two overlapping leaf nodes
    float compute_leaf_leaf_energy(vec3<float> dr,
                                   unsigned int type_a,
                                   unsigned int type_b,
                                   const quat<float>& orientation_a,
                                   const quat<float>& orientation_b,
                                   unsigned int cur_node_a,
                                   unsigned int cur_node_b);

    std::shared_ptr<EvalFactory>
        m_factory_constituent; //!< The factory for the evaluator function, for constituent ptls
    EvalFactory::EvalFnPtr
        m_eval_constituent;     //!< Pointer to evaluator function inside the JIT module
    Scalar m_r_cut_constituent; //!< Cutoff on constituent particles
    std::vector<float, hoomd::detail::managed_allocator<float>>
        m_param_array_constituent; //!< Data array for constituent particles
    std::vector<unsigned int>
        m_updated_types; //!< List of types whose geometric properties were updated
    };

namespace detail {

//! Exports the PatchEnergyJITUnion class to python
void export_PatchEnergyJITUnion(pybind11::module& m);

} // end namespace detail
} // end namespace hpmc
} // end namespace hoomd
#endif // _PATCH_ENERGY_JIT_UNION_H_<|MERGE_RESOLUTION|>--- conflicted
+++ resolved
@@ -35,12 +35,7 @@
           m_r_cut_constituent(r_cut_constituent),
           m_param_array_constituent(param_array_constituent.data(),
                                     param_array_constituent.data() + param_array_constituent.size(),
-<<<<<<< HEAD
-                                    hoomd::detail::managed_allocator<float>(m_exec_conf->isCUDAEnabled())),
-          m_r_cut_max(0.0)
-=======
-                                    managed_allocator<float>(m_exec_conf->isCUDAEnabled()))
->>>>>>> ea7e4d8f
+                                    hoomd::detail::managed_allocator<float>(m_exec_conf->isCUDAEnabled()))
         {
         // build the JIT.
         m_factory_constituent
