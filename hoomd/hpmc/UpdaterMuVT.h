--- conflicted
+++ resolved
@@ -555,15 +555,9 @@
                 }
             else
                 {
-<<<<<<< HEAD
-                MPI_Status(stat);
+                MPI_Status stat;
                 MPI_Send(&timestep, 1, MPI_UNSIGNED, m_gibbs_other, 0, m_exec_conf->getHOOMDWorldMPICommunicator());
                 MPI_Recv(&other_timestep, 1, MPI_UNSIGNED, m_gibbs_other, 0, m_exec_conf->getHOOMDWorldMPICommunicator(), &stat);
-=======
-                MPI_Status stat;
-                MPI_Send(&timestep, 1, MPI_UNSIGNED, m_gibbs_other, 0, MPI_COMM_WORLD);
-                MPI_Recv(&other_timestep, 1, MPI_UNSIGNED, m_gibbs_other, 0, MPI_COMM_WORLD, &stat);
->>>>>>> 5e893f33
                 }
 
             if (other_timestep != timestep)
