// Copyright (c) 2009-2019 The Regents of the University of Michigan
// This file is part of the HOOMD-blue project, released under the BSD 3-Clause License.

#include "IntegratorHPMCMonoGPU.cuh"
#include "hoomd/RandomNumbers.h"

#include "hoomd/GPUPartition.cuh"
#include "hoomd/RandomNumbers.h"
#include "hoomd/RNGIdentifiers.h"
#include "hoomd/CachedAllocator.h"

#include <thrust/device_ptr.h>
#include <thrust/reduce.h>
#include <thrust/execution_policy.h>


namespace hpmc
{
namespace gpu
{
namespace kernel
{

//! Kernel to generate expanded cells
/*! \param d_excell_idx Output array to list the particle indices in the expanded cells
    \param d_excell_size Output array to list the number of particles in each expanded cell
    \param excli Indexer for the expanded cells
    \param d_cell_idx Particle indices in the normal cells
    \param d_cell_size Number of particles in each cell
    \param d_cell_adj Cell adjacency list
    \param ci Cell indexer
    \param cli Cell list indexer
    \param cadji Cell adjacency indexer
    \param ngpu Number of active devices

    gpu_hpmc_excell_kernel executes one thread per cell. It gathers the particle indices from all neighboring cells
    into the output expanded cell.
*/
__global__ void hpmc_excell(unsigned int *d_excell_idx,
                            unsigned int *d_excell_size,
                            const Index2D excli,
                            const unsigned int *d_cell_idx,
                            const unsigned int *d_cell_size,
                            const unsigned int *d_cell_adj,
                            const Index3D ci,
                            const Index2D cli,
                            const Index2D cadji,
                            const unsigned int ngpu)
    {
    // compute the output cell
    unsigned int my_cell = 0;
    my_cell = blockDim.x * blockIdx.x + threadIdx.x;

    if (my_cell >= ci.getNumElements())
        return;

    unsigned int my_cell_size = 0;

    // loop over neighboring cells and build up the expanded cell list
    for (unsigned int offset = 0; offset < cadji.getW(); offset++)
        {
        unsigned int neigh_cell = d_cell_adj[cadji(offset, my_cell)];

        // iterate over per-device cell lists
        for (unsigned int igpu = 0; igpu < ngpu; ++igpu)
            {
            unsigned int neigh_cell_size = d_cell_size[neigh_cell+igpu*ci.getNumElements()];

            for (unsigned int k = 0; k < neigh_cell_size; k++)
                {
                // read in the index of the new particle to add to our cell
                unsigned int new_idx = d_cell_idx[cli(k, neigh_cell)+igpu*cli.getNumElements()];
                d_excell_idx[excli(my_cell_size, my_cell)] = new_idx;
                my_cell_size++;
                }
            }
        }

    // write out the final size
    d_excell_size[my_cell] = my_cell_size;
    }

//! Kernel for grid shift
/*! \param d_postype postype of each particle
    \param d_image Image flags for each particle
    \param N number of particles
    \param box Simulation box
    \param shift Vector by which to translate the particles

    Shift all the particles by a given vector.

    \ingroup hpmc_kernels
*/
__global__ void hpmc_shift(Scalar4 *d_postype,
                          int3 *d_image,
                          const unsigned int N,
                          const BoxDim box,
                          const Scalar3 shift)
    {
    // identify the active cell that this thread handles
    unsigned int my_pidx = blockIdx.x * blockDim.x + threadIdx.x;

    // this thread is inactive if it indexes past the end of the particle list
    if (my_pidx >= N)
        return;

    // pull in the current position
    Scalar4 postype = d_postype[my_pidx];

    // shift the position
    Scalar3 pos = make_scalar3(postype.x, postype.y, postype.z);
    pos += shift;

    // wrap the particle back into the box
    int3 image = d_image[my_pidx];
    box.wrap(pos, image);

    // write out the new position and orientation
    d_postype[my_pidx] = make_scalar4(pos.x, pos.y, pos.z, postype.w);
    d_image[my_pidx] = image;
    }

//!< Kernel to accept/reject
__global__ void hpmc_accept(const unsigned int *d_update_order_by_ptl,
                 const unsigned int *d_trial_move_type,
                 const unsigned int *d_reject_out_of_cell,
                 unsigned int *d_reject,
                 unsigned int *d_reject_out,
                 const unsigned int *d_nneigh,
                 const unsigned int *d_nlist,
                 const unsigned int N_old,
                 const unsigned int N,
                 const unsigned int nwork,
                 const unsigned work_offset,
                 const unsigned int maxn,
                 bool patch,
                 const unsigned int *d_nlist_patch_old,
                 const unsigned int *d_nlist_patch_new,
                 const unsigned int *d_nneigh_patch_old,
                 const unsigned int *d_nneigh_patch_new,
                 const float *d_energy_old,
                 const float *d_energy_new,
                 const unsigned int maxn_patch,
                 unsigned int *d_condition,
                 const unsigned int seed,
                 const unsigned int select,
                 const unsigned int timestep)
    {
    unsigned offset = threadIdx.x;
    unsigned int group_size = blockDim.x;
    unsigned int group = threadIdx.y;
    unsigned int n_groups = blockDim.y;
    bool master = offset == 0;

    // the particle we are handling
    unsigned int i = blockIdx.x*n_groups + group;
    bool active = true;
    if (i >= nwork)
        active = false;
    i += work_offset;

    extern __shared__ char sdata[];

    float *s_energy_old = (float *) sdata;
    float *s_energy_new = (float *) (s_energy_old + n_groups);
    unsigned int *s_reject = (unsigned int *) (s_energy_new + n_groups);

    bool move_active = false;
    if (active && master)
        {
        s_reject[group] = d_reject_out_of_cell[i];
        s_energy_old[group] = 0.0f;
        s_energy_new[group] = 0.0f;
        }

    if (active)
        {
        move_active = d_trial_move_type[i] > 0;
        }

    __syncthreads();

    if (active && move_active)
        {
        unsigned int update_order_i = d_update_order_by_ptl[i];

        // iterate over overlapping neighbors in old configuration
        unsigned int nneigh = d_nneigh[i];
        bool accept = true;
        for (unsigned int cur_neigh = offset; cur_neigh < nneigh; cur_neigh += group_size)
            {
            unsigned int primitive = d_nlist[cur_neigh+maxn*i];

            unsigned int j = primitive;
            bool old = true;
            if (j >= N_old)
                {
                j -= N_old;
                old = false;
                }

            // has j been updated? ghost particles are not updated
            bool j_has_been_updated = j < N && d_trial_move_type[j]
                && d_update_order_by_ptl[j] < update_order_i && !d_reject[j];

            // acceptance, reject if current configuration of particle overlaps
            if ((old && !j_has_been_updated) || (!old && j_has_been_updated))
                {
                accept = false;
                break;
                }

            } // end loop over neighbors

        if (!accept)
            {
            atomicMax(&s_reject[group], 1);
            }

        if (patch)
            {
            // iterate over overlapping neighbors in old configuration
            float energy_old = 0.0f;
            unsigned int nneigh = d_nneigh_patch_old[i];
            bool evaluated = false;
            for (unsigned int cur_neigh = offset; cur_neigh < nneigh; cur_neigh += group_size)
                {
                unsigned int primitive = d_nlist_patch_old[cur_neigh+maxn_patch*i];

                unsigned int j = primitive;
                bool old = true;
                if (j >= N_old)
                    {
                    j -= N_old;
                    old = false;
                    }

                // has j been updated? ghost particles are not updated
                bool j_has_been_updated = j < N && d_trial_move_type[j]
                    && d_update_order_by_ptl[j] < update_order_i && !d_reject[j];

                if ((old && !j_has_been_updated) || (!old && j_has_been_updated))
                    {
                    energy_old += d_energy_old[cur_neigh+maxn_patch*i];
                    evaluated = true;
                    }

                } // end loop over neighbors

            if (evaluated)
                atomicAdd(&s_energy_old[group], energy_old);

            // iterate over overlapping neighbors in new configuration
            float energy_new = 0.0f;
            nneigh = d_nneigh_patch_new[i];
            evaluated = false;
            for (unsigned int cur_neigh = offset; cur_neigh < nneigh; cur_neigh += group_size)
                {
                unsigned int primitive = d_nlist_patch_new[cur_neigh+maxn_patch*i];

                unsigned int j = primitive;
                bool old = true;
                if (j >= N_old)
                    {
                    j -= N_old;
                    old = false;
                    }

                // has j been updated? ghost particles are not updated
                bool j_has_been_updated = j < N && d_trial_move_type[j]
                    && d_update_order_by_ptl[j] < update_order_i && !d_reject[j];

                if ((old && !j_has_been_updated) || (!old && j_has_been_updated))
                    {
                    energy_new += d_energy_new[cur_neigh+maxn_patch*i];
                    evaluated = true;
                    }

                } // end loop over neighbors

            if (evaluated)
                atomicAdd(&s_energy_new[group], energy_new);
            }
        } // end if (active && move_active)

    __syncthreads();

    if (master && active && move_active)
        {
        float delta_U = s_energy_new[group] - s_energy_old[group];

        // Metropolis-Hastings
        hoomd::RandomGenerator rng_i(hoomd::RNGIdentifier::HPMCMonoAccept, seed, i, select, timestep);
        bool accept = !s_reject[group] && (!patch || (hoomd::detail::generate_canonical<double>(rng_i) < slow::exp(-delta_U)));

        if ((accept && d_reject[i]) || (!accept && !d_reject[i]))
            {
            // flag that we're not done yet (a trivial race condition upon write)
            *d_condition = 1;
            }

        // write out to device memory
        d_reject_out[i] = accept ? 0 : 1;
        }
    }

<<<<<<< HEAD
//! Generate number of depletants per particle
__global__ void generate_num_depletants(const unsigned int seed,
                                        const unsigned int timestep,
                                        const unsigned int select,
                                        const unsigned int num_types,
                                        const unsigned int depletant_type_a,
                                        const unsigned int depletant_type_b,
                                        const Index2D depletant_idx,
                                        const unsigned int work_offset,
                                        const unsigned int nwork,
                                        const Scalar *d_lambda,
                                        const Scalar4 *d_postype,
                                        unsigned int *d_n_depletants)
    {
    unsigned int idx = threadIdx.x + blockDim.x*blockIdx.x;

    if (idx >= nwork)
        return;

    idx += work_offset;

    hoomd::RandomGenerator rng_poisson(hoomd::RNGIdentifier::HPMCDepletantNum, idx, seed, timestep,
        select*depletant_idx.getNumElements() + depletant_idx(depletant_type_a,depletant_type_b));
    Index2D typpair_idx(num_types);
    unsigned int type_i = __scalar_as_int(d_postype[idx].w);
    d_n_depletants[idx] = hoomd::PoissonDistribution<Scalar>(
        d_lambda[type_i*depletant_idx.getNumElements()+depletant_idx(depletant_type_a,depletant_type_b)])(rng_poisson);
    }

=======
>>>>>>> 4707ef74
} // end namespace kernel

//! Driver for kernel::hpmc_excell()
void hpmc_excell(unsigned int *d_excell_idx,
                 unsigned int *d_excell_size,
                 const Index2D& excli,
                 const unsigned int *d_cell_idx,
                 const unsigned int *d_cell_size,
                 const unsigned int *d_cell_adj,
                 const Index3D& ci,
                 const Index2D& cli,
                 const Index2D& cadji,
                 const unsigned int ngpu,
                 const unsigned int block_size)
    {
    assert(d_excell_idx);
    assert(d_excell_size);
    assert(d_cell_idx);
    assert(d_cell_size);
    assert(d_cell_adj);

    // determine the maximum block size and clamp the input block size down
    static int max_block_size = -1;
    if (max_block_size == -1)
        {
        hipFuncAttributes attr;
        hipFuncGetAttributes(&attr, reinterpret_cast<const void*>(kernel::hpmc_excell));
        max_block_size = attr.maxThreadsPerBlock;
        }

    // setup the grid to run the kernel
    dim3 threads(min(block_size, (unsigned int)max_block_size), 1, 1);
    dim3 grid(ci.getNumElements() / block_size + 1, 1, 1);

    hipLaunchKernelGGL(kernel::hpmc_excell, dim3(grid), dim3(threads), 0, 0, d_excell_idx,
                                           d_excell_size,
                                           excli,
                                           d_cell_idx,
                                           d_cell_size,
                                           d_cell_adj,
                                           ci,
                                           cli,
                                           cadji,
                                           ngpu);

    }

//! Kernel driver for kernel::hpmc_shift()
void hpmc_shift(Scalar4 *d_postype,
                int3 *d_image,
                const unsigned int N,
                const BoxDim& box,
                const Scalar3 shift,
                const unsigned int block_size)
    {
    assert(d_postype);
    assert(d_image);

    // setup the grid to run the kernel
    dim3 threads_shift(block_size, 1, 1);
    dim3 grid_shift(N / block_size + 1, 1, 1);

    hipLaunchKernelGGL(kernel::hpmc_shift, dim3(grid_shift), dim3(threads_shift), 0, 0, d_postype,
                                                      d_image,
                                                      N,
                                                      box,
                                                      shift);

    // after this kernel we return control of cuda managed memory to the host
    hipDeviceSynchronize();
    }


void hpmc_accept(const unsigned int *d_update_order_by_ptl,
                 const unsigned int *d_trial_move_type,
                 const unsigned int *d_reject_out_of_cell,
                 unsigned int *d_reject,
                 unsigned int *d_reject_out,
                 const unsigned int *d_nneigh,
                 const unsigned int *d_nlist,
                 const unsigned int N_old,
                 const unsigned int N,
                 const GPUPartition& gpu_partition,
                 const unsigned int maxn,
                 bool patch,
                 const unsigned int *d_nlist_patch_old,
                 const unsigned int *d_nlist_patch_new,
                 const unsigned int *d_nneigh_patch_old,
                 const unsigned int *d_nneigh_patch_new,
                 const float *d_energy_old,
                 const float *d_energy_new,
                 const unsigned int maxn_patch,
                 unsigned int *d_condition,
                 const unsigned int seed,
                 const unsigned int select,
                 const unsigned int timestep,
                 const unsigned int block_size,
                 const unsigned int tpp)
    {
    // determine the maximum block size and clamp the input block size down
    static int max_block_size = -1;
    if (max_block_size == -1)
        {
        hipFuncAttributes attr;
        hipFuncGetAttributes(&attr, reinterpret_cast<const void*>(kernel::hpmc_accept));
        max_block_size = attr.maxThreadsPerBlock;
        }

    // setup the grid to run the kernel
    unsigned int run_block_size = min(block_size, (unsigned int)max_block_size);

    // threads per particle
    unsigned int cur_tpp = min(run_block_size,tpp);
    while (run_block_size % cur_tpp != 0)
        cur_tpp--;

    unsigned int n_groups = run_block_size/cur_tpp;
    dim3 threads(cur_tpp, n_groups, 1);

    for (int idev = gpu_partition.getNumActiveGPUs() - 1; idev >= 0; --idev)
        {
        auto range = gpu_partition.getRangeAndSetGPU(idev);

        unsigned int nwork = range.second - range.first;
        const unsigned int num_blocks = (nwork + n_groups - 1)/n_groups;
        dim3 grid(num_blocks, 1, 1);

        unsigned int shared_bytes = n_groups * (2*sizeof(float) + sizeof(unsigned int));
        hipLaunchKernelGGL(kernel::hpmc_accept, grid, threads, shared_bytes, 0,
            d_update_order_by_ptl,
            d_trial_move_type,
            d_reject_out_of_cell,
            d_reject,
            d_reject_out,
            d_nneigh,
            d_nlist,
            N_old,
            N,
            nwork,
            range.first,
            maxn,
            patch,
            d_nlist_patch_old,
            d_nlist_patch_new,
            d_nneigh_patch_old,
            d_nneigh_patch_new,
            d_energy_old,
            d_energy_new,
            maxn_patch,
            d_condition,
            seed,
            select,
            timestep);
        }
    }

void generate_num_depletants(const unsigned int seed,
                             const unsigned int timestep,
                             const unsigned int select,
                             const unsigned int num_types,
                             const unsigned int depletant_type_a,
                             const unsigned int depletant_type_b,
                             const Index2D depletant_idx,
                             const Scalar *d_lambda,
                             const Scalar4 *d_postype,
                             unsigned int *d_n_depletants,
                             const unsigned int block_size,
                             const hipStream_t *streams,
                             const GPUPartition& gpu_partition)
    {
    // determine the maximum block size and clamp the input block size down
    static unsigned int max_block_size = UINT_MAX;
    if (max_block_size == UINT_MAX)
        {
        hipFuncAttributes attr;
        hipFuncGetAttributes(&attr, reinterpret_cast<const void*>(kernel::generate_num_depletants));
        max_block_size = attr.maxThreadsPerBlock;
        }

    unsigned int run_block_size = min(block_size, max_block_size);

    for (int idev = gpu_partition.getNumActiveGPUs() - 1; idev >= 0; --idev)
        {
        auto range = gpu_partition.getRangeAndSetGPU(idev);
        unsigned int nwork = range.second - range.first;

        hipLaunchKernelGGL(kernel::generate_num_depletants, nwork/run_block_size+1, run_block_size, 0, streams[idev],
            seed,
            timestep,
            select,
            num_types,
            depletant_type_a,
            depletant_type_b,
            depletant_idx,
            range.first,
            nwork,
            d_lambda,
            d_postype,
            d_n_depletants);
        }
    }

void get_max_num_depletants(const unsigned int N,
                            unsigned int *d_n_depletants,
                            unsigned int *max_n_depletants,
                            const hipStream_t *streams,
                            const GPUPartition& gpu_partition,
                            CachedAllocator& alloc)
    {
    thrust::device_ptr<unsigned int> n_depletants(d_n_depletants);
    for (int idev = gpu_partition.getNumActiveGPUs() - 1; idev >= 0; --idev)
        {
        auto range = gpu_partition.getRangeAndSetGPU(idev);

        #ifdef __HIP_PLATFORM_HCC__
        max_n_depletants[idev] = thrust::reduce(thrust::hip::par(alloc).on(streams[idev]),
        #else
        max_n_depletants[idev] = thrust::reduce(thrust::cuda::par(alloc).on(streams[idev]),
        #endif
            n_depletants + range.first,
            n_depletants + range.second,
            0,
            thrust::maximum<unsigned int>());
        }
    }

} // end namespace gpu
} // end namespace hpmc
<|MERGE_RESOLUTION|>--- conflicted
+++ resolved
@@ -304,7 +304,6 @@
         }
     }
 
-<<<<<<< HEAD
 //! Generate number of depletants per particle
 __global__ void generate_num_depletants(const unsigned int seed,
                                         const unsigned int timestep,
@@ -334,8 +333,6 @@
         d_lambda[type_i*depletant_idx.getNumElements()+depletant_idx(depletant_type_a,depletant_type_b)])(rng_poisson);
     }
 
-=======
->>>>>>> 4707ef74
 } // end namespace kernel
 
 //! Driver for kernel::hpmc_excell()
