--- conflicted
+++ resolved
@@ -61,12 +61,9 @@
     meta_data.py
     shape_proxy.py
     external_lattice.py
-<<<<<<< HEAD
     test_shape_utils.py
     shape_updater.py
-=======
     map_overlap.py
->>>>>>> c62a2fcb
     )
 
 set(TEST_LIST_GPU
@@ -93,12 +90,9 @@
     max_verts.py
     create_shapes.py
     test_sdf.py
-<<<<<<< HEAD
     test_shape_utils.py
     shape_updater.py
-=======
     map_overlap.py
->>>>>>> c62a2fcb
    )
 
 set(MPI_ONLY
