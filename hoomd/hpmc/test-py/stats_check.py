from __future__ import division, print_function
from hoomd import *
from hoomd import hpmc
import unittest
import os
import numpy

context.initialize()

def create_empty(**kwargs):
    snap = data.make_snapshot(**kwargs);
    return init.read_snapshot(snap);

# This test ensures that the small box code path is enabled at the correct box sizes and works correctly
# It performs two tests
# 1) Initialize a system with known overlaps (or not) and verify that count_overlaps produces the correct result
# 2) Run many steps tracking overlap counts and trial moves accepted
#
# Success condition: Correctly functioning code should enable the small box code path and report overlaps when they
# are created and none during the run(). Some moves should be accepted and some should be rejected.
#
# Failure mode 1: If the box size is between 1 and 2 diameters and the cell list code path activates, it is an error
#
# Failure mode 2: If the small box trial move code path does not correctly check the updated orientation when checking
# particles vs its own image - some number of overlaps will show up during the run().
#
# To detect these failure modes, a carefully designed system is needed. Place a cube (side length 1) in a cubic box
# 1 < L < sqrt(2). This allows the square to rotate to many possible orientations - but some are disallowed.
# For example, the corners of the square will overlap at 45 degrees.

#when all particles ignored, make sure no attempted moves are registered by the counter
class pair_accept_all (unittest.TestCase):
    def setUp(self):
        self.system = create_empty(N=1000, box=data.boxdim(L=12, dimensions=3), particle_types=['A'])

        self.mc = hpmc.integrate.ellipsoid(seed=10);
        self.mc.shape_param.set('A', a=0.5,b=0.25,c=0.15,ignore_statistics=True)
        self.mc.overlap_checks.set('A','A', False)

        context.current.sorter.set_params(grid=8)

    def test_accept_all(self):
        # check 1, see if there are any overlaps. There should be none as all overlaps are ignored

        #init particles on a grid
        xgs,ygs = numpy.meshgrid(numpy.linspace(-4.5,4.5,10),numpy.linspace(-4.5,4.5,10))
        xs=list()
        ys=list()
        zs=list()
        for z in numpy.linspace(-4.5,4.5,10):
            xs.append(xgs)
            ys.append(ygs)
            zs.append(z*numpy.ones(xgs.shape))
        xs = numpy.array(xs).ravel()
        ys = numpy.array(ys).ravel()
        zs = numpy.array(zs).ravel()

        for x,y,z,p in zip(xs,ys,zs,self.system.particles):
            p.position=(x,y,z)
            p.orientation=(1.0,0.0,0.0,0.0)

        del p
        run(100)


        # verify that all moves are accepted and zero overlaps are registered
        number_of_overlaps = self.mc.count_overlaps();
        self.assertEqual(number_of_overlaps,0)

        #when all particles are ignored the acceptance probs are set to zero
        #to avoid a div by zero error
        translate_acceptance_prob = self.mc.get_translate_acceptance()
        self.assertEqual(translate_acceptance_prob,0)

        rotate_acceptance_prob = self.mc.get_rotate_acceptance()
        self.assertEqual(rotate_acceptance_prob,0)

    def tearDown(self):
        del self.mc
        del self.system
        context.initialize();

#when none of the particles are ignored, make sure that moves that generate overlapping configs are rejected
class pair_accept_none (unittest.TestCase):
    def setUp(self):
        self.system = create_empty(N=2, box=data.boxdim(L=10, dimensions=3), particle_types=['A'])

        self.mc = hpmc.integrate.ellipsoid(seed=10);
        self.mc.shape_param.set('A', a=0.5,b=0.25,c=0.15,ignore_statistics=False)
        self.mc.set_params(d=0.01,a=0.01)
        context.current.sorter.set_params(grid=8)

    def test_accept_none(self):
        # check 1, see if there are any overlaps. There should be 2

        #init particles on a grid
        for p in self.system.particles:
            p.position=(0.0,0.0,0.0)
            p.orientation=(1.0,0.0,0.0,0.0)

        del p
        run(100)

        # verify no moves are accepted and overlaps are registered
        number_of_overlaps = self.mc.count_overlaps();
        self.assertEqual(number_of_overlaps,1)

        translate_acceptance_prob = self.mc.get_translate_acceptance()
        self.assertEqual(translate_acceptance_prob,0)

        rotate_acceptance_prob = self.mc.get_rotate_acceptance()
        self.assertEqual(rotate_acceptance_prob,0)

    def tearDown(self):
        del self.mc
        del self.system
        context.initialize();

#ignore a fraction of the particles, and make sure the acceptance probabilities are only counted for the not
#ignored particles.
class pair_accept_some(unittest.TestCase):
    def setUp(self) :
        self.system  = create_empty(N=1000, box=data.boxdim(L=12, dimensions=3), particle_types=['A','B'])

<<<<<<< HEAD
        self.mc = hpmc.integrate.ellipsoid(seed=10,d=1.0);
=======
        self.mc = hpmc.integrate.ellipsoid(seed=84,d=1.0);
>>>>>>> c62a2fcb
        self.mc.shape_param.set('A', a=0.5,b=0.5,c=0.5,ignore_statistics=True)
        self.mc.overlap_checks.set('A','A', False)
        self.mc.shape_param.set('B', a=0.5,b=0.5,c=0.5,ignore_statistics=False)

        context.current.sorter.set_params(grid=8)

    def test_accept_some(self):
        # check 1, see if there are any overlaps. There should be none as all overlaps are ignored

        #init particles on a grid
        xgs,ygs = numpy.meshgrid(numpy.linspace(-4.5,4.5,10),numpy.linspace(-4.5,4.5,10))
        xs=list()
        ys=list()
        zs=list()
        for z in numpy.linspace(-4.5,4.5,10):
            xs.append(xgs)
            ys.append(ygs)
            zs.append(z*numpy.ones(xgs.shape))
        xs = numpy.array(xs).ravel()*1.05
        ys = numpy.array(ys).ravel()*1.05
        zs = numpy.array(zs).ravel()*1.05
        for x,y,z,p in zip(xs,ys,zs,self.system.particles):
            p.position=(x,y,z)
            p.orientation=(1.0,0.0,0.0,0.0)

        #loop over ignored particle fractions, and expected accepted probs for the 'B' particles
        gpu_accept_probs = [0.023,0.023,0.025,0.075]
        cpu_accept_probs = [0.06,0.06,0.07,0.29]
        if  context.exec_conf.isCUDAEnabled():
            probs = gpu_accept_probs
        else:
            probs = cpu_accept_probs
        for N_a,prob in zip([0,10,100,999],probs):
            for t,p in zip(['A']*N_a+['B']*(1000-N_a),self.system.particles):
                p.type=t

            del p
            run(100)

            # verify that all moves are accepted and zero overlaps are registered
            number_of_overlaps = self.mc.count_overlaps();
            self.assertEqual(number_of_overlaps,0)

            #assert the the acceptance prob is within acceptable bounds
            translate_acceptance_prob = self.mc.get_translate_acceptance()
            self.assertGreater(translate_acceptance_prob,prob*0.5)
            self.assertLess(translate_acceptance_prob,prob*2.0)

            #should be zero, because these are spheres and no rotation moves should be attempted
            rotate_acceptance_prob = self.mc.get_rotate_acceptance()
            self.assertEqual(rotate_acceptance_prob,0)

    def tearDown(self):
        del self.mc
        del self.system
        context.initialize()


if __name__ == '__main__':
    unittest.main(argv = ['test.py', '-v'])<|MERGE_RESOLUTION|>--- conflicted
+++ resolved
@@ -122,11 +122,7 @@
     def setUp(self) :
         self.system  = create_empty(N=1000, box=data.boxdim(L=12, dimensions=3), particle_types=['A','B'])
 
-<<<<<<< HEAD
-        self.mc = hpmc.integrate.ellipsoid(seed=10,d=1.0);
-=======
         self.mc = hpmc.integrate.ellipsoid(seed=84,d=1.0);
->>>>>>> c62a2fcb
         self.mc.shape_param.set('A', a=0.5,b=0.5,c=0.5,ignore_statistics=True)
         self.mc.overlap_checks.set('A','A', False)
         self.mc.shape_param.set('B', a=0.5,b=0.5,c=0.5,ignore_statistics=False)
