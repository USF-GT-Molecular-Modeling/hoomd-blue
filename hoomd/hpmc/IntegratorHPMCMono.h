--- conflicted
+++ resolved
@@ -642,157 +642,6 @@
     return result;
     }
 
-<<<<<<< HEAD
-template<class Shape>
-std::vector< std::string > IntegratorHPMCMono<Shape>::getProvidedLogQuantities()
-    {
-    // start with the integrator provided quantities
-    std::vector< std::string > result = IntegratorHPMC::getProvidedLogQuantities();
-    // then add ours
-    if(m_patch)
-        {
-        result.push_back("hpmc_patch_energy");
-        result.push_back("hpmc_patch_rcut");
-        }
-
-    for (unsigned int typ=0; typ<this->m_pdata->getNTypes();typ++)
-      {
-      std::ostringstream tmp_str0;
-      tmp_str0<<"hpmc_fugacity_"<< this->m_pdata->getNameByType(typ);
-      result.push_back(tmp_str0.str());
-      }
-
-    result.push_back("hpmc_ntrial");
-
-    for (unsigned int typ=0; typ<this->m_pdata->getNTypes();typ++)
-      {
-      std::ostringstream tmp_str0;
-      tmp_str0<<"hpmc_ntrial_"<< this->m_pdata->getNameByType(typ);
-      result.push_back(tmp_str0.str());
-      }
-
-    result.push_back("hpmc_insert_count");
-
-    result.push_back("hpmc_insert_std");
-    for (unsigned int typ=0; typ<this->m_pdata->getNTypes();typ++)
-      {
-      std::ostringstream tmp_str0;
-      tmp_str0<<"hpmc_insert_std_"<< this->m_pdata->getNameByType(typ);
-      result.push_back(tmp_str0.str());
-      }
-
-    return result;
-    }
-
-template<class Shape>
-Scalar IntegratorHPMCMono<Shape>::getLogValue(const std::string& quantity, uint64_t timestep)
-    {
-    if (quantity == "hpmc_patch_energy")
-        {
-        if (m_patch)
-            {
-            return computePatchEnergy(timestep);
-            }
-        else
-            {
-            this->m_exec_conf->msg->error() << "No patch enabled:" << quantity << " not registered." << std::endl;
-            throw std::runtime_error("Error getting log value");
-            }
-        }
-    else if (quantity == "hpmc_patch_rcut")
-        {
-        if (m_patch)
-            {
-            return (Scalar)m_patch->getRelevantRCut();
-            }
-        else
-            {
-            this->m_exec_conf->msg->error() << "No patch enabled:" << quantity << " not registered." << std::endl;
-            throw std::runtime_error("Error getting log value");
-            }
-        }
-
-    //loop over per particle fugacities
-    for (unsigned int typ=0; typ<this->m_pdata->getNTypes();typ++)
-        {
-        std::ostringstream tmp_str0;
-        tmp_str0<<"hpmc_fugacity_"<<this->m_pdata->getNameByType(typ);
-        if (quantity==tmp_str0.str())
-            return m_fugacity[m_depletant_idx(typ,typ)];
-        }
-
-    //loop over per particle ntrials
-    if (quantity == "hpmc_ntrial")
-        {
-        return m_ntrial[m_depletant_idx(0,0)];
-        }
-
-    for (unsigned int typ=0; typ<m_pdata->getNTypes();typ++)
-        {
-        std::ostringstream tmp_str0;
-        tmp_str0 << "hpmc_ntrial_" << m_pdata->getNameByType(typ);
-        if (quantity == tmp_str0.str())
-            {
-            return m_ntrial[m_depletant_idx(typ, typ)];
-            }
-        }
-
-    hpmc_counters_t counters = IntegratorHPMC::getCounters(2);
-    const std::vector<hpmc_implicit_counters_t>& implicit_counters = getImplicitCounters(2);
-
-    if (quantity == "hpmc_insert_count")
-        {
-        // reduce over all types
-        unsigned long long int total_insert_count = 0;
-        for (unsigned int i = 0; i < m_depletant_idx.getNumElements(); ++i)
-            total_insert_count += implicit_counters[i].insert_count;
-
-        // return number of depletant insertions per colloid
-        if (counters.getNMoves() > 0)
-            return (Scalar)total_insert_count/(Scalar)counters.getNMoves();
-        else
-            return Scalar(0.0);
-        }
-
-    if (quantity == "hpmc_insert_std")
-        {
-        const std::vector<hpmc_implicit_counters_t>& result = getImplicitCounters(2);
-
-        // reduce over all types
-        unsigned long long int total_insert_count = 0;
-        unsigned long long int total_insert_accept_count = 0;
-        unsigned long long int total_insert_accept_count_sq = 0;
-        for (unsigned int i = 0; i < m_depletant_idx.getNumElements(); ++i)
-            {
-            total_insert_count += result[i].insert_count;
-            total_insert_accept_count += result[i].insert_accept_count;
-            total_insert_accept_count_sq += result[i].insert_accept_count_sq;
-            }
-        double var = double(total_insert_accept_count)-double(total_insert_accept_count_sq)/double(total_insert_count);
-        var /= double(total_insert_count);
-        return sqrt(var);
-        }
-
-    for (unsigned int typ=0; typ < m_pdata->getNTypes(); typ++)
-        {
-        const std::vector<hpmc_implicit_counters_t>& result = getImplicitCounters(2);
-        std::ostringstream tmp_str0;
-        tmp_str0 << "hpmc_insert_std_" << m_pdata->getNameByType(typ);
-        if (quantity == tmp_str0.str())
-            {
-            double var = double(result[m_depletant_idx(typ,typ)].insert_accept_count)-
-                double(result[m_depletant_idx(typ,typ)].insert_accept_count_sq)/double(result[m_depletant_idx(typ,typ)].insert_count);
-            var /= double(result[m_depletant_idx(typ,typ)].insert_count);
-            return sqrt(var);
-            }
-        }
-
-    //nothing found -> pass on to base class
-    return IntegratorHPMC::getLogValue(quantity, timestep);
-    }
-
-=======
->>>>>>> fb2d30d3
 template <class Shape>
 void IntegratorHPMCMono<Shape>::resetStats()
     {
