--- conflicted
+++ resolved
@@ -605,13 +605,8 @@
     vec3<OverlapReal> dr(r_ab);
 
     OverlapReal DaDb = a.getCircumsphereDiameter() + b.getCircumsphereDiameter();
-<<<<<<< HEAD
     return detail::xenocollide_3d(detail::SupportFuncFacetedEllipsoid(a.params),
                            detail::SupportFuncFacetedEllipsoid(b.params),
-=======
-    return detail::xenocollide_3d(detail::SupportFuncFacetedEllipsoid(a.params, OverlapReal(sweep_radius_a)),
-                           detail::SupportFuncFacetedEllipsoid(b.params, OverlapReal(sweep_radius_b)),
->>>>>>> d21e9c78
                            rotate(conj(quat<OverlapReal>(a.orientation)), dr + rotate(quat<OverlapReal>(b.orientation),b.params.origin))-a.params.origin,
                            conj(quat<OverlapReal>(a.orientation))* quat<OverlapReal>(b.orientation),
                            DaDb/OverlapReal(2.0),
