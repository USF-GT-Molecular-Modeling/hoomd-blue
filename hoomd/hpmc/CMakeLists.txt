# Maintainer: joaander

option(ENABLE_HPMC_SPHINX_GPU "Enable sphinx on the GPU" OFF)
if (ENABLE_HPMC_SPHINX_GPU)
    add_definitions(-DENABLE_SPHINX_GPU)
endif()

set(_hpmc_sources   module.cc
                    module_external_field.cc
                    module_sphere.cc
                    module_convex_polygon.cc
                    module_simple_polygon.cc
                    module_spheropolygon.cc
                    module_polyhedron.cc
                    module_ellipsoid.cc
                    module_faceted_sphere.cc
                    module_sphinx.cc
<<<<<<< HEAD
=======
                    module_union_convex_polyhedron.cc
>>>>>>> a4a24a6d
                    module_union_sphere.cc
                    module_convex_polyhedron.cc
                    module_convex_spheropolyhedron.cc
                    UpdaterBoxMC.cc
                    IntegratorHPMC.cc
                    )

set(_hpmc_headers
    AnalyzerSDF.h
    ComputeFreeVolumeGPU.h
    ComputeFreeVolume.h
    ExternalFieldComposite.h
    ExternalField.h
    ExternalFieldLattice.h
    ExternalFieldWall.h
    GPUTree.h
    HPMCCounters.h
    HPMCPrecisionSetup.h
    IntegratorHPMC.h
    IntegratorHPMCMonoGPU.h
    IntegratorHPMCMono.h
    IntegratorHPMCMonoImplicitGPU.h
    IntegratorHPMCMonoImplicit.h
    IntegratorHPMCMonoImplicitNew.h
    IntegratorHPMCMonoImplicitNewGPU.h
    MinkowskiMath.h
    modules.h
    Moves.h
    OBB.h
    OBBTree.h
    ShapeConvexPolygon.h
    ShapeConvexPolyhedron.h
    ShapeEllipsoid.h
    ShapeFacetedSphere.h
    ShapePolyhedron.h
    ShapeProxy.h
    ShapeSimplePolygon.h
    ShapeSphere.h
    ShapeSpheropolygon.h
    ShapeSpheropolyhedron.h
    ShapeSphinx.h
    ShapeUnion.h
    SphinxOverlap.h
    UpdaterClusters.h
    UpdaterExternalFieldWall.h
    UpdaterMuVT.h
    UpdaterMuVTImplicit.h
    UpdaterRemoveDrift.h
    XenoCollide2D.h
    XenoCollide3D.h
    )

# if (ENABLE_CUDA)
# list(APPEND _hpmc_sources
#                            )
# endif()

set(_hpmc_cu_sources IntegratorHPMCMonoGPU.cu
                     IntegratorHPMCMonoImplicitGPU.cu
                     all_kernels_sphere.cu
                     all_kernels_convex_polygon.cu
                     all_kernels_simple_polygon.cu
                     all_kernels_spheropolygon.cu
                     all_kernels_polyhedron.cu
                     all_kernels_ellipsoid.cu
                     all_kernels_faceted_sphere.cu
                     all_kernels_sphinx.cu
<<<<<<< HEAD
=======
                     all_kernels_union_convex_polyhedron.cu
>>>>>>> a4a24a6d
                     all_kernels_union_sphere.cu
                     all_kernels_convex_polyhedron.cu
                     all_kernels_convex_spheropolyhedron.cu
                     )

# quiet some warnings locally on files we can't modify
if(CMAKE_COMPILER_IS_GNUCXX OR "${CMAKE_CXX_COMPILER_ID}" MATCHES "Clang")
    set_source_files_properties(IntegratorHPMCMonoImplicitGPU.cu PROPERTIES COMPILE_FLAGS "-Wno-deprecated-declarations")
endif()

if (ENABLE_CUDA)
CUDA_COMPILE(_CUDA_GENERATED_FILES ${_hpmc_cu_sources} OPTIONS ${CUDA_ADDITIONAL_OPTIONS} SHARED)
endif (ENABLE_CUDA)

pybind11_add_module (_hpmc SHARED ${_hpmc_sources} ${_CUDA_GENERATED_FILES} NO_EXTRAS)
if (APPLE)
set_target_properties(_hpmc PROPERTIES INSTALL_RPATH "@loader_path/..;@loader_path")
else()
set_target_properties(_hpmc PROPERTIES INSTALL_RPATH "$ORIGIN/..;$ORIGIN")
endif()

# link the library to its dependencies
target_link_libraries(_hpmc PRIVATE ${HOOMD_LIBRARIES})

# if we are compiling with MPI support built in, set appropriate
# compiler/linker flags
if (ENABLE_MPI)
   if(MPI_COMPILE_FLAGS)
       set_target_properties(_hpmc PROPERTIES COMPILE_FLAGS "${MPI_CXX_COMPILE_FLAGS}")
   endif(MPI_COMPILE_FLAGS)
   if(MPI_LINK_FLAGS)
       set_target_properties(_hpmc PROPERTIES LINK_FLAGS "${MPI_CXX_LINK_FLAGS}")
   endif(MPI_LINK_FLAGS)
endif(ENABLE_MPI)

fix_cudart_rpath(_hpmc)

# install the library
install(TARGETS _hpmc
        LIBRARY DESTINATION ${PYTHON_MODULE_BASE_DIR}/hpmc
        )

################ Python only modules
# copy python modules to the build directory to make it a working python package
MACRO(copy_file file)
    add_custom_command (
        OUTPUT ${file}
        DEPENDS ${file}
        POST_BUILD
        COMMAND    ${CMAKE_COMMAND}
        ARGS       -E copy ${CMAKE_CURRENT_SOURCE_DIR}/${file} ${CMAKE_CURRENT_BINARY_DIR}/${file}
        COMMENT    "Copy hoomd/hpmc/${file}"
    )
ENDMACRO(copy_file)

set(files   analyze.py
            compute.py
            data.py
            __init__.py
            integrate.py
            update.py
            util.py
            field.py
    )

install(FILES ${files}
        DESTINATION ${PYTHON_MODULE_BASE_DIR}/hpmc
       )

foreach(file ${files})
    copy_file(${file})
endforeach()

add_custom_target(copy_hpmc ALL DEPENDS ${files})

# copy python modules to the build directory to make it a working python package
MACRO(copy_header file)
    add_custom_command (
        OUTPUT ${file}
        POST_BUILD
        COMMAND    ${CMAKE_COMMAND}
        ARGS       -E copy ${CMAKE_CURRENT_SOURCE_DIR}/${file} ${CMAKE_CURRENT_BINARY_DIR}/../include/hoomd/hpmc/${file}
        COMMENT    "Copy hoomd/include/hoomd/hpmc/${file}"
    )
ENDMACRO(copy_header)

# install headers in installation target
install(FILES ${_hpmc_headers}
        DESTINATION ${PYTHON_MODULE_BASE_DIR}/include/hoomd/hpmc
       )

if (COPY_HEADERS)
# copy headers into build directory
foreach(file ${_hpmc_headers})
    copy_header(${file})
endforeach()

add_custom_target(copy_hpmc_headers ALL DEPENDS ${_hpmc_headers})
endif()

if (BUILD_TESTING)
    add_subdirectory(test-py)
    add_subdirectory(test)
endif()

if (BUILD_VALIDATION)
    add_subdirectory(validation)
endif()<|MERGE_RESOLUTION|>--- conflicted
+++ resolved
@@ -15,10 +15,7 @@
                     module_ellipsoid.cc
                     module_faceted_sphere.cc
                     module_sphinx.cc
-<<<<<<< HEAD
-=======
                     module_union_convex_polyhedron.cc
->>>>>>> a4a24a6d
                     module_union_sphere.cc
                     module_convex_polyhedron.cc
                     module_convex_spheropolyhedron.cc
@@ -86,10 +83,7 @@
                      all_kernels_ellipsoid.cu
                      all_kernels_faceted_sphere.cu
                      all_kernels_sphinx.cu
-<<<<<<< HEAD
-=======
                      all_kernels_union_convex_polyhedron.cu
->>>>>>> a4a24a6d
                      all_kernels_union_sphere.cu
                      all_kernels_convex_polyhedron.cu
                      all_kernels_convex_spheropolyhedron.cu
