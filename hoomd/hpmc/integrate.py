--- conflicted
+++ resolved
@@ -31,19 +31,15 @@
 
 class _HPMCIntegrator(_BaseIntegrator):
     """Base class hard particle Monte Carlo integrator.
-
     Note:
         :py:class:`_HPMCIntegrator` is the base class for all HPMC integrators.
         Users should not instantiate this class directly. The attributes
         documented here are available to all HPMC integrators.
-
     .. rubric:: Hard particle Monte Carlo
-
     In hard particle Monte Carlo systems, the particles in the
     `hoomd.Simulation` `hoomd.State` are extended objects with positions and
     orientations. During each time step of a `hoomd.Simulation.run`, `nselect`
     trial moves are attempted for each particle in the system.
-
     A trial move may be a rotation or a translation move, selected randomly
     according to the `move_ratio`. Translation trial moves are selected randomly
     from a sphere of radius `d`, where `d` is set independently for each
@@ -53,11 +49,9 @@
     be rotated. In 3D, `a` is the magnitude of the random rotation quaternion as
     defined in Frenkel and Smit. `move_ratio` can be set to 0 or 1 to enable
     only rotation or translation moves, respectively.
-
     The `seed` parameter sets the seed for the random number generator.
     Simulations with the same initial condition and same seed will follow
     the same trajectory.
-
     Note:
         Full trajectory reproducibility is only possible with the same HOOMD
         binary installation, hardware, and execution configuration.
@@ -65,46 +59,34 @@
         running on a different hardware platform, or changing the parallel
         execution configuration may produce different trajectories due to
         limited floating point precision or parallel algorithmic differences.
-
     After proposing the trial move, the HPMC integrator checks to see if the
     new particle configuration overlaps with any other particles in the system.
     If there are overlaps, it rejects the move. It accepts the move when there
     are no overlaps.
-
     Setting elements of `interaction_matrix` to False disables overlap checks
     between specific particle types. `interaction_matrix` is a particle types
     by particle types matrix allowing for non-additive systems.
-
     The `fugacity` parameter enables implicit depletants when non-zero.
     TODO: Describe implicit depletants algorithm. No need to write this now,
     as Jens is rewriting the implementation.
-
     .. rubric:: Parameters
-
     Attributes:
         a (TypeParameter[``particle type``, float]):
             Maximum size of rotation trial moves.
-
         d (TypeParameter[``particle type``, float]):
             Maximum size of displacement trial moves
             (distance units).
-
         fugacity (TypeParameter[``particle type``, float]):
             Depletant fugacity (in units of 1/volume) (**default:** ``0``)
-
         interaction_matrix (TypeParameter[\
                             Tuple[``particle type``, ``particle type``], bool]):
             Set to ``False`` for a pair of particle types to allow disable
             overlap checks between particles of those types (**default:**
             ``True``).
-
         move_ratio (float): Ratio of translation moves to rotation moves.
-
         nselect (int): Number of trial moves to perform per particle per
             timestep.
-
         seed (int): Random number seed.
-
     .. rubric:: Attributes
     """
 
@@ -162,34 +144,21 @@
             self._cpp_obj = getattr(_hpmc, self._cpp_cls)(sys_def, self.seed)
             self._cpp_cell = None
 
-<<<<<<< HEAD
-
-class mode_hpmc(_integrator):
-    R""" Base class HPMC integrator.
-=======
         super().attach(simulation)
->>>>>>> 89fcf948
 
     # Set the external field
     def set_external(self, ext):
         self._cpp_obj.setExternalField(ext.cpp_compute)
 
-<<<<<<< HEAD
-        # setup the shape parameters
-        self.shape_param = data.param_dict(self); # must call initialize_shape_params() after the cpp_integrator is created.
-        self.shape_class = None;
-=======
     # Set the patch
     def set_PatchEnergyEvaluator(self, patch):
         self._cpp_obj.setPatchEnergy(patch.cpp_evaluator)
->>>>>>> 89fcf948
 
     # TODO need to validate somewhere that quaternions are normalized
 
     @property
     def type_shapes(self):
         """List[dict]: Description of shapes in ``type_shapes`` format.
-
         Subclasses override this method to provide shape specific results.
         """
         raise NotImplementedError(
@@ -198,47 +167,18 @@
             "hoomd.hpmc.integrate._HPMCIntegrator.get_type_shapes function.")
 
     def _return_type_shapes(self):
-<<<<<<< HEAD
-        type_shapes = self.cpp_integrator.getTypeShapesPy();
-        ret = [ json.loads(json_string) for json_string in type_shapes ];
-        return ret;
-
-    def initialize_shape_params(self):
-        shape_param_type = data.__dict__[self.__class__.__name__ + "_params"]; # using the naming convention for convenience.
-
-        # setup the coefficient options
-        ntypes = hoomd.context.current.system_definition.getParticleData().getNTypes();
-        self.shape_class = shape_param_type
-        for i in range(0,ntypes):
-            type_name = hoomd.context.current.system_definition.getParticleData().getNameByType(i);
-            if not type_name in self.shape_param.keys(): # only add new keys
-                self.shape_param.update({ type_name: shape_param_type(self, i) });
-
-    def set_params(self,
-                   d=None,
-                   a=None,
-                   move_ratio=None,
-                   nselect=None,
-                   quermass=None,
-                   sweep_radius=None,
-                   deterministic=None):
-        R""" Changes parameters of an existing integration mode.
-=======
         if not self.is_attached:
             return None
         type_shapes = self._cpp_obj.getTypeShapesPy()
         ret = [json.loads(json_string) for json_string in type_shapes]
         return ret
->>>>>>> 89fcf948
 
     @log(flag='sequence')
     def map_overlaps(self):
         """List[Tuple[int, int]]: List of overlapping particles.
-
         The list contains one entry for each overlapping pair of particles. When
         a tuple ``(i,j)`` is present in the list, there is an overlap between
         the particles with tags ``i`` and ``j``.
-
         Attention:
             `map_overlaps` does not support MPI parallel simulations.
         """
@@ -249,14 +189,11 @@
 
     def map_energies(self):
         R""" Build an energy map of the system
-
         Returns:
             List of tuples. The i,j entry contains the pairwise interaction
             energy of the ith and jth particles (by tag)
-
         Note:
             :py:meth:`map_energies` does not support MPI parallel simulations.
-
         Example:
             mc = hpmc.integrate.shape(...)
             mc.shape_param.set(...)
@@ -289,7 +226,6 @@
                      use_images=True,
                      exclude_self=False):
         """Test overlap between two particles.
-
         Args:
             type_i (str): Type of first particle
             type_j (str): Type of second particle
@@ -302,9 +238,7 @@
               the image vector to the separation vector
             exclude_self (bool): If both **use_images** and **exclude_self** are
               true, exclude the primary image
-
         For two-dimensional shapes, pass the third dimension of **rij** as zero.
-
         Returns:
             True if the particles overlap.
         """
@@ -324,7 +258,6 @@
     @log(flag='sequence')
     def translate_moves(self):
         """int: Count of the accepted and rejected translate moves.
-
         Note:
             The count is reset to 0 at the start of each `hoomd.Simulation.run`.
         """
@@ -333,7 +266,6 @@
     @log(flag='sequence')
     def rotate_moves(self):
         """int: Count of the accepted and rejected rotate moves.
-
         Note:
             The count is reset to 0 at the start of each `hoomd.Simulation.run`.
         """
@@ -342,7 +274,6 @@
     @log
     def mps(self):
         """float: Number of trial moves performed per second.
-
         Note:
             The count of trial moves is reset at the start of each
             `hoomd.Simulation.run`.
@@ -352,9 +283,7 @@
     @property
     def counters(self):
         """Trial move counters
-
         The counter object has the following attributes:
-
         * ``translate``: Tuple[`int`, `int`] - Number of accepted and rejected
           translate trial moves.
         * ``rotate``: Tuple[`int`, `int`] - Number of accepted and rejected
@@ -362,7 +291,6 @@
         * ``ovelap_checks``: `int` - Number of overlap checks performed.
         * ``overlap_errors``: `int` - Number of overlap checks that were too
           close to resolve.
-
         Note:
             The counts are reset to 0 at the start of each
             `hoomd.Simulation.run`.  """
@@ -371,57 +299,42 @@
 
 class Sphere(_HPMCIntegrator):
     """Hard sphere Monte Carlo.
-
     Perform hard particle Monte Carlo of spheres defined by their diameter
     (see `shape`). When the shape parameter ``orientable`` is False (the
     default), `Sphere` only applies translation trial moves and ignores
     ``move_ratio``.
-
     Tip:
         Use spheres with ``diameter=0`` in conjunction with `jit` potentials
         for Monte Carlo simulations of particles interacting by pair potential
         with no hard core.
-
     Tip:
         Use `Sphere` in a 2D simulation to perform Monte Carlo on hard disks.
-
     Args:
         seed (int): Random number seed.
-
         d (float): Default maximum size of displacement trial moves
             (distance units).
-
         a (float): Default maximum size of rotation trial moves.
-
         move_ratio (float): Ratio of translation moves to rotation moves.
-
         nselect (int): Number of trial moves to perform per particle per
             timestep.
-
     Important:
         Assign a `shape` specification for each particle type in the
         `hoomd.State`.
-
     Examples::
-
         mc = hoomd.hpmc.integrate.Sphere(seed=415236, d=0.3, a=0.4)
         mc.shape["A"] = dict(diameter=1.0)
         mc.shape["B"] = dict(diameter=2.0)
         mc.shape["C"] = dict(diameter=1.0, orientable=True)
         print('diameter = ', mc.shape["A"]["diameter"])
-
     Depletants Example::
-
         mc = hoomd.hpmc.integrate.Sphere(seed=415236, d=0.3, a=0.4, nselect=8)
         mc.shape["A"] = dict(diameter=1.0)
         mc.shape["B"] = dict(diameter=1.0)
         mc.depletant_fugacity["B"] = 3.0
-
     Attributes:
         shape (TypeParameter[``particle type``, dict]):
             The shape parameters for each particle type. The dictionary has the
             following keys:
-
             * ``diameter`` (`float`, **required**) - Sphere diameter
               (distance units).
             * ``ignore_statistics`` (`bool`, **default:** False) - set to True
@@ -453,10 +366,8 @@
     @log(flag='object')
     def type_shapes(self):
         """List[dict]: Description of shapes in ``type_shapes`` format.
-
         Examples:
             The types will be 'Sphere' regardless of dimensionality.
-
             >>> mc.type_shapes
             [{'type': 'Sphere', 'diameter': 1},
              {'type': 'Sphere', 'diameter': 2}]
@@ -466,66 +377,49 @@
 
 class ConvexPolygon(_HPMCIntegrator):
     """Hard convex polygon Monte Carlo.
-
     Perform hard particle Monte Carlo of convex polygons defined by their
     vertices (see `shape`).
-
     Important:
         `ConvexPolygon` simulations must be performed in 2D systems.
-
     See Also:
         Use `SimplePolygon` for concave polygons.
-
     Args:
         seed (int): Random number seed.
-
         d (float): Default maximum size of displacement trial moves
             (distance units).
-
         a (float): Default maximum size of rotation trial moves.
-
         move_ratio (float): Ratio of translation moves to rotation moves.
-
         nselect (int): Number of trial moves to perform per particle per
             timestep.
-
     Important:
         Assign a `shape` specification for each particle type in the
         `hoomd.State`.
-
     Examples::
-
         mc = hoomd.hpmc.integrate.ConvexPolygon(seed=415236, d=0.3, a=0.4)
         mc.shape["A"] = dict(vertices=[(-0.5, -0.5),
                                        (0.5, -0.5),
                                        (0.5, 0.5),
                                        (-0.5, 0.5)]);
         print('vertices = ', mc.shape["A"]["vertices"])
-
     Attributes:
         shape (TypeParameter[``particle type``, dict]):
             The shape parameters for each particle type. The dictionary has the
             following keys.
-
             * ``vertices`` (List[Tuple[float,float]], **required**) -
               vertices of the polygon (distance units).
-
               * Vertices **MUST** be specified in a *counter-clockwise* order.
               * The origin **MUST** be contained within the polygon.
               * Points inside the polygon **MUST NOT** be included.
               * The origin centered circle that encloses all vertices should
                 be of minimal size for optimal performance.
-
             * ``ignore_statistics`` (`bool`, **default:** False) - set to True
               to ignore tracked statistics.
             * ``sweep_radius`` (`float`, **default:** 0.0) - Ignored, but
               present because `ConvexPolygon` shares data structures with
               `ConvexSpheropolygon`.
-
           Warning:
               HPMC does not check that all vertex requirements are met.
               Undefined behavior will result when they are violated.
-
     """
     _cpp_cls = 'IntegratorHPMCMonoConvexPolygon'
 
@@ -553,7 +447,6 @@
     @log(flag='object')
     def type_shapes(self):
         """List[dict]: Description of shapes in ``type_shapes`` format.
-
         Example:
             >>> mc.type_shapes()
             [{'type': 'Polygon', 'sweep_radius': 0,
@@ -564,69 +457,51 @@
 
 class ConvexSpheropolygon(_HPMCIntegrator):
     """Hard convex spheropolygon Monte Carlo.
-
     Perform hard particle Monte Carlo of convex spheropolygons defined by their
     vertices and a sweep radius (see `shape`). A spheropolygon is is a polygon
     rounded by a disk swept along the perimeter. The sweep radius may be 0.
-
     Important:
         `ConvexSpheropolygon` simulations must be performed in 2D systems.
-
     Tip:
         A 1-vertex spheropolygon is a disk and a 2-vertex spheropolygon is a
         rounded rectangle.
-
     Args:
         seed (int): Random number seed.
-
         d (float): Default maximum size of displacement trial moves
             (distance units).
-
         a (float): Default maximum size of rotation trial moves.
-
         move_ratio (float): Ratio of translation moves to rotation moves.
-
         nselect (int): Number of trial moves to perform per particle per
             timestep.
-
     Important:
         Assign a `shape` specification for each particle type in the
         `hoomd.State`.
-
     Examples::
-
         mc = hoomd.hpmc.integrate.ConvexSpheropolygon(seed=415236, d=0.3, a=0.4)
         mc.shape["A"] = dict(vertices=[(-0.5, -0.5),
                                        (0.5, -0.5),
                                        (0.5, 0.5),
                                        (-0.5, 0.5)],
                              sweep_radius=0.1);
-
         mc.shape["A"] = dict(vertices=[(0,0)],
                              sweep_radius=0.5,
                              ignore_statistics=True);
-
         print('vertices = ', mc.shape["A"]["vertices"])
-
     Attributes:
         shape (TypeParameter[``particle type``, dict]):
             The shape parameters for each particle type. The dictionary has the
             following keys:
-
             * ``vertices`` (List[Tuple[float,float]], **required**) -
               vertices of the polygon  (distance units).
-
               * The origin **MUST** be contained within the spheropolygon.
               * Points inside the polygon should not be included.
               * The origin centered circle that encloses all vertices should
                 be of minimal size for optimal performance.
-
             * ``ignore_statistics`` (`bool`, **default:** False) - set to True
               to ignore tracked statistics.
             * ``sweep_radius`` (**default:** 0.0) - radius of the disk swept
               around the edges of the polygon (distance units). Set a non-zero
               ``sweep_radius`` to create a spheropolygon.
-
             Warning:
                 HPMC does not check that all vertex requirements are met.
                 Undefined behavior will result when they are violated.
@@ -657,7 +532,6 @@
     @log(flag='object')
     def type_shapes(self):
         """List[dict]: Description of shapes in ``type_shapes`` format.
-
         Example:
             >>> mc.type_shapes()
             [{'type': 'Polygon', 'sweep_radius': 0.1,
@@ -668,67 +542,49 @@
 
 class SimplePolygon(_HPMCIntegrator):
     """Hard simple polygon Monte Carlo.
-
     Perform hard particle Monte Carlo of simple polygons defined by their
     vertices (see `shape`).
-
     Important:
         `SimplePolygon` simulations must be performed in 2D systems.
-
     See Also:
         Use `ConvexPolygon` for faster performance with convex polygons.
-
     Args:
         seed (int): Random number seed.
-
         d (float): Default maximum size of displacement trial moves
             (distance units).
-
         a (float): Default maximum size of rotation trial moves.
-
         move_ratio (float): Ratio of translation moves to rotation moves.
-
         nselect (int): Number of trial moves to perform per particle per
             timestep.
-
     Important:
         Assign a `shape` specification for each particle type in the
         `hoomd.State`.
-
     Examples::
-
         mc = hpmc.integrate.SimplePolygon(seed=415236, d=0.3, a=0.4)
         mc.shape["A"] = dict(vertices=[(0, 0.5),
                                        (-0.5, -0.5),
                                        (0, 0),
                                        (0.5, -0.5)]);
         print('vertices = ', mc.shape["A"]["vertices"])
-
-
     Attributes:
         shape (TypeParameter[``particle type``, dict]):
             The shape parameters for each particle type. The dictionary has the
             following keys:
-
             * ``vertices`` (List[Tuple[float,float]], **required**) -
               vertices of the polygon (distance units).
-
               * Vertices **MUST** be specified in a *counter-clockwise* order.
               * The polygon may be concave, but edges must not cross.
               * The origin may be inside or outside the shape.
               * The origin centered circle that encloses all vertices should
                 be of minimal size for optimal performance.
-
             * ``ignore_statistics`` (`bool`, **default:** False) - set to True
               to ignore tracked statistics.
             * ``sweep_radius`` (`float`, **default:** 0.0) - Ignored, but
               present because `SimplePolygon` shares data structures with
               `ConvexSpheropolygon`.
-
             Warning:
                 HPMC does not check that all vertex requirements are met.
                 Undefined behavior will result when they are violated.
-
     """
 
     _cpp_cls = 'IntegratorHPMCMonoSimplePolygon'
@@ -756,7 +612,6 @@
     @log(flag='object')
     def type_shapes(self):
         """List[dict]: Description of shapes in ``type_shapes`` format.
-
         Example:
             >>> mc.type_shapes()
             [{'type': 'Polygon', 'sweep_radius': 0,
@@ -767,40 +622,28 @@
 
 class Polyhedron(_HPMCIntegrator):
     """Hard polyhedra Monte Carlo.
-
     Perform hard particle Monte Carlo of general polyhedra defined by their
     vertices and faces (see `shape`). `Polyhedron` supports triangle meshes and
     spheres only. The mesh must be free of self-intersections.
-
     See Also:
         Use `ConvexPolyhedron` for faster performance with convex polyhedra.
-
     Args:
         seed (int): Random number seed.
-
         d (float): Default maximum size of displacement trial moves
             (distance units).
-
         a (float): Default maximum size of rotation trial moves.
-
         move_ratio (float): Ratio of translation moves to rotation moves.
-
         nselect (int): Number of trial moves to perform per particle per
             timestep.
-
     Note:
-
         This shape uses an internal OBB tree for fast collision queries.
         Depending on the number of constituent faces in the tree, different
         values of the number of faces per leaf node may yield different
         optimal performance. The capacity of leaf nodes is configurable.
-
     Important:
         Assign a `shape` specification for each particle type in the
         `hoomd.State`.
-
     Example::
-
         mc = hpmc.integrate.Polyhedron(seed=415236, d=0.3, a=0.4)
         mc.shape["A"] = dict(vertices=[(-0.5, -0.5, -0.5),
                                        (-0.5, -0.5, 0.5),
@@ -824,9 +667,7 @@
                                    [3, 5, 7]])
         print('vertices = ', mc.shape["A"]["vertices"])
         print('faces = ', mc.shape["A"]["faces"])
-
     Depletants Example::
-
         mc = hpmc.integrate.Polyhedron(seed=415236, d=0.3, a=0.4, nselect=1)
         cube_verts = [(-0.5, -0.5, -0.5),
                       (-0.5, -0.5, 0.5),
@@ -853,32 +694,25 @@
                        (-0.5, 0.5, -0.5),
                        (-0.5, -0.5, 0.5)];
         tetra_faces = [[0, 1, 2], [3, 0, 2], [3, 2, 1], [3,1,0]];
-
         mc.shape["A"] = dict(vertices=cube_verts, faces=cube_faces);
         mc.shape["B"] = dict(vertices=tetra_verts,
                              faces=tetra_faces,
                              origin = (0,0,0));
         mc.depletant_fugacity["B"] = 3.0
-
     Attributes:
         shape (TypeParameter[``particle type``, dict]):
             The shape parameters for each particle type. The dictionary has the
             following keys:
-
             * ``vertices`` (List[Tuple[float,float,float]], **required**) -
               vertices of the polyhedron (distance units).
-
               * The origin **MUST** strictly be contained in the generally
                 nonconvex volume defined by the vertices and faces.
               * The origin centered sphere that encloses all vertices should
                 be of minimal size for optimal performance.
-
             * ``faces`` (List[Tuple[int,int,int], **required**) -
               Vertex indices for every triangle in the mesh.
-
               * For visualization purposes, the faces **MUST** be defined with
                 a counterclockwise winding order to produce an outward normal.
-
             * ``ignore_statistics`` (`bool`, **default:** False) - set to True
               to ignore tracked statistics.
             * ``sweep_radius`` (`float`, **default:** 0.0) - radius of the
@@ -896,7 +730,6 @@
               overlap checks.
             * ``hull_only`` (`bool`, **default:** False) - When True, only
               check for intersections between the convex hulls.
-
             Warning:
                 HPMC does not check that all vertex requirements are met.
                 Undefined behavior will result when they are violated.
@@ -934,7 +767,6 @@
     @log(flag='object')
     def type_shapes(self):
         """List[dict]: Description of shapes in ``type_shapes`` format.
-
         Example:
             >>> mc.type_shapes()
             [{'type': 'Mesh', 'vertices': [[0.5, 0.5, 0.5], [0.5, -0.5, -0.5],
@@ -946,41 +778,29 @@
 
 class ConvexPolyhedron(_HPMCIntegrator):
     """Hard convex polyhedron Monte Carlo.
-
     Perform hard particle Monte Carlo of convex polyhedra defined by their
     vertices (see `shape`).
-
     See Also:
         Use `Polyhedron` for concave polyhedra.
-
     Args:
         seed (int): Random number seed.
-
         d (float): Default maximum size of displacement trial moves
             (distance units).
-
         a (float): Default maximum size of rotation trial moves.
-
         move_ratio (float): Ratio of translation moves to rotation moves.
-
         nselect (int): Number of trial moves to perform per particle per
             timestep.
-
     Important:
         Assign a `shape` specification for each particle type in the
         `hoomd.State`.
-
     Example::
-
         mc = hpmc.integrate.ConvexPolyhedron(seed=415236, d=0.3, a=0.4)
         mc.shape["A"] = dict(vertices=[(0.5, 0.5, 0.5),
                                        (0.5, -0.5, -0.5),
                                        (-0.5, 0.5, -0.5),
                                        (-0.5, -0.5, 0.5)]);
         print('vertices = ', mc.shape["A"]["vertices"])
-
     Depletants Example::
-
         mc = hpmc.integrate.ConvexPolyhedron(seed=415236,
                                              d=0.3,
                                              a=0.4,
@@ -994,29 +814,23 @@
                                        (-0.05, 0.05, -0.05),
                                        (-0.05, -0.05, 0.05)]);
         mc.depletant_fugacity["B"] = 3.0
-
     Attributes:
         shape (TypeParameter[``particle type``, dict]):
             The shape parameters for each particle type. The dictionary has the
             following keys.
-
             * ``vertices`` (List[Tuple[float,float,float]], **required**) -
               vertices of the polyhedron (distance units).
-
               * The origin **MUST** be contained within the polyhedron.
               * The origin centered circle that encloses all vertices should
                 be of minimal size for optimal performance.
-
             * ``ignore_statistics`` (`bool`, **default:** False) - set to True
               to ignore tracked statistics.
             * ``sweep_radius`` (`float`, **default:** 0.0) - Ignored, but
               present because `ConvexPolyhedron` shares data structures with
               `ConvexSpheropolyhedron`.
-
             Warning:
                 HPMC does not check that all vertex requirements are met.
                 Undefined behavior will result when they are violated.
-
     """
 
     _cpp_cls = 'IntegratorHPMCMonoConvexPolyhedron'
@@ -1043,7 +857,6 @@
     @log(flag='object')
     def type_shapes(self):
         """List[dict]: Description of shapes in ``type_shapes`` format.
-
         Example:
             >>> mc.type_shapes()
             [{'type': 'ConvexPolyhedron', 'sweep_radius': 0,
@@ -1055,41 +868,28 @@
 
 class FacetedEllipsoid(_HPMCIntegrator):
     """Hard faceted ellipsoid Monte Carlo.
-
     Perform hard particle Monte Carlo of faceted ellipsoids. A faceted ellipsoid
     is the intersection of an ellipsoid with a convex polyhedron defined through
     halfspaces (see `shape`). The equation defining each halfspace is given by:
-
     .. math::
         \\vec{n}_i\\cdot \\vec{r} + b_i \\le 0
-
     where :math:`\\vec{n}_i` is the face normal, and :math:`b_i` is  the offset.
-
     Args:
         seed (int): Random number seed.
-
         d (float): Default maximum size of displacement trial moves
             (distance units).
-
         a (float): Default maximum size of rotation trial moves.
-
         move_ratio (float): Ratio of translation moves to rotation moves.
-
         nselect (int): Number of trial moves to perform per particle per
             timestep.
-
     Important:
         Assign a `shape` specification for each particle type in the
         `hoomd.State`.
-
     Example::
-
         mc = hpmc.integrate.FacetedEllipsoid(seed=415236, d=0.3, a=0.4)
-
         # half-space intersection
         slab_normals = [(-1,0,0),(1,0,0),(0,-1,0),(0,1,0),(0,0,-1),(0,0,1)]
         slab_offsets = [-0.1,-1,-.5,-.5,-.5,-.5]
-
         # polyedron vertices
         slab_verts = [[-.1,-.5,-.5],
                       [-.1,-.5,.5],
@@ -1099,7 +899,6 @@
                       [1,-.5,.5],
                       [1,.5,.5],
                       [1,.5,-.5]]
-
         mc.shape["A"] = dict(normals=slab_normals,
                              offsets=slab_offsets,
                              vertices=slab_verts,
@@ -1108,9 +907,7 @@
                              c=0.5);
         print('a = {}, b = {}, c = {}',
               mc.shape["A"]["a"], mc.shape["A"]["b"], mc.shape["A"]["c"])
-
     Depletants Example::
-
         mc = hpmc.integrate.FacetedEllipsoid(seed=415236, d=0.3, a=0.4)
         mc.shape["A"] = dict(normals=[(-1,0,0),
                                       (1,0,0),
@@ -1124,12 +921,10 @@
         # depletant sphere
         mc.shape["B"] = dict(normals=[], a=0.1, b=0.1, c=0.1);
         mc.depletant_fugacity["B"] = 3.0
-
     Attributes:
         shape (TypeParameter[``particle type``, dict]):
             The shape parameters for each particle type. The dictionary has the
             following keys:
-
             * ``normals`` (List[Tuple[float, float, float], **required**) -
               facet normals :math:`\\vec{n}_i`.
             * ``offsets`` (List[float], **required**) - list of offsets
@@ -1146,14 +941,11 @@
               A point inside the shape.
             * ``ignore_statistics`` (`bool`, **default:** False) - set to True
               to ignore tracked statistics.
-
             Important:
                 The origin must be chosen so as to lie **inside the shape**, or
                 the overlap check will not work. This condition is not checked.
-
             Warning:
                 Planes must not be coplanar.
-
             Note:
                 For simple intersections with planes that do not intersect
                 within the sphere, the vertices list can be left empty. When
@@ -1195,45 +987,32 @@
 
 class Sphinx(_HPMCIntegrator):
     """Hard sphinx particle Monte Carlo.
-
     Perform hard particle Monte Carlo of sphere unions and differences defined
     by their positive and negative diameters (see `shape`).
-
     Args:
         seed (int): Random number seed.
-
         d (float): Default maximum size of displacement trial moves
             (distance units).
-
         a (float): Default maximum size of rotation trial moves.
-
         move_ratio (float): Ratio of translation moves to rotation moves.
-
         nselect (int): Number of trial moves to perform per particle per
             timestep.
-
     Important:
         Assign a `shape` specification for each particle type in the
         `hoomd.State`.
-
     Example::
-
         mc = hpmc.integrate.Sphinx(seed=415236, d=0.3, a=0.4)
         mc.shape["A"] = dict(centers=[(0,0,0),(1,0,0)], diameters=[1,.25])
         print('diameters = ', mc.shape["A"]["diameters"])
-
     Depletants Example::
-
         mc = hpmc.integrate.Sphinx(seed=415236, d=0.3, a=0.4, nselect=1)
         mc.shape["A"] = dict(centers=[(0,0,0), (1,0,0)], diameters=[1, -.25])
         mc.shape["B"] = dict(centers=[(0,0,0)], diameters=[.15])
         mc.depletant_fugacity["B"] = 3.0
-
     Attributes:
         shape (TypeParameter[``particle type``, dict]):
             The shape parameters for each particle type. The dictionary has the
             following keys:
-
             * ``diameters`` (List[float], **required**) -
               diameters of spheres (positive OR negative real numbers) (distance
               units).
@@ -1267,46 +1046,33 @@
 
 class ConvexSpheropolyhedron(_HPMCIntegrator):
     """Hard convex spheropolyhedron Monte Carlo.
-
     Perform hard particle Monte Carlo of convex spheropolyhedra defined by their
     vertices and a sweep radius (see `shape`).
-
     Tip:
         A 1-vertex spheropolygon is a sphere and a 2-vertex spheropolygon is a
         spherocylinder.
-
     Args:
         seed (int): Random number seed.
-
         d (float): Default maximum size of displacement trial moves
             (distance units).
-
         a (float): Default maximum size of rotation trial moves.
-
         move_ratio (float): Ratio of translation moves to rotation moves.
-
         nselect (int): Number of trial moves to perform per particle per
             timestep.
-
     Important:
         Assign a `shape` specification for each particle type in the
         `hoomd.State`.
-
     Example::
-
         mc = hpmc.integrate.ConvexSpheropolyhedron(seed=415236, d=0.3, a=0.4)
         mc.shape['tetrahedron'] = dict(vertices=[(0.5, 0.5, 0.5),
                                                  (0.5, -0.5, -0.5),
                                                  (-0.5, 0.5, -0.5),
                                                  (-0.5, -0.5, 0.5)]);
         print('vertices = ', mc.shape['tetrahedron']["vertices"])
-
         mc.shape['SphericalDepletant'] = dict(vertices=[],
                                               sweep_radius=0.1,
                                               ignore_statistics=True);
-
     Depletants example::
-
         mc = hpmc.integrate.ConvexSpheropolyhedron(seed=415236, d=0.3, a=0.4)
         mc.shape["tetrahedron"] = dict(vertices=[(0.5, 0.5, 0.5),
                                                  (0.5, -0.5, -0.5),
@@ -1314,25 +1080,20 @@
                                                  (-0.5, -0.5, 0.5)]);
         mc.shape["SphericalDepletant"] = dict(vertices=[], sweep_radius=0.1);
         mc.depletant_fugacity["SphericalDepletant"] = 3.0
-
     Attributes:
         shape (TypeParameter[``particle type``, dict]):
             The shape parameters for each particle type. The dictionary has the
             following keys:
-
             * ``vertices`` (List[Tuple[float,float,float]], **required**) -
               vertices of the polyhedron (distance units).
-
               * The origin **MUST** be contained within the polyhedron.
               * The origin centered circle that encloses all vertices should
                 be of minimal size for optimal performance.
-
             * ``ignore_statistics`` (`bool`, **default:** False) - set to True
               to ignore tracked statistics.
             * ``sweep_radius`` (`float`, **default:** 0.0) - radius of the
               sphere swept around the surface of the polyhedron (distance
               units). Set a non-zero sweep_radius to create a spheropolyhedron.
-
             Warning:
                 HPMC does not check that all vertex requirements are met.
                 Undefined behavior will result when they are violated.
@@ -1362,7 +1123,6 @@
     @log(flag='object')
     def type_shapes(self):
         """List[dict]: Description of shapes in ``type_shapes`` format.
-
         Example:
             >>> mc.type_shapes()
             [{'type': 'ConvexPolyhedron', 'sweep_radius': 0.1,
@@ -1374,48 +1134,35 @@
 
 class Ellipsoid(_HPMCIntegrator):
     """Hard ellipsoid Monte Carlo.
-
     Perform hard particle Monte Carlo of ellipsoids defined by 3 half axes
     (see `shape`).
-
     Args:
         seed (int): Random number seed.
-
         d (float): Default maximum size of displacement trial moves
             (distance units).
-
         a (float): Default maximum size of rotation trial moves.
-
         move_ratio (float): Ratio of translation moves to rotation moves.
-
         nselect (int): Number of trial moves to perform per particle per
             timestep.
-
     Important:
         Assign a `shape` specification for each particle type in the
         `hoomd.State`.
-
     Example::
-
         mc = hpmc.integrate.Ellipsoid(seed=415236, d=0.3, a=0.4)
         mc.shape["A"] = dict(a=0.5, b=0.25, c=0.125);
         print('ellipsoids parameters (a,b,c) = ',
               mc.shape["A"]["a"],
               mc.shape["A"]["b"],
               mc.shape["A"]["c"])
-
     Depletants Example::
-
         mc = hpmc.integrate.Ellipsoid(seed=415236, d=0.3, a=0.4, nselect=1)
         mc.shape["A"] = dict(a=0.5, b=0.25, c=0.125);
         mc.shape["B"] = dict(a=0.05, b=0.05, c=0.05);
         mc.depletant_fugacity["B"] = 3.0
-
     Attributes:
         shape (TypeParameter[``particle type``, dict]):
             The shape parameters for each particle type. The dictionary has the
             following keys:
-
             * ``a`` (`float`, **required**) - half axis of ellipsoid in the *x*
               direction (distance units)
             * ``b`` (`float`, **required**) - half axis of ellipsoid in the *y*
@@ -1452,7 +1199,6 @@
     @log(flag='object')
     def type_shapes(self):
         """List[dict]: Description of shapes in ``type_shapes`` format.
-
         Example:
             >>> mc.type_shapes()
             [{'type': 'Ellipsoid', 'a': 1.0, 'b': 1.5, 'c': 1}]
@@ -1462,35 +1208,24 @@
 
 class SphereUnion(_HPMCIntegrator):
     """Hard sphere union Monte Carlo.
-
     Perform hard particle Monte Carlo of unions of spheres (see `shape`).
-
     Args:
         seed (int): Random number seed.
-
         d (float): Default maximum size of displacement trial moves
             (distance units).
-
         a (float): Default maximum size of rotation trial moves.
-
         move_ratio (float): Ratio of translation moves to rotation moves.
-
         nselect (int): Number of trial moves to perform per particle per
             timestep.
-
     Note:
-
         This shape uses an internal OBB tree for fast collision queries.
         Depending on the number of constituent spheres in the tree, different
         values of the number of spheres per leaf node may yield different
         performance. The capacity of leaf nodes is configurable.
-
     Important:
         Assign a `shape` specification for each particle type in the
         `hoomd.State`.
-
     Example::
-
         mc = hpmc.integrate.SphereUnion(seed=415236, d=0.3, a=0.4)
         sphere1 = dict(diameter=1)
         sphere2 = dict(diameter=2)
@@ -1501,21 +1236,17 @@
         print('diameter of the first sphere = ',
               mc.shape["A"]["shapes"][0]["diameter"])
         print('center of the first sphere = ', mc.shape["A"]["positions"][0])
-
     Depletants Example::
-
         mc = hpmc.integrate.SphereUnion(seed=415236, d=0.3, a=0.4, nselect=1)
         mc.shape["A"] = dict(diameters=[1.0, 1.0],
                              centers=[(-0.25, 0.0, 0.0),
                                       (0.25, 0.0, 0.0)]);
         mc.shape["B"] = dict(diameters=[0.05], centers=[(0.0, 0.0, 0.0)]);
         mc.depletant_fugacity["B"] = 3.0
-
     Attributes:
         shape (TypeParameter[``particle type``, dict]):
             The shape parameters for each particle type. The dictionary has the
             following keys:
-
             * ``shapes`` (List[dict], **required**) -
               Shape parameters for each sphere in the union. See `Sphere.shape`
               for the accepted parameters.
@@ -1578,10 +1309,8 @@
     @log(flag='object')
     def type_shapes(self):
         """List[dict]: Description of shapes in ``type_shapes`` format.
-
         Examples:
             The type will be 'SphereUnion' regardless of dimensionality.
-
             >>> mc.type_shapes
             [{'type': 'SphereUnion',
               'centers': [[0, 0, 0], [0, 0, 1]],
@@ -1595,36 +1324,25 @@
 
 class ConvexSpheropolyhedronUnion(_HPMCIntegrator):
     """Hard convex spheropolyhedron union Monte Carlo.
-
     Perform hard particle Monte Carlo of unions of convex sphereopolyhedra
     (see `shape`).
-
     Args:
         seed (int): Random number seed.
-
         d (float): Default maximum size of displacement trial moves
             (distance units).
-
         a (float): Default maximum size of rotation trial moves.
-
         move_ratio (float): Ratio of translation moves to rotation moves.
-
         nselect (int): Number of trial moves to perform per particle per
             timestep.
-
     Note:
-
         This shape uses an internal OBB tree for fast collision queries.
         Depending on the number of constituent spheropolyhedra in the tree,
         different values of the number of spheropolyhedra per leaf node may
         yield different performance. The capacity of leaf nodes is configurable.
-
     Important:
         Assign a `shape` specification for each particle type in the
         `hoomd.State`.
-
     Example::
-
         mc = hoomd.hpmc.integrate.ConvexSpheropolyhedronUnion(seed=27,
                                                               d=0.3,
                                                               a=0.4)
@@ -1645,12 +1363,10 @@
         print('center of the first cube = ', mc.shape["A"]["positions"][0])
         print('orientation of the first cube = ',
               mc.shape_param["A"]["orientations"][0])
-
     Attributes:
         shape (TypeParameter[``particle type``, dict]):
             The shape parameters for each particle type. The dictionary has the
             following keys:
-
             * ``shapes`` (List[dict], **required**) -
               Shape parameters for each spheropolyhedron in the union. See
               `ConvexSpheropolyhedron.shape` for the accepted parameters.
@@ -1712,45 +1428,32 @@
 
 class FacetedEllipsoidUnion(_HPMCIntegrator):
     """Hard convex spheropolyhedron union Monte Carlo.
-
     Perform hard particle Monte Carlo of unions of faceted ellipsoids
     (see `shape`).
-
     Args:
         seed (int): Random number seed.
-
         d (float): Default maximum size of displacement trial moves
             (distance units).
-
         a (float): Default maximum size of rotation trial moves.
-
         move_ratio (float): Ratio of translation moves to rotation moves.
-
         nselect (int): Number of trial moves to perform per particle per
             timestep.
-
     Note:
-
         This shape uses an internal OBB tree for fast collision queries.
         Depending on the number of constituent spheropolyhedra in the tree,
         different values of the number of spheropolyhedra per leaf node may
         yield different performance. The capacity of leaf nodes is configurable.
-
     Important:
         Assign a `shape` specification for each particle type in the
         `hoomd.State`.
-
     Example::
-
         mc = hpmc.integrate.FacetedEllipsoidUnion(seed=27, d=0.3, a=0.4)
-
         # make a prolate Janus ellipsoid
         # cut away -x halfspace
         normals = [(-1,0,0)]
         offsets = [0]
         slab_normals = [(-1,0,0),(1,0,0),(0,-1,0),(0,1,0),(0,0,-1),(0,0,1)]
         slab_offsets = [-0.1,-1,-.5,-.5,-.5,-.5)
-
         # polyedron vertices
         slab_verts = [[-.1,-.5,-.5],
                       [-.1,-.5,.5],
@@ -1760,7 +1463,6 @@
                       [1,-.5,.5],
                       [1,.5,.5],
                       [1,.5,-.5]]
-
         faceted_ellipsoid1 = dict(normals=slab_normals,
                                   offsets=slab_offsets,
                                   vertices=slab_verts,
@@ -1773,24 +1475,20 @@
                                   a=0.5,
                                   b=1,
                                   c=1);
-
         mc.shape["A"] = dict(shapes=[faceted_ellipsoid1, faceted_ellipsoid2],
                              positions=[(0, 0, 0), (0, 0, 1)],
                              orientations=[(1, 0, 0, 0), (1, 0, 0, 0)],
                              overlap=[1, 1]);
-
         print('offsets of the first faceted ellipsoid = ',
               mc.shape["A"]["shapes"][0]["offsets"])
         print('normals of the first faceted ellispoid = ',
               mc.shape["A"]["shapes"][0]["normals"])
         print('vertices of the first faceted ellipsoid = ',
               mc.shape["A"]["shapes"][0]["vertices"]
-
     Attributes:
         shape (TypeParameter[``particle type``, dict]):
             The shape parameters for each particle type. The dictionary has the
             following keys:
-
             * ``shapes`` (List[dict], **required**) -
               Shape parameters for each faceted ellipsoid in the union. See
               `shape` for the accepted parameters.
