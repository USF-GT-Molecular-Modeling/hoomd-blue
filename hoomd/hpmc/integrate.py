--- conflicted
+++ resolved
@@ -130,10 +130,6 @@
 
         return self.values[cur_pair];
 
-<<<<<<< HEAD
-    def size(self):
-        return len(self.values);
-=======
 # Helper method to inform about implicit depletants citation
 def cite_depletants():
     _citation = hoomd.cite.article(cite_key='glaser2015',
@@ -150,7 +146,7 @@
         hoomd.cite._extra_default_entries.append(_citation)
     else:
         hoomd.context.bib.add(_citation)
->>>>>>> a53ceb43
+
 
 class mode_hpmc(_integrator):
     R""" Base class HPMC integrator.
