# Copyright (c) 2009-2021 The Regents of the University of Michigan
# This file is part of the HOOMD-blue project, released under the BSD 3-Clause
# License.

"""Hard particle Monte Carlo integrators."""

from hoomd import _hoomd
from hoomd.data.parameterdicts import TypeParameterDict, ParameterDict
from hoomd.data.typeconverter import OnlyIf, to_type_converter
from hoomd.data.typeparam import TypeParameter
from hoomd.hpmc import _hpmc
from hoomd.integrate import BaseIntegrator
from hoomd.logging import log
import hoomd
import json
import math


class HPMCIntegrator(BaseIntegrator):
    """Base class hard particle Monte Carlo integrator.
    Note:
        :py:class:`HPMCIntegrator` is the base class for all HPMC integrators.
        Users should not instantiate this class directly. The attributes
        documented here are available to all HPMC integrators.
    .. rubric:: Hard particle Monte Carlo
    In hard particle Monte Carlo systems, the particles in the
    `hoomd.Simulation` `hoomd.State` are extended objects with positions and
    orientations. During each time step of a `hoomd.Simulation.run`, `nselect`
    trial moves are attempted for each particle in the system.
    A trial move may be a rotation or a translation move, selected randomly
    according to the `translation_move_probability`. Translation trial moves are
    selected randomly from a sphere of radius `d`, where `d` is set
    independently for each particle type. Rotational trial moves are selected
    with a maximum move size of `a`, where `a` is set independently for each
    particle type. In 2D simulations, `a` is the maximum angle (in radians) by
    which a particle will be rotated. In 3D, `a` is the magnitude of the random
    rotation quaternion as defined in Frenkel and Smit.
    `translation_move_probability` can be set to 0 or 1 to enable only rotation
    or translation moves, respectively.
<<<<<<< HEAD
    The `seed` parameter sets the seed for the random number generator.
    Simulations with the same initial condition and same seed will follow
    the same trajectory.
=======

>>>>>>> b93186c2
    Note:
        Full trajectory reproducibility is only possible with the same HOOMD
        binary installation, hardware, and execution configuration.
        Recompiling with different options, using a different version of HOOMD,
        running on a different hardware platform, or changing the parallel
        execution configuration may produce different trajectories due to
        limited floating point precision or parallel algorithmic differences.
    After proposing the trial move, the HPMC integrator checks to see if the
    new particle configuration overlaps with any other particles in the system.
    If there are overlaps, it rejects the move. It accepts the move when there
    are no overlaps.
    Setting elements of `interaction_matrix` to False disables overlap checks
    between specific particle types. `interaction_matrix` is a particle types
    by particle types matrix allowing for non-additive systems.
    The `fugacity` parameter enables implicit depletants when non-zero.
    TODO: Describe implicit depletants algorithm. No need to write this now,
    as Jens is rewriting the implementation.

    .. rubric:: Writing type_shapes to GSD files.

    Use a Logger in combination with a HPMC integrator and a GSD writer to write
    ``type_shapes`` to the GSD file for use with OVITO. For example::

        mc = hoomd.hpmc.integrate.Sphere()
        log = hoomd.logging.Logger()
        log.add(mc, quantities=['type_shapes'])
        gsd = hoomd.write.GSD(
            'trajectory.gsd', hoomd.trigger.Periodic(1000), log=log)

    .. rubric:: Parameters
    Attributes:
        a (`TypeParameter` [``particle type``, `float`]):
            Maximum size of rotation trial moves.
        d (`TypeParameter` [``particle type``, `float`]):
            Maximum size of displacement trial moves
            (distance units).
<<<<<<< HEAD
        fugacity (`TypeParameter` [``particle type``, `float`]):
            Depletant fugacity (in units of 1/volume) (**default:** ``0``)
=======

        depletant_fugacity (`TypeParameter` [\
                            `tuple` [``particle type``, ``particle type``],\
                            `float`]):
            Depletant fugacity (in units of 1/volume) (**default:** ``0``)

            Allows setting the fugacity per particle type, e.g. `('A','A')`
            refers to a depletant of type **A**. The option to set a type pair
            is temporary and will be removed in the release version.

        depletant_ntrial (`TypeParameter` [``particle type``, `int`]):
            Multiplicative factor for the number of times a depletant is inserted.
            This factor is accounted for in the acceptance criterion so that detailed
            balance is unchanged. Higher values of ntrial (than one) can be used
            to reduce the variance of the free energy estimate and
            improve the acceptance rate of the Markov chain.

>>>>>>> b93186c2
        interaction_matrix (`TypeParameter` [\
                            `tuple` [``particle type``, ``particle type``],\
                            `bool`]):
            Set to `False` for a pair of particle types to disable
            overlap checks between particles of those types (**default:**
            `True`).
        translation_move_probability (float): Fraction of moves to be selected
            as translation moves.
        nselect (int): Number of trial moves to perform per particle per
            timestep.
<<<<<<< HEAD
        seed (int): Random number seed.
=======

>>>>>>> b93186c2
    .. rubric:: Attributes
    """

    _cpp_cls = None

    def __init__(self, d, a, translation_move_probability, nselect):
        super().__init__()

        # Set base parameter dict for hpmc integrators
        param_dict = ParameterDict(
            translation_move_probability=float(translation_move_probability),
            nselect=int(nselect))
        self._param_dict.update(param_dict)

        # Set standard typeparameters for hpmc integrators
        typeparam_d = TypeParameter('d',
                                    type_kind='particle_types',
                                    param_dict=TypeParameterDict(float(d),
                                                                 len_keys=1))
        typeparam_a = TypeParameter('a',
                                    type_kind='particle_types',
                                    param_dict=TypeParameterDict(float(a),
                                                                 len_keys=1))

        typeparam_fugacity = TypeParameter('depletant_fugacity',
                                           type_kind='particle_types',
                                           param_dict=TypeParameterDict(
                                               0., len_keys=2)
                                           )

        typeparam_ntrial = TypeParameter('depletant_ntrial',
                                           type_kind='particle_types',
                                           param_dict=TypeParameterDict(
                                               1, len_keys=2)
                                           )

        typeparam_inter_matrix = TypeParameter('interaction_matrix',
                                               type_kind='particle_types',
                                               param_dict=TypeParameterDict(
                                                   True, len_keys=2))

        self._extend_typeparam([typeparam_d, typeparam_a,
                                typeparam_fugacity, typeparam_ntrial,
                                typeparam_inter_matrix])

    def _add(self, simulation):
        """Add the operation to a simulation.

        HPMC uses RNGs. Warn the user if they did not set the seed.
        """
        if simulation is not None:
            simulation._warn_if_seed_unset()

        super()._add(simulation)

    def _attach(self):
        """Initialize the reflected c++ class."""
        sys_def = self._simulation.state._cpp_sys_def
        if (isinstance(self._simulation.device, hoomd.device.GPU)
                and (self._cpp_cls + 'GPU') in _hpmc.__dict__):
            self._cpp_cell = _hoomd.CellListGPU(sys_def)
            if self._simulation._system_communicator is not None:
                self._cpp_cell.setCommunicator(
                    self._simulation._system_communicator)
            self._cpp_obj = getattr(_hpmc,
                                    self._cpp_cls + 'GPU')(sys_def,
                                                           self._cpp_cell)
        else:
            if isinstance(self._simulation.device, hoomd.device.GPU):
                self._simulation.device._cpp_msg.warning(
                    "Falling back on CPU. No GPU implementation for shape.\n")
            self._cpp_obj = getattr(_hpmc, self._cpp_cls)(sys_def)
            self._cpp_cell = None

        super()._attach()

    # Set the external field
    def set_external(self, ext):
        self._cpp_obj.setExternalField(ext.cpp_compute)

    # Set the patch
    def set_PatchEnergyEvaluator(self, patch):
        self._cpp_obj.setPatchEnergy(patch.cpp_evaluator)

    # TODO need to validate somewhere that quaternions are normalized

    @property
    def type_shapes(self):
        """list[dict]: Description of shapes in ``type_shapes`` format."""
        raise NotImplementedError(
            "You are using a shape type that is not implemented! "
            "If you want it, please modify the "
            "hoomd.hpmc.integrate.HPMCIntegrator.get_type_shapes function.")

    def _return_type_shapes(self):
        if not self._attached:
            return None
        type_shapes = self._cpp_obj.getTypeShapesPy()
        ret = [json.loads(json_string) for json_string in type_shapes]
        return ret

    @log(category='sequence')
    def map_overlaps(self):
        """list[tuple[int, int]]: List of overlapping particles.
        The list contains one entry for each overlapping pair of particles. When
        a tuple ``(i,j)`` is present in the list, there is an overlap between
        the particles with tags ``i`` and ``j``.
        Attention:
            `map_overlaps` does not support MPI parallel simulations.
        """
        if (not self._attached
                or self._simulation.device.communicator.num_ranks > 1):
            return None
        return self._cpp_obj.mapOverlaps()

    def map_energies(self):
        """Build an energy map of the system.
        Returns:
            List of tuples. The i,j entry contains the pairwise interaction
            energy of the ith and jth particles (by tag)
        Note:
            :py:meth:`map_energies` does not support MPI parallel simulations.
        Attention:
            `map_energies` is not yet implemented in HOOMD v3.x.
        Example:
            mc = hpmc.integrate.shape(...)
            mc.shape_param.set(...)
            energy_map = np.asarray(mc.map_energies())
        """
        raise NotImplementedError("map_energies will be implemented in a future"
                                  "release.")
        # TODO: update map_energies to new API

        self.update_forces()
        N = hoomd.context.current.system_definition.getParticleData(
        ).getMaximumTag() + 1
        energy_map = self.cpp_integrator.mapEnergies()
        return list(zip(*[iter(energy_map)] * N))

    @log
    def overlaps(self):
        """int: Number of overlapping particle pairs."""
        if not self._attached:
            return None
        self._cpp_obj.communicate(True)
        return self._cpp_obj.countOverlaps(False)

    def test_overlap(self,
                     type_i,
                     type_j,
                     rij,
                     qi,
                     qj,
                     use_images=True,
                     exclude_self=False):
        """Test overlap between two particles.
        Args:
            type_i (str): Type of first particle
            type_j (str): Type of second particle
            rij (tuple): Separation vector **rj**-**ri** between the particle
              centers
            qi (tuple): Orientation quaternion of first particle
            qj (tuple): Orientation quaternion of second particle
            use_images (bool): If True, check for overlap between the periodic
              images of the particles by adding
              the image vector to the separation vector
            exclude_self (bool): If both **use_images** and **exclude_self** are
              true, exclude the primary image
        For two-dimensional shapes, pass the third dimension of **rij** as zero.
        Attention:
            `test_overlap` is not yet implemented in HOOMD v3.x.
        Returns:
            True if the particles overlap.
        """
        raise NotImplementedError("map_energies will be implemented in a future"
                                  "release.")
        self.update_forces()

        ti = hoomd.context.current.system_definition.getParticleData(
        ).getTypeByName(type_i)
        tj = hoomd.context.current.system_definition.getParticleData(
        ).getTypeByName(type_j)

        rij = hoomd.util.listify(rij)
        qi = hoomd.util.listify(qi)
        qj = hoomd.util.listify(qj)
        return self._cpp_obj.py_test_overlap(ti, tj, rij, qi, qj, use_images,
                                             exclude_self)

    @log(category='sequence')
    def translate_moves(self):
        """tuple[int, int]: Count of the accepted and rejected translate moves.
        Note:
            The counts are reset to 0 at the start of each
            `hoomd.Simulation.run`.
        """
        if self._attached:
            return self._cpp_obj.getCounters(1).translate
        else:
            return None

    @log(category='sequence')
    def rotate_moves(self):
        """tuple[int, int]: Count of the accepted and rejected rotate moves.
        Note:
            The counts are reset to 0 at the start of each
            `hoomd.Simulation.run`.
        """
        if self._attached:
            return self._cpp_obj.getCounters(1).rotate
        else:
            return None

    @log
    def mps(self):
        """float: Number of trial moves performed per second.
        Note:
            The count is reset at the start of each `hoomd.Simulation.run`.
        """
        if self._attached:
            return self._cpp_obj.getMPS()
        else:
            return None

    @property
    def counters(self):
        """Trial move counters.
        The counter object has the following attributes:
        * ``translate``: `tuple` [`int`, `int`] - Number of accepted and
          rejected translate trial moves.
        * ``rotate``: `tuple` [`int`, `int`] - Number of accepted and rejected
          rotate trial moves.
        * ``overlap_checks``: `int` - Number of overlap checks performed.
        * ``overlap_errors``: `int` - Number of overlap checks that were too
          close to resolve.
        Note:
            The counts are reset to 0 at the start of each
            `hoomd.Simulation.run`.
        """
        if self._attached:
            return self._cpp_obj.getCounters(1)
        else:
            return None


class Sphere(HPMCIntegrator):
    """Hard sphere Monte Carlo.
    Args:
<<<<<<< HEAD
        seed (int): Random number seed.
=======
>>>>>>> b93186c2
        d (float): Default maximum size of displacement trial moves
            (distance units).
        a (float): Default maximum size of rotation trial moves.
        translation_move_probability (float): Fraction of moves that are
            translation moves.
        nselect (int): Number of trial moves to perform per particle per
            timestep.
    Perform hard particle Monte Carlo of spheres defined by their diameter
    (see `shape`). When the shape parameter ``orientable`` is `False` (the
    default), `Sphere` only applies translation trial moves and ignores
    ``translation_move_probability``.
    Tip:
        Use spheres with ``diameter=0`` in conjunction with `jit` potentials
        for Monte Carlo simulations of particles interacting by pair potential
        with no hard core.
    Tip:
        Use `Sphere` in a 2D simulation to perform Monte Carlo on hard disks.
    Important:
        Assign a `shape` specification for each particle type in the
        `hoomd.State`.
    Examples::
<<<<<<< HEAD
        mc = hoomd.hpmc.integrate.Sphere(seed=415236, d=0.3, a=0.4)
=======

        mc = hoomd.hpmc.integrate.Sphere(d=0.3, a=0.4)
>>>>>>> b93186c2
        mc.shape["A"] = dict(diameter=1.0)
        mc.shape["B"] = dict(diameter=2.0)
        mc.shape["C"] = dict(diameter=1.0, orientable=True)
        print('diameter = ', mc.shape["A"]["diameter"])
    Depletants Example::
<<<<<<< HEAD
        mc = hoomd.hpmc.integrate.Sphere(seed=415236, d=0.3, a=0.4, nselect=8)
=======

        mc = hoomd.hpmc.integrate.Sphere(d=0.3, a=0.4, nselect=8)
>>>>>>> b93186c2
        mc.shape["A"] = dict(diameter=1.0)
        mc.shape["B"] = dict(diameter=1.0)
        mc.depletant_fugacity["B"] = 3.0
    Attributes:
        shape (`TypeParameter` [``particle type``, `dict`]):
            The shape parameters for each particle type. The dictionary has the
            following keys:
            * ``diameter`` (`float`, **required**) - Sphere diameter
              (distance units).
            * ``ignore_statistics`` (`bool`, **default:** `False`) - set to
              `True` to ignore tracked statistics.
            * ``orientable`` (`bool`, **default:** `False`) - set to `True` to
              allow rotation moves on this particle type.
    """
    _cpp_cls = 'IntegratorHPMCMonoSphere'

    def __init__(self,
                 d=0.1,
                 a=0.1,
                 translation_move_probability=0.5,
                 nselect=4):

        # initialize base class
        super().__init__(d, a, translation_move_probability, nselect)

        typeparam_shape = TypeParameter('shape',
                                        type_kind='particle_types',
                                        param_dict=TypeParameterDict(
                                            diameter=float,
                                            ignore_statistics=False,
                                            orientable=False,
                                            len_keys=1))
        self._add_typeparam(typeparam_shape)

    @log(category='object')
    def type_shapes(self):
        """list[dict]: Description of shapes in ``type_shapes`` format.
        Examples:
            The types will be 'Sphere' regardless of dimensionality.
            >>> mc.type_shapes
            [{'type': 'Sphere', 'diameter': 1},
             {'type': 'Sphere', 'diameter': 2}]
        """
        return super()._return_type_shapes()


class ConvexPolygon(HPMCIntegrator):
    """Hard convex polygon Monte Carlo.
    Args:
<<<<<<< HEAD
        seed (int): Random number seed.
=======
>>>>>>> b93186c2
        d (float): Default maximum size of displacement trial moves
            (distance units).
        a (float): Default maximum size of rotation trial moves.
        translation_move_probability (float): Fraction of moves that are
            translation moves.
        nselect (int): Number of trial moves to perform per particle per
            timestep.
    Perform hard particle Monte Carlo of convex polygons defined by their
    vertices (see `shape`).
    Important:
        `ConvexPolygon` simulations must be performed in 2D systems.
    See Also:
        Use `SimplePolygon` for concave polygons.
    Important:
        Assign a `shape` specification for each particle type in the
        `hoomd.State`.
    Examples::
<<<<<<< HEAD
        mc = hoomd.hpmc.integrate.ConvexPolygon(seed=415236, d=0.3, a=0.4)
=======

        mc = hoomd.hpmc.integrate.ConvexPolygon(d=0.3, a=0.4)
>>>>>>> b93186c2
        mc.shape["A"] = dict(vertices=[(-0.5, -0.5),
                                       (0.5, -0.5),
                                       (0.5, 0.5),
                                       (-0.5, 0.5)]);
        print('vertices = ', mc.shape["A"]["vertices"])
    Attributes:
        shape (`TypeParameter` [``particle type``, `dict`]):
            The shape parameters for each particle type. The dictionary has the
            following keys.
            * ``vertices`` (`list` [`tuple` [`float`, `float`]], **required**) -
              vertices of the polygon (distance units).
              * Vertices **MUST** be specified in a *counter-clockwise* order.
              * The origin **MUST** be contained within the polygon.
              * Points inside the polygon **MUST NOT** be included.
              * The origin centered circle that encloses all vertices should
                be of minimal size for optimal performance.
            * ``ignore_statistics`` (`bool`, **default:** `False`) - set to
              `True` to ignore tracked statistics.
            * ``sweep_radius`` (`float`, **default:** 0.0) - Ignored, but
              present because `ConvexPolygon` shares data structures with
              `ConvexSpheropolygon`.
          Warning:
              HPMC does not check that all vertex requirements are met.
              Undefined behavior **will result** when they are violated.
    """
    _cpp_cls = 'IntegratorHPMCMonoConvexPolygon'

    def __init__(self,
                 d=0.1,
                 a=0.1,
                 translation_move_probability=0.5,
                 nselect=4):

        # initialize base class
        super().__init__(d, a, translation_move_probability, nselect)

        typeparam_shape = TypeParameter('shape',
                                        type_kind='particle_types',
                                        param_dict=TypeParameterDict(
                                            vertices=[(float, float)],
                                            ignore_statistics=False,
                                            sweep_radius=0.0,
                                            len_keys=1,
                                        ))

        self._add_typeparam(typeparam_shape)

    @log(category='object')
    def type_shapes(self):
        """list[dict]: Description of shapes in ``type_shapes`` format.
        Example:
            >>> mc.type_shapes()
            [{'type': 'Polygon', 'sweep_radius': 0,
              'vertices': [[-0.5, -0.5], [0.5, -0.5], [0.5, 0.5], [-0.5, 0.5]]}]
        """
        return super(ConvexPolygon, self)._return_type_shapes()


class ConvexSpheropolygon(HPMCIntegrator):
    """Hard convex spheropolygon Monte Carlo.
    Args:
<<<<<<< HEAD
        seed (int): Random number seed.
=======
>>>>>>> b93186c2
        d (float): Default maximum size of displacement trial moves
            (distance units).
        a (float): Default maximum size of rotation trial moves.
        translation_move_probability (float): Fraction of moves that are
            translation moves.
        nselect (int): Number of trial moves to perform per particle per
            timestep.
    Perform hard particle Monte Carlo of convex spheropolygons defined by their
    vertices and a sweep radius (see `shape`). A spheropolygon is is a polygon
    rounded by a disk swept along the perimeter. The sweep radius may be 0.
    Important:
        `ConvexSpheropolygon` simulations must be performed in 2D systems.
    Tip:
        A 1-vertex spheropolygon is a disk and a 2-vertex spheropolygon is a
        rounded rectangle.
    Important:
        Assign a `shape` specification for each particle type in the
        `hoomd.State`.
    Examples::
<<<<<<< HEAD
        mc = hoomd.hpmc.integrate.ConvexSpheropolygon(seed=415236, d=0.3, a=0.4)
=======

        mc = hoomd.hpmc.integrate.ConvexSpheropolygon(d=0.3, a=0.4)
>>>>>>> b93186c2
        mc.shape["A"] = dict(vertices=[(-0.5, -0.5),
                                       (0.5, -0.5),
                                       (0.5, 0.5),
                                       (-0.5, 0.5)],
                             sweep_radius=0.1);
        mc.shape["A"] = dict(vertices=[(0,0)],
                             sweep_radius=0.5,
                             ignore_statistics=True);
        print('vertices = ', mc.shape["A"]["vertices"])
    Attributes:
        shape (`TypeParameter` [``particle type``, `dict`]):
            The shape parameters for each particle type. The dictionary has the
            following keys:
            * ``vertices`` (`list` [`tuple` [`float`, `float`]], **required**) -
              vertices of the polygon  (distance units).
              * The origin **MUST** be contained within the spheropolygon.
              * Points inside the polygon should not be included.
              * The origin centered circle that encloses all vertices should
                be of minimal size for optimal performance.
            * ``ignore_statistics`` (`bool`, **default:** `False`) - set to
              `True` to ignore tracked statistics.
            * ``sweep_radius`` (**default:** 0.0) - radius of the disk swept
              around the edges of the polygon (distance units). Set a non-zero
              ``sweep_radius`` to create a spheropolygon.
            Warning:
                HPMC does not check that all vertex requirements are met.
                Undefined behavior will result when they are violated.
    """

    _cpp_cls = 'IntegratorHPMCMonoSpheropolygon'

    def __init__(self,
                 d=0.1,
                 a=0.1,
                 translation_move_probability=0.5,
                 nselect=4):

        # initialize base class
        super().__init__(d, a, translation_move_probability, nselect)

        typeparam_shape = TypeParameter('shape',
                                        type_kind='particle_types',
                                        param_dict=TypeParameterDict(
                                            vertices=[(float, float)],
                                            sweep_radius=0.0,
                                            ignore_statistics=False,
                                            len_keys=1))

        self._add_typeparam(typeparam_shape)

    @log(category='object')
    def type_shapes(self):
        """list[dict]: Description of shapes in ``type_shapes`` format.
        Example:
            >>> mc.type_shapes()
            [{'type': 'Polygon', 'sweep_radius': 0.1,
              'vertices': [[-0.5, -0.5], [0.5, -0.5], [0.5, 0.5], [-0.5, 0.5]]}]
        """
        return super(ConvexSpheropolygon, self)._return_type_shapes()


class SimplePolygon(HPMCIntegrator):
    """Hard simple polygon Monte Carlo.
    Args:
<<<<<<< HEAD
        seed (int): Random number seed.
=======
>>>>>>> b93186c2
        d (float): Default maximum size of displacement trial moves
            (distance units).
        a (float): Default maximum size of rotation trial moves.
        translation_move_probability (float): Fraction of moves that are
            translation moves.
        nselect (int): Number of trial moves to perform per particle per
            timestep.
    Perform hard particle Monte Carlo of simple polygons defined by their
    vertices (see `shape`).
    Important:
        `SimplePolygon` simulations must be performed in 2D systems.
    See Also:
        Use `ConvexPolygon` for faster performance with convex polygons.
    Important:
        Assign a `shape` specification for each particle type in the
        `hoomd.State`.
    Examples::
<<<<<<< HEAD
        mc = hpmc.integrate.SimplePolygon(seed=415236, d=0.3, a=0.4)
=======

        mc = hpmc.integrate.SimplePolygon(d=0.3, a=0.4)
>>>>>>> b93186c2
        mc.shape["A"] = dict(vertices=[(0, 0.5),
                                       (-0.5, -0.5),
                                       (0, 0),
                                       (0.5, -0.5)]);
        print('vertices = ', mc.shape["A"]["vertices"])
    Attributes:
        shape (`TypeParameter` [``particle type``, `dict`]):
            The shape parameters for each particle type. The dictionary has the
            following keys:
            * ``vertices`` (`list` [`tuple` [`float`, `float`]], **required**) -
              vertices of the polygon (distance units).
              * Vertices **MUST** be specified in a *counter-clockwise* order.
              * The polygon may be concave, but edges must not cross.
              * The origin may be inside or outside the shape.
              * The origin centered circle that encloses all vertices should
                be of minimal size for optimal performance.
            * ``ignore_statistics`` (`bool`, **default:** `False`) - set to
              `True` to ignore tracked statistics.
            * ``sweep_radius`` (`float`, **default:** 0.0) - Ignored, but
              present because `SimplePolygon` shares data structures with
              `ConvexSpheropolygon`.
            Warning:
                HPMC does not check that all vertex requirements are met.
                Undefined behavior will result when they are violated.
    """

    _cpp_cls = 'IntegratorHPMCMonoSimplePolygon'

    def __init__(self,
                 d=0.1,
                 a=0.1,
                 translation_move_probability=0.5,
                 nselect=4):

        # initialize base class
        super().__init__(d, a, translation_move_probability, nselect)

        typeparam_shape = TypeParameter('shape',
                                        type_kind='particle_types',
                                        param_dict=TypeParameterDict(
                                            vertices=[(float, float)],
                                            ignore_statistics=False,
                                            sweep_radius=0,
                                            len_keys=1))

        self._add_typeparam(typeparam_shape)

    @log(category='object')
    def type_shapes(self):
        """list[dict]: Description of shapes in ``type_shapes`` format.
        Example:
            >>> mc.type_shapes()
            [{'type': 'Polygon', 'sweep_radius': 0,
              'vertices': [[-0.5, -0.5], [0.5, -0.5], [0.5, 0.5], [-0.5, 0.5]]}]
        """
        return super(SimplePolygon, self)._return_type_shapes()


class Polyhedron(HPMCIntegrator):
    """Hard polyhedra Monte Carlo.
    Args:
<<<<<<< HEAD
        seed (int): Random number seed.
=======
>>>>>>> b93186c2
        d (float): Default maximum size of displacement trial moves
            (distance units).
        a (float): Default maximum size of rotation trial moves.
        translation_move_probability (float): Fraction of moves that are
            translation moves.
        nselect (int): Number of trial moves to perform per particle per
            timestep.
    Perform hard particle Monte Carlo of general polyhedra defined by their
    vertices and faces (see `shape`). `Polyhedron` supports triangle meshes and
    spheres only. The mesh must be free of self-intersections.
    See Also:
        Use `ConvexPolyhedron` for faster performance with convex polyhedra.
    Note:
        This shape uses an internal OBB tree for fast collision queries.
        Depending on the number of constituent faces in the tree, different
        values of the number of faces per leaf node may yield different
        optimal performance. The capacity of leaf nodes is configurable.
    Important:
        Assign a `shape` specification for each particle type in the
        `hoomd.State`.
    Example::
<<<<<<< HEAD
        mc = hpmc.integrate.Polyhedron(seed=415236, d=0.3, a=0.4)
=======

        mc = hpmc.integrate.Polyhedron(d=0.3, a=0.4)
>>>>>>> b93186c2
        mc.shape["A"] = dict(vertices=[(-0.5, -0.5, -0.5),
                                       (-0.5, -0.5, 0.5),
                                       (-0.5, 0.5, -0.5),
                                       (-0.5, 0.5, 0.5),
                                       (0.5, -0.5, -0.5),
                                       (0.5, -0.5, 0.5),
                                       (0.5, 0.5, -0.5),
                                       (0.5, 0.5, 0.5)],
                            faces=[[0, 2, 6],
                                   [6, 4, 0],
                                   [5, 0, 4],
                                   [5, 1, 0],
                                   [5, 4, 6],
                                   [5, 6, 7],
                                   [3, 2, 0],
                                   [3, 0, 1],
                                   [3, 6, 2],
                                   [3, 7, 6],
                                   [3, 1, 5],
                                   [3, 5, 7]])
        print('vertices = ', mc.shape["A"]["vertices"])
        print('faces = ', mc.shape["A"]["faces"])
    Depletants Example::
<<<<<<< HEAD
        mc = hpmc.integrate.Polyhedron(seed=415236, d=0.3, a=0.4, nselect=1)
=======

        mc = hpmc.integrate.Polyhedron(d=0.3, a=0.4, nselect=1)
>>>>>>> b93186c2
        cube_verts = [(-0.5, -0.5, -0.5),
                      (-0.5, -0.5, 0.5),
                      (-0.5, 0.5, -0.5),
                      (-0.5, 0.5, 0.5),
                      (0.5, -0.5, -0.5),
                      (0.5, -0.5, 0.5),
                      (0.5, 0.5, -0.5),
                      (0.5, 0.5, 0.5)];
        cube_faces = [[0, 2, 6],
                      [6, 4, 0],
                      [5, 0, 4],
                      [5,1,0],
                      [5,4,6],
                      [5,6,7],
                      [3,2,0],
                      [3,0,1],
                      [3,6,2],
                      [3,7,6],
                      [3,1,5],
                      [3,5,7]]
        tetra_verts = [(0.5, 0.5, 0.5),
                       (0.5, -0.5, -0.5),
                       (-0.5, 0.5, -0.5),
                       (-0.5, -0.5, 0.5)];
        tetra_faces = [[0, 1, 2], [3, 0, 2], [3, 2, 1], [3,1,0]];
        mc.shape["A"] = dict(vertices=cube_verts, faces=cube_faces);
        mc.shape["B"] = dict(vertices=tetra_verts,
                             faces=tetra_faces,
                             origin = (0,0,0));
        mc.depletant_fugacity["B"] = 3.0
    Attributes:
        shape (`TypeParameter` [``particle type``, `dict`]):
            The shape parameters for each particle type. The dictionary has the
            following keys:
            * ``vertices`` (`list` [`tuple` [`float`, `float`, `float`]],
              **required**) - vertices of the polyhedron (distance units).
              * The origin **MUST** strictly be contained in the generally
                nonconvex volume defined by the vertices and faces.
              * The origin centered sphere that encloses all vertices should
                be of minimal size for optimal performance.
            * ``faces`` (`list` [`tuple` [`int`, `int`, `int`], **required**) -
              Vertex indices for every triangle in the mesh.
              * For visualization purposes, the faces **MUST** be defined with
                a counterclockwise winding order to produce an outward normal.
            * ``ignore_statistics`` (`bool`, **default:** `False`) - set to
              `True` to ignore tracked statistics.
            * ``sweep_radius`` (`float`, **default:** 0.0) - radius of the
              sphere swept around the surface of the polyhedron (distance
              units). Set a non-zero sweep_radius to create a spheropolyhedron.
            * ``overlap`` (`list` [`int`], **default:** None) - Check for
              overlaps between faces when ``overlap [i] & overlap[j]`` is
              nonzero (``&`` is the bitwise AND operator). When not `None`,
              ``overlap`` must have a length equal to that of ``faces``. When
              `None` (the default), ``overlap`` is initialized with all 1's.
            * ``capacity`` (`int`, **default:** 4) - set the maximum number of
              particles per leaf node to adjust performance.
            * ``origin`` (`tuple` [`float`, `float`, `float`],
              **default:** (0,0,0)) - a point strictly inside the shape, needed
              for correctness of overlap checks.
            * ``hull_only`` (`bool`, **default:** `False`) - When `True`, only
              check for intersections between the convex hulls.
            Warning:
                HPMC does not check that all vertex requirements are met.
                Undefined behavior will result when they are violated.
    """

    _cpp_cls = 'IntegratorHPMCMonoPolyhedron'

    def __init__(self,
                 d=0.1,
                 a=0.1,
                 translation_move_probability=0.5,
                 nselect=4):

        # initialize base class
        super().__init__(d, a, translation_move_probability, nselect)

        typeparam_shape = TypeParameter(
            'shape',
            type_kind='particle_types',
            param_dict=TypeParameterDict(vertices=[(float, float, float)],
                                         faces=[(int, int, int)],
                                         sweep_radius=0.0,
                                         capacity=4,
                                         origin=(0., 0., 0.),
                                         hull_only=False,
                                         overlap=OnlyIf(to_type_converter(
                                             [bool]), allow_none=True),
                                         ignore_statistics=False,
                                         len_keys=1,
                                         _defaults={'overlap': None}))

        self._add_typeparam(typeparam_shape)

    @log(category='object')
    def type_shapes(self):
        """list[dict]: Description of shapes in ``type_shapes`` format.
        Example:
            >>> mc.type_shapes()
            [{'type': 'Mesh', 'vertices': [[0.5, 0.5, 0.5], [0.5, -0.5, -0.5],
              [-0.5, 0.5, -0.5], [-0.5, -0.5, 0.5]],
              'faces': [[0, 1, 2], [0, 3, 1], [0, 2, 3], [1, 3, 2]]}]
        """
        return super(Polyhedron, self)._return_type_shapes()


class ConvexPolyhedron(HPMCIntegrator):
    """Hard convex polyhedron Monte Carlo.
    Args:
<<<<<<< HEAD
        seed (int): Random number seed.
=======
>>>>>>> b93186c2
        d (float): Default maximum size of displacement trial moves
            (distance units).
        a (float): Default maximum size of rotation trial moves.
        translation_move_probability (float): Fraction of moves that are
            translation moves.
        nselect (int): Number of trial moves to perform per particle per
            timestep.
    Perform hard particle Monte Carlo of convex polyhedra defined by their
    vertices (see `shape`).
    See Also:
        Use `Polyhedron` for concave polyhedra.
    Important:
        Assign a `shape` specification for each particle type in the
        `hoomd.State`.
    Example::
<<<<<<< HEAD
        mc = hpmc.integrate.ConvexPolyhedron(seed=415236, d=0.3, a=0.4)
=======

        mc = hpmc.integrate.ConvexPolyhedron(d=0.3, a=0.4)
>>>>>>> b93186c2
        mc.shape["A"] = dict(vertices=[(0.5, 0.5, 0.5),
                                       (0.5, -0.5, -0.5),
                                       (-0.5, 0.5, -0.5),
                                       (-0.5, -0.5, 0.5)]);
        print('vertices = ', mc.shape["A"]["vertices"])
    Depletants Example::
<<<<<<< HEAD
        mc = hpmc.integrate.ConvexPolyhedron(seed=415236,
                                             d=0.3,
=======

        mc = hpmc.integrate.ConvexPolyhedron(d=0.3,
>>>>>>> b93186c2
                                             a=0.4,
                                             nselect=1)
        mc.shape["A"] = dict(vertices=[(0.5, 0.5, 0.5),
                                       (0.5, -0.5, -0.5),
                                       (-0.5, 0.5, -0.5),
                                       (-0.5, -0.5, 0.5)]);
        mc.shape["B"] = dict(vertices=[(0.05, 0.05, 0.05),
                                       (0.05, -0.05, -0.05),
                                       (-0.05, 0.05, -0.05),
                                       (-0.05, -0.05, 0.05)]);
        mc.depletant_fugacity["B"] = 3.0
    Attributes:
        shape (`TypeParameter` [``particle type``, `dict`]):
            The shape parameters for each particle type. The dictionary has the
            following keys.
            * ``vertices`` (`list` [`tuple` [`float`, `float`, `float`]],
              **required**) - vertices of the polyhedron (distance units).
              * The origin **MUST** be contained within the polyhedron.
              * The origin centered circle that encloses all vertices should
                be of minimal size for optimal performance.
            * ``ignore_statistics`` (`bool`, **default:** `False`) - set to
              `True` to ignore tracked statistics.
            * ``sweep_radius`` (`float`, **default:** 0.0) - Ignored, but
              present because `ConvexPolyhedron` shares data structures with
              `ConvexSpheropolyhedron`.
            Warning:
                HPMC does not check that all vertex requirements are met.
                Undefined behavior will result when they are violated.
    """

    _cpp_cls = 'IntegratorHPMCMonoConvexPolyhedron'

    def __init__(self,
                 d=0.1,
                 a=0.1,
                 translation_move_probability=0.5,
                 nselect=4):

        # initialize base class
        super().__init__(d, a, translation_move_probability, nselect)

        typeparam_shape = TypeParameter('shape',
                                        type_kind='particle_types',
                                        param_dict=TypeParameterDict(
                                            vertices=[(float, float, float)],
                                            sweep_radius=0.0,
                                            ignore_statistics=False,
                                            len_keys=1))
        self._add_typeparam(typeparam_shape)

    @log(category='object')
    def type_shapes(self):
        """list[dict]: Description of shapes in ``type_shapes`` format.
        Example:
            >>> mc.type_shapes()
            [{'type': 'ConvexPolyhedron', 'sweep_radius': 0,
              'vertices': [[0.5, 0.5, 0.5], [0.5, -0.5, -0.5],
                           [-0.5, 0.5, -0.5], [-0.5, -0.5, 0.5]]}]
        """
        return super(ConvexPolyhedron, self)._return_type_shapes()


class FacetedEllipsoid(HPMCIntegrator):
    r"""Hard faceted ellipsoid Monte Carlo.
    Args:
<<<<<<< HEAD
        seed (int): Random number seed.
=======
>>>>>>> b93186c2
        d (float): Default maximum size of displacement trial moves
            (distance units).
        a (float): Default maximum size of rotation trial moves.
        translation_move_probability (float): Fraction of moves that are
            translation moves.
        nselect (int): Number of trial moves to perform per particle per
            timestep.
    Perform hard particle Monte Carlo of faceted ellipsoids. A faceted ellipsoid
    is the intersection of an ellipsoid with a convex polyhedron defined through
    halfspaces (see `shape`). The equation defining each halfspace is given by:
    .. math::
        \vec{n}_i\cdot \vec{r} + b_i \le 0
    where :math:`\vec{n}_i` is the face normal, and :math:`b_i` is  the offset.
    Important:
        Assign a `shape` specification for each particle type in the
        `hoomd.State`.
    Example::
<<<<<<< HEAD
        mc = hpmc.integrate.FacetedEllipsoid(seed=415236, d=0.3, a=0.4)
=======

        mc = hpmc.integrate.FacetedEllipsoid(d=0.3, a=0.4)

>>>>>>> b93186c2
        # half-space intersection
        slab_normals = [(-1,0,0),(1,0,0),(0,-1,0),(0,1,0),(0,0,-1),(0,0,1)]
        slab_offsets = [-0.1,-1,-.5,-.5,-.5,-.5]
        # polyedron vertices
        slab_verts = [[-.1,-.5,-.5],
                      [-.1,-.5,.5],
                      [-.1,.5,.5],
                      [-.1,.5,-.5],
                      [1,-.5,-.5],
                      [1,-.5,.5],
                      [1,.5,.5],
                      [1,.5,-.5]]
        mc.shape["A"] = dict(normals=slab_normals,
                             offsets=slab_offsets,
                             vertices=slab_verts,
                             a=1.0,
                             b=0.5,
                             c=0.5);
        print('a = {}, b = {}, c = {}',
              mc.shape["A"]["a"], mc.shape["A"]["b"], mc.shape["A"]["c"])
    Depletants Example::
<<<<<<< HEAD
        mc = hpmc.integrate.FacetedEllipsoid(seed=415236, d=0.3, a=0.4)
=======

        mc = hpmc.integrate.FacetedEllipsoid(d=0.3, a=0.4)
>>>>>>> b93186c2
        mc.shape["A"] = dict(normals=[(-1,0,0),
                                      (1,0,0),
                                      (0,-1,0),
                                      (0,1,0),
                                      (0,0,-1),
                                      (0,0,1)],
                             a=1.0,
                             b=0.5,
                             c=0.25);
        # depletant sphere
        mc.shape["B"] = dict(normals=[], a=0.1, b=0.1, c=0.1);
        mc.depletant_fugacity["B"] = 3.0
    Attributes:
        shape (TypeParameter[``particle type``, dict]):
            The shape parameters for each particle type. The dictionary has the
            following keys:
            * ``normals`` (`list` [`tuple` [`float`, `float`, `float`]],
              **required**) - facet normals :math:`\\vec{n}_i`.
            * ``offsets`` (`list` [`float`], **required**) - list of offsets
              :math:`b_i` (squared distance units)
            * ``a`` (`float`, **required**) - half axis of ellipsoid in the *x*
              direction (distance units)
            * ``b`` (`float`, **required**) - half axis of ellipsoid in the *y*
              direction (distance units)
            * ``c`` (`float`, **required**) - half axis of ellipsoid in the *z*
              direction (distance units)
            * ``vertices`` (`list` [`tuple` [`float`, `float`, `float`]],
              **default:** []) - list of vertices for intersection polyhedron
              (see note below).
            * ``origin`` (`tuple` [`float`, `float`, `float`],
              **default:** (0,0,0)) - A point inside the shape.
            * ``ignore_statistics`` (`bool`, **default:** `False`) - set to
              `True` to ignore tracked statistics.
            Important:
                The origin must be chosen so as to lie **inside the shape**, or
                the overlap check will not work. This condition is not checked.
            Warning:
                Planes must not be coplanar.
            Note:
                For simple intersections with planes that do not intersect
                within the sphere, the vertices list can be left empty. When
                specified, the half-space intersection of the normals must match
                the convex polyhedron defined by the vertices (if non-empty),
                the half-space intersection is **not** calculated automatically.
    """

    _cpp_cls = 'IntegratorHPMCMonoFacetedEllipsoid'

    def __init__(self,
                 d=0.1,
                 a=0.1,
                 translation_move_probability=0.5,
                 nselect=4):

        # initialize base class
        super().__init__(d, a, translation_move_probability, nselect)

        typeparam_shape = TypeParameter(
            'shape',
            type_kind='particle_types',
            param_dict=TypeParameterDict(normals=[(float, float, float)],
                                         offsets=[float],
                                         a=float,
                                         b=float,
                                         c=float,
                                         vertices=OnlyIf(
                                             to_type_converter(
                                                 [(float, float, float)]),
                                             allow_none=True),
                                         origin=(0.0, 0.0, 0.0),
                                         ignore_statistics=False,
                                         len_keys=1,
                                         _defaults={'vertices': None}))
        self._add_typeparam(typeparam_shape)


class Sphinx(HPMCIntegrator):
    """Hard sphinx particle Monte Carlo.
    Args:
<<<<<<< HEAD
        seed (int): Random number seed.
=======
>>>>>>> b93186c2
        d (float): Default maximum size of displacement trial moves
            (distance units).
        a (float): Default maximum size of rotation trial moves.
        translation_move_probability (float): Fraction of moves that are
            translation moves.
        nselect (int): Number of trial moves to perform per particle per
            timestep.
    Perform hard particle Monte Carlo of sphere unions and differences defined
    by their positive and negative diameters (see `shape`).
    Important:
        Assign a `shape` specification for each particle type in the
        `hoomd.State`.
    Example::
<<<<<<< HEAD
        mc = hpmc.integrate.Sphinx(seed=415236, d=0.3, a=0.4)
=======

        mc = hpmc.integrate.Sphinx(d=0.3, a=0.4)
>>>>>>> b93186c2
        mc.shape["A"] = dict(centers=[(0,0,0),(1,0,0)], diameters=[1,.25])
        print('diameters = ', mc.shape["A"]["diameters"])
    Depletants Example::
<<<<<<< HEAD
        mc = hpmc.integrate.Sphinx(seed=415236, d=0.3, a=0.4, nselect=1)
=======

        mc = hpmc.integrate.Sphinx(d=0.3, a=0.4, nselect=1)
>>>>>>> b93186c2
        mc.shape["A"] = dict(centers=[(0,0,0), (1,0,0)], diameters=[1, -.25])
        mc.shape["B"] = dict(centers=[(0,0,0)], diameters=[.15])
        mc.depletant_fugacity["B"] = 3.0
    Attributes:
        shape (`TypeParameter` [``particle type``, `dict`]):
            The shape parameters for each particle type. The dictionary has the
            following keys:
            * ``diameters`` (`list` [`float`], **required**) -
              diameters of spheres (positive OR negative real numbers) (distance
              units).
            * ``centers`` (`list` [`tuple` [`float`, `float`, `float`],
              **required**) - centers of spheres in local coordinate frame
              (distance units).
            * ``ignore_statistics`` (`bool`, **default:** `False`) - set to
              `True` to ignore tracked statistics.
    """

    _cpp_cls = 'IntegratorHPMCMonoSphinx'

    def __init__(self,
                 d=0.1,
                 a=0.1,
                 translation_move_probability=0.5,
                 nselect=4):

        # initialize base class
        super().__init__(d, a, translation_move_probability, nselect)

        typeparam_shape = TypeParameter('shape',
                                        type_kind='particle_types',
                                        param_dict=TypeParameterDict(
                                            diameters=[float],
                                            centers=[(float, float, float)],
                                            ignore_statistics=False,
                                            len_keys=1))
        self._add_typeparam(typeparam_shape)


class ConvexSpheropolyhedron(HPMCIntegrator):
    """Hard convex spheropolyhedron Monte Carlo.
    Args:
<<<<<<< HEAD
        seed (int): Random number seed.
=======
>>>>>>> b93186c2
        d (float): Default maximum size of displacement trial moves
            (distance units).
        a (float): Default maximum size of rotation trial moves.
        translation_move_probability (float): Fraction of moves that are
            translation moves.
        nselect (int): Number of trial moves to perform per particle per
            timestep.
    Perform hard particle Monte Carlo of convex spheropolyhedra defined by their
    vertices and a sweep radius (see `shape`).
    Tip:
        A 1-vertex spheropolygon is a sphere and a 2-vertex spheropolygon is a
        spherocylinder.
    Important:
        Assign a `shape` specification for each particle type in the
        `hoomd.State`.
    Example::
<<<<<<< HEAD
        mc = hpmc.integrate.ConvexSpheropolyhedron(seed=415236, d=0.3, a=0.4)
=======

        mc = hpmc.integrate.ConvexSpheropolyhedron(d=0.3, a=0.4)
>>>>>>> b93186c2
        mc.shape['tetrahedron'] = dict(vertices=[(0.5, 0.5, 0.5),
                                                 (0.5, -0.5, -0.5),
                                                 (-0.5, 0.5, -0.5),
                                                 (-0.5, -0.5, 0.5)]);
        print('vertices = ', mc.shape['tetrahedron']["vertices"])
        mc.shape['SphericalDepletant'] = dict(vertices=[],
                                              sweep_radius=0.1,
                                              ignore_statistics=True);
    Depletants example::
<<<<<<< HEAD
        mc = hpmc.integrate.ConvexSpheropolyhedron(seed=415236, d=0.3, a=0.4)
=======

        mc = hpmc.integrate.ConvexSpheropolyhedron(d=0.3, a=0.4)
>>>>>>> b93186c2
        mc.shape["tetrahedron"] = dict(vertices=[(0.5, 0.5, 0.5),
                                                 (0.5, -0.5, -0.5),
                                                 (-0.5, 0.5, -0.5),
                                                 (-0.5, -0.5, 0.5)]);
        mc.shape["SphericalDepletant"] = dict(vertices=[], sweep_radius=0.1);
        mc.depletant_fugacity["SphericalDepletant"] = 3.0
    Attributes:
        shape (`TypeParameter` [``particle type``, `dict`]):
            The shape parameters for each particle type. The dictionary has the
            following keys:
            * ``vertices`` (`list` [`tuple` [`float`, `float`, `float`]],
              **required**) - vertices of the polyhedron (distance units).
              * The origin **MUST** be contained within the polyhedron.
              * The origin centered circle that encloses all vertices should
                be of minimal size for optimal performance.
            * ``ignore_statistics`` (`bool`, **default:** `False`) - set to
              `True` to ignore tracked statistics.
            * ``sweep_radius`` (`float`, **default:** 0.0) - radius of the
              sphere swept around the surface of the polyhedron (distance
              units). Set a non-zero sweep_radius to create a spheropolyhedron.
            Warning:
                HPMC does not check that all vertex requirements are met.
                Undefined behavior will result when they are violated.
    """

    _cpp_cls = 'IntegratorHPMCMonoSpheropolyhedron'

    def __init__(self,
                 d=0.1,
                 a=0.1,
                 translation_move_probability=0.5,
                 nselect=4):

        # initialize base class
        super().__init__(d, a, translation_move_probability, nselect)

        typeparam_shape = TypeParameter('shape',
                                        type_kind='particle_types',
                                        param_dict=TypeParameterDict(
                                            vertices=[(float, float, float)],
                                            sweep_radius=0.0,
                                            ignore_statistics=False,
                                            len_keys=1))
        self._add_typeparam(typeparam_shape)

    @log(category='object')
    def type_shapes(self):
        """list[dict]: Description of shapes in ``type_shapes`` format.
        Example:
            >>> mc.type_shapes()
            [{'type': 'ConvexPolyhedron', 'sweep_radius': 0.1,
              'vertices': [[0.5, 0.5, 0.5], [0.5, -0.5, -0.5],
                           [-0.5, 0.5, -0.5], [-0.5, -0.5, 0.5]]}]
        """
        return super(ConvexSpheropolyhedron, self)._return_type_shapes()


class Ellipsoid(HPMCIntegrator):
    """Hard ellipsoid Monte Carlo.
    Args:
<<<<<<< HEAD
        seed (int): Random number seed.
=======
>>>>>>> b93186c2
        d (float): Default maximum size of displacement trial moves
            (distance units).
        a (float): Default maximum size of rotation trial moves.
        translation_move_probability (float): Fraction of moves that are
            translation moves.
        nselect (int): Number of trial moves to perform per particle per
            timestep.
    Perform hard particle Monte Carlo of ellipsoids defined by 3 half axes
    (see `shape`).
    Important:
        Assign a `shape` specification for each particle type in the
        `hoomd.State`.
    Example::
<<<<<<< HEAD
        mc = hpmc.integrate.Ellipsoid(seed=415236, d=0.3, a=0.4)
=======

        mc = hpmc.integrate.Ellipsoid(d=0.3, a=0.4)
>>>>>>> b93186c2
        mc.shape["A"] = dict(a=0.5, b=0.25, c=0.125);
        print('ellipsoids parameters (a,b,c) = ',
              mc.shape["A"]["a"],
              mc.shape["A"]["b"],
              mc.shape["A"]["c"])
    Depletants Example::
<<<<<<< HEAD
        mc = hpmc.integrate.Ellipsoid(seed=415236, d=0.3, a=0.4, nselect=1)
=======

        mc = hpmc.integrate.Ellipsoid(d=0.3, a=0.4, nselect=1)
>>>>>>> b93186c2
        mc.shape["A"] = dict(a=0.5, b=0.25, c=0.125);
        mc.shape["B"] = dict(a=0.05, b=0.05, c=0.05);
        mc.depletant_fugacity["B"] = 3.0
    Attributes:
        shape (`TypeParameter` [``particle type``, `dict`]):
            The shape parameters for each particle type. The dictionary has the
            following keys:
            * ``a`` (`float`, **required**) - half axis of ellipsoid in the *x*
              direction (distance units)
            * ``b`` (`float`, **required**) - half axis of ellipsoid in the *y*
              direction (distance units)
            * ``c`` (`float`, **required**) - half axis of ellipsoid in the *z*
              direction (distance units)
            * ``ignore_statistics`` (`bool`, **default:** `False`) - set to
              `True` to ignore tracked statistics.
    """

    _cpp_cls = 'IntegratorHPMCMonoEllipsoid'

    def __init__(self,
                 d=0.1,
                 a=0.1,
                 translation_move_probability=0.5,
                 nselect=4):

        # initialize base class
        super().__init__(d, a, translation_move_probability, nselect)

        typeparam_shape = TypeParameter('shape',
                                        type_kind='particle_types',
                                        param_dict=TypeParameterDict(
                                            a=float,
                                            b=float,
                                            c=float,
                                            ignore_statistics=False,
                                            len_keys=1))

        self._extend_typeparam([typeparam_shape])

    @log(category='object')
    def type_shapes(self):
        """list[dict]: Description of shapes in ``type_shapes`` format.
        Example:
            >>> mc.type_shapes()
            [{'type': 'Ellipsoid', 'a': 1.0, 'b': 1.5, 'c': 1}]
        """
        return super()._return_type_shapes()


class SphereUnion(HPMCIntegrator):
    """Hard sphere union Monte Carlo.
    Args:
<<<<<<< HEAD
        seed (int): Random number seed.
=======
>>>>>>> b93186c2
        d (float): Default maximum size of displacement trial moves
            (distance units).
        a (float): Default maximum size of rotation trial moves.
        translation_move_probability (float): Fraction of moves that are
            translation moves.
        nselect (int): Number of trial moves to perform per particle per
            timestep.
    Perform hard particle Monte Carlo of unions of spheres (see `shape`).
    Note:
        This shape uses an internal OBB tree for fast collision queries.
        Depending on the number of constituent spheres in the tree, different
        values of the number of spheres per leaf node may yield different
        performance. The capacity of leaf nodes is configurable.
    Important:
        Assign a `shape` specification for each particle type in the
        `hoomd.State`.
    Example::
<<<<<<< HEAD
        mc = hpmc.integrate.SphereUnion(seed=415236, d=0.3, a=0.4)
=======

        mc = hpmc.integrate.SphereUnion(d=0.3, a=0.4)
>>>>>>> b93186c2
        sphere1 = dict(diameter=1)
        sphere2 = dict(diameter=2)
        mc.shape["A"] = dict(shapes=[sphere1, sphere2],
                             positions=[(0, 0, 0), (0, 0, 1)],
                             orientations=[(1, 0, 0, 0), (1, 0, 0, 0)],
                             overlap=[1, 1])
        print('diameter of the first sphere = ',
              mc.shape["A"]["shapes"][0]["diameter"])
        print('center of the first sphere = ', mc.shape["A"]["positions"][0])
    Depletants Example::
<<<<<<< HEAD
        mc = hpmc.integrate.SphereUnion(seed=415236, d=0.3, a=0.4, nselect=1)
=======

        mc = hpmc.integrate.SphereUnion(d=0.3, a=0.4, nselect=1)
>>>>>>> b93186c2
        mc.shape["A"] = dict(diameters=[1.0, 1.0],
                             centers=[(-0.25, 0.0, 0.0),
                                      (0.25, 0.0, 0.0)]);
        mc.shape["B"] = dict(diameters=[0.05], centers=[(0.0, 0.0, 0.0)]);
        mc.depletant_fugacity["B"] = 3.0
    Attributes:
        shape (`TypeParameter` [``particle type``, `dict`]):
            The shape parameters for each particle type. The dictionary has the
            following keys:
            * ``shapes`` (`list` [`dict`], **required**) -
              Shape parameters for each sphere in the union. See `Sphere.shape`
              for the accepted parameters.
            * ``positions`` (`list` [`tuple` [`float`, `float`, `float`]],
              **required**) - Position of each sphere in the union.
            * ``orientations`` (`list` [`tuple` [`float`, `float`, `float`,\
              `float`]], **default:** `None`) -
              Orientation of each sphere in the union. When not `None`,
              ``orientations`` must have a length equal to that of
              ``positions``. When `None` (the default), ``orientations`` is
              initialized with all [1,0,0,0]'s.
            * ``overlap`` (`list` [`int`], **default:** `None`) - Check for
              overlaps between constituent particles when
              ``overlap [i] & overlap[j]`` is nonzero (``&`` is the bitwise AND
              operator). When not `None`, ``overlap`` must have a length equal
              to that of ``positions``. When `None` (the default), ``overlap``
              is initialized with all 1's.
            * ``capacity`` (`int`, **default:** 4) - set the maximum number of
              particles per leaf node to adjust performance.
            * ``ignore_statistics`` (`bool`, **default:** `False`) - set to
              `True` to ignore tracked statistics.
    """

    _cpp_cls = 'IntegratorHPMCMonoSphereUnion'

    def __init__(self,
                 d=0.1,
                 a=0.1,
                 translation_move_probability=0.5,
                 nselect=4):

        # initialize base class
        super().__init__(d, a, translation_move_probability, nselect)

        typeparam_shape = TypeParameter('shape',
                                        type_kind='particle_types',
                                        param_dict=TypeParameterDict(
                                            shapes=[
                                                dict(diameter=float,
                                                     ignore_statistics=False,
                                                     orientable=False)
                                            ],
                                            positions=[(float, float, float)],
                                            orientations=OnlyIf(
                                                to_type_converter(
                                                    [(float, float, float,
                                                      float)]),
                                                allow_none=True),
                                            capacity=4,
                                            overlap=OnlyIf(to_type_converter(
                                                [int]), allow_none=True),
                                            ignore_statistics=False,
                                            len_keys=1,
                                            _defaults={
                                                'orientations': None,
                                                'overlap': None
                                            }))
        self._add_typeparam(typeparam_shape)

    @log(category='object')
    def type_shapes(self):
        """list[dict]: Description of shapes in ``type_shapes`` format.
        Examples:
            The type will be 'SphereUnion' regardless of dimensionality.
            >>> mc.type_shapes
            [{'type': 'SphereUnion',
              'centers': [[0, 0, 0], [0, 0, 1]],
              'diameters': [1, 0.5]},
             {'type': 'SphereUnion',
              'centers': [[1, 2, 3], [4, 5, 6]],
              'diameters': [0.5, 1]}]
        """
        return super()._return_type_shapes()


class ConvexSpheropolyhedronUnion(HPMCIntegrator):
    """Hard convex spheropolyhedron union Monte Carlo.
    Args:
<<<<<<< HEAD
        seed (int): Random number seed.
=======
>>>>>>> b93186c2
        d (float): Default maximum size of displacement trial moves
            (distance units).
        a (float): Default maximum size of rotation trial moves.
        translation_move_probability (float): Fraction of moves that are
            translation moves.
        nselect (int): Number of trial moves to perform per particle per
            timestep.
    Perform hard particle Monte Carlo of unions of convex sphereopolyhedra
    (see `shape`).
    Note:
        This shape uses an internal OBB tree for fast collision queries.
        Depending on the number of constituent spheropolyhedra in the tree,
        different values of the number of spheropolyhedra per leaf node may
        yield different performance. The capacity of leaf nodes is configurable.
    Important:
        Assign a `shape` specification for each particle type in the
        `hoomd.State`.
    Example::
<<<<<<< HEAD
        mc = hoomd.hpmc.integrate.ConvexSpheropolyhedronUnion(seed=27,
                                                              d=0.3,
=======

        mc = hoomd.hpmc.integrate.ConvexSpheropolyhedronUnion(d=0.3,
>>>>>>> b93186c2
                                                              a=0.4)
        cube_verts = [[-1,-1,-1],
                      [-1,-1,1],
                      [-1,1,1],
                      [-1,1,-1],
                      [1,-1,-1],
                      [1,-1,1],
                      [1,1,1],
                      [1,1,-1]]
        mc.shape["A"] = dict(shapes=[cube_verts, cube_verts],
                             positions=[(0, 0, 0), (0, 0, 1)],
                             orientations=[(1, 0, 0, 0), (1, 0, 0, 0)],
                             overlap=[1, 1]);
        print('vertices of the first cube = ',
              mc.shape["A"]["shapes"][0]["vertices"])
        print('center of the first cube = ', mc.shape["A"]["positions"][0])
        print('orientation of the first cube = ',
              mc.shape_param["A"]["orientations"][0])
    Attributes:
        shape (`TypeParameter` [``particle type``, `dict`]):
            The shape parameters for each particle type. The dictionary has the
            following keys:
            * ``shapes`` (`list` [`dict`], **required**) -
              Shape parameters for each spheropolyhedron in the union. See
              `ConvexSpheropolyhedron.shape` for the accepted parameters.
            * ``positions`` (`list` [`tuple` [`float`, `float`, `float`]],
              **required**) - Position of each spheropolyhedron in the union.
            * ``orientations`` (`list[ `tuple[`float`, `float`, `float`,\
              `float`]], **default:** None) - Orientation of each
              spheropolyhedron in the union. When not `None`,
              ``orientations`` must have a length equal to that of
              ``positions``. When `None` (the default), ``orientations`` is
              initialized with all [1,0,0,0]'s.
            * ``overlap`` (`list` [`int`], **default:** `None`) - Check for
              overlaps between constituent particles when
              ``overlap [i] & overlap[j]`` is nonzero (``&`` is the bitwise
              AND operator). When not `None`, ``overlap`` must have a length
              equal to that of ``positions``. When `None` (the default),
              ``overlap`` is initialized with all 1's.
            * ``capacity`` (`int`, **default:** 4) - set the maximum number of
              particles per leaf node to adjust performance.
            * ``ignore_statistics`` (`bool`, **default:** `False`) - set to
              `True` to ignore tracked statistics.
    """

    _cpp_cls = 'IntegratorHPMCMonoConvexPolyhedronUnion'

    def __init__(self,
                 d=0.1,
                 a=0.1,
                 translation_move_probability=0.5,
                 nselect=4):

        # initialize base class
        super().__init__(d, a, translation_move_probability, nselect)

        typeparam_shape = TypeParameter(
            'shape',
            type_kind='particle_types',
            param_dict=TypeParameterDict(shapes=[
                dict(vertices=[(float, float, float)],
                     sweep_radius=0.0,
                     ignore_statistics=False)
            ],
                positions=[(float, float, float)],
                orientations=OnlyIf(to_type_converter(
                    [(float, float, float, float)]), allow_none=True),
                overlap=OnlyIf(to_type_converter([int]), allow_none=True),
                ignore_statistics=False,
                capacity=4,
                len_keys=1,
                _defaults={
                'orientations': None,
                'overlap': None
            }))

        self._add_typeparam(typeparam_shape)
        # meta data
        self.metadata_fields = ['capacity']


class FacetedEllipsoidUnion(HPMCIntegrator):
    """Hard convex spheropolyhedron union Monte Carlo.
    Args:
<<<<<<< HEAD
        seed (int): Random number seed.
=======
>>>>>>> b93186c2
        d (float): Default maximum size of displacement trial moves
            (distance units).
        a (float): Default maximum size of rotation trial moves.
        translation_move_probability (float): Fraction of moves that are
            translation moves.
        nselect (int): Number of trial moves to perform per particle per
            timestep.
    Perform hard particle Monte Carlo of unions of faceted ellipsoids
    (see `shape`).
    Note:
        This shape uses an internal OBB tree for fast collision queries.
        Depending on the number of constituent faceted ellipsoids in the tree,
        different values of the number of faceted ellipsoids per leaf node may
        yield different performance. The capacity of leaf nodes is configurable.
    Important:
        Assign a `shape` specification for each particle type in the
        `hoomd.State`.
    Example::
<<<<<<< HEAD
        mc = hpmc.integrate.FacetedEllipsoidUnion(seed=27, d=0.3, a=0.4)
=======

        mc = hpmc.integrate.FacetedEllipsoidUnion(d=0.3, a=0.4)

>>>>>>> b93186c2
        # make a prolate Janus ellipsoid
        # cut away -x halfspace
        normals = [(-1,0,0)]
        offsets = [0]
        slab_normals = [(-1,0,0),(1,0,0),(0,-1,0),(0,1,0),(0,0,-1),(0,0,1)]
        slab_offsets = [-0.1,-1,-.5,-.5,-.5,-.5)
        # polyedron vertices
        slab_verts = [[-.1,-.5,-.5],
                      [-.1,-.5,.5],
                      [-.1,.5,.5],
                      [-.1,.5,-.5],
                      [1,-.5,-.5],
                      [1,-.5,.5],
                      [1,.5,.5],
                      [1,.5,-.5]]
        faceted_ellipsoid1 = dict(normals=slab_normals,
                                  offsets=slab_offsets,
                                  vertices=slab_verts,
                                  a=1.0,
                                  b=0.5,
                                  c=0.5);
        faceted_ellipsoid2 = dict(normals=slab_normals,
                                  offsets=slab_offsets,
                                  vertices=slab_verts,
                                  a=0.5,
                                  b=1,
                                  c=1);
        mc.shape["A"] = dict(shapes=[faceted_ellipsoid1, faceted_ellipsoid2],
                             positions=[(0, 0, 0), (0, 0, 1)],
                             orientations=[(1, 0, 0, 0), (1, 0, 0, 0)],
                             overlap=[1, 1]);
        print('offsets of the first faceted ellipsoid = ',
              mc.shape["A"]["shapes"][0]["offsets"])
        print('normals of the first faceted ellipsoid = ',
              mc.shape["A"]["shapes"][0]["normals"])
        print('vertices of the first faceted ellipsoid = ',
              mc.shape["A"]["shapes"][0]["vertices"]
    Attributes:
        shape (`TypeParameter` [``particle type``, `dict`]):
            The shape parameters for each particle type. The dictionary has the
            following keys:
            * ``shapes`` (`list`[ `dict`], **required**) -
              Shape parameters for each faceted ellipsoid in the union. See
              `FacetedEllipsoid.shape` for the accepted parameters.
            * ``positions`` (`list` [`tuple` [`float`, `float`, `float`]],
              **required**) - Position of each faceted ellipsoid in the union.
            * ``orientations`` (`list` [`tuple` [`float`, `float`, `float`,
              `float`]], **default:** `None`) - Orientation of each faceted
              ellipsoid in the union. When not `None`, ``orientations``
              must have a length equal to that of ``positions``. When `None`
              (the default), ``orientations`` is initialized with all
              [1,0,0,0]'s.
            * ``overlap`` (`list` [`int`], **default:** `None`) - Check for
              overlaps between constituent particles when
              ``overlap [i] & overlap[j]`` is nonzero (``&`` is the bitwise AND
              operator). When not `None`, ``overlap`` must have a length equal
              to that of ``positions``. When `None` (the default), ``overlap``
              is initialized with all 1's.
            * ``capacity`` (`int`, **default:** 4) - set the maximum number of
              particles per leaf node to adjust performance.
            * ``ignore_statistics`` (`bool`, **default:** `False`) - set to
              `True` to ignore tracked statistics.
    """

    _cpp_cls = 'IntegratorHPMCMonoFacetedEllipsoidUnion'

    def __init__(self,
                 d=0.1,
                 a=0.1,
                 translation_move_probability=0.5,
                 nselect=4):

        # initialize base class
        super().__init__(d, a, translation_move_probability, nselect)

        typeparam_shape = TypeParameter(
            'shape',
            type_kind='particle_types',
            param_dict=TypeParameterDict(shapes=[
                dict(a=float,
                     b=float,
                     c=float,
                     normals=[(float, float, float)],
                     offsets=[float],
                     vertices=[(float, float, float)],
                     origin=tuple,
                     ignore_statistics=False)
            ],
                positions=[(float, float, float)],
                orientations=OnlyIf(to_type_converter(
                    [(float, float, float, float)]), allow_none=True),
                overlap=OnlyIf(to_type_converter([int]), allow_none=True),
                ignore_statistics=False,
                capacity=4,
                len_keys=1,
                _defaults={
                'orientations': None,
                'overlap': None
            }))
        self._add_typeparam(typeparam_shape)<|MERGE_RESOLUTION|>--- conflicted
+++ resolved
@@ -18,15 +18,19 @@
 
 class HPMCIntegrator(BaseIntegrator):
     """Base class hard particle Monte Carlo integrator.
+
     Note:
         :py:class:`HPMCIntegrator` is the base class for all HPMC integrators.
         Users should not instantiate this class directly. The attributes
         documented here are available to all HPMC integrators.
+
     .. rubric:: Hard particle Monte Carlo
+
     In hard particle Monte Carlo systems, the particles in the
     `hoomd.Simulation` `hoomd.State` are extended objects with positions and
     orientations. During each time step of a `hoomd.Simulation.run`, `nselect`
     trial moves are attempted for each particle in the system.
+
     A trial move may be a rotation or a translation move, selected randomly
     according to the `translation_move_probability`. Translation trial moves are
     selected randomly from a sphere of radius `d`, where `d` is set
@@ -37,13 +41,7 @@
     rotation quaternion as defined in Frenkel and Smit.
     `translation_move_probability` can be set to 0 or 1 to enable only rotation
     or translation moves, respectively.
-<<<<<<< HEAD
-    The `seed` parameter sets the seed for the random number generator.
-    Simulations with the same initial condition and same seed will follow
-    the same trajectory.
-=======
-
->>>>>>> b93186c2
+
     Note:
         Full trajectory reproducibility is only possible with the same HOOMD
         binary installation, hardware, and execution configuration.
@@ -51,13 +49,16 @@
         running on a different hardware platform, or changing the parallel
         execution configuration may produce different trajectories due to
         limited floating point precision or parallel algorithmic differences.
+
     After proposing the trial move, the HPMC integrator checks to see if the
     new particle configuration overlaps with any other particles in the system.
     If there are overlaps, it rejects the move. It accepts the move when there
     are no overlaps.
+
     Setting elements of `interaction_matrix` to False disables overlap checks
     between specific particle types. `interaction_matrix` is a particle types
     by particle types matrix allowing for non-additive systems.
+
     The `fugacity` parameter enables implicit depletants when non-zero.
     TODO: Describe implicit depletants algorithm. No need to write this now,
     as Jens is rewriting the implementation.
@@ -74,16 +75,14 @@
             'trajectory.gsd', hoomd.trigger.Periodic(1000), log=log)
 
     .. rubric:: Parameters
+
     Attributes:
         a (`TypeParameter` [``particle type``, `float`]):
             Maximum size of rotation trial moves.
+
         d (`TypeParameter` [``particle type``, `float`]):
             Maximum size of displacement trial moves
             (distance units).
-<<<<<<< HEAD
-        fugacity (`TypeParameter` [``particle type``, `float`]):
-            Depletant fugacity (in units of 1/volume) (**default:** ``0``)
-=======
 
         depletant_fugacity (`TypeParameter` [\
                             `tuple` [``particle type``, ``particle type``],\
@@ -101,22 +100,19 @@
             to reduce the variance of the free energy estimate and
             improve the acceptance rate of the Markov chain.
 
->>>>>>> b93186c2
         interaction_matrix (`TypeParameter` [\
                             `tuple` [``particle type``, ``particle type``],\
                             `bool`]):
             Set to `False` for a pair of particle types to disable
             overlap checks between particles of those types (**default:**
             `True`).
+
         translation_move_probability (float): Fraction of moves to be selected
             as translation moves.
+
         nselect (int): Number of trial moves to perform per particle per
             timestep.
-<<<<<<< HEAD
-        seed (int): Random number seed.
-=======
-
->>>>>>> b93186c2
+
     .. rubric:: Attributes
     """
 
@@ -221,9 +217,11 @@
     @log(category='sequence')
     def map_overlaps(self):
         """list[tuple[int, int]]: List of overlapping particles.
+
         The list contains one entry for each overlapping pair of particles. When
         a tuple ``(i,j)`` is present in the list, there is an overlap between
         the particles with tags ``i`` and ``j``.
+
         Attention:
             `map_overlaps` does not support MPI parallel simulations.
         """
@@ -234,13 +232,17 @@
 
     def map_energies(self):
         """Build an energy map of the system.
+
         Returns:
             List of tuples. The i,j entry contains the pairwise interaction
             energy of the ith and jth particles (by tag)
+
         Note:
             :py:meth:`map_energies` does not support MPI parallel simulations.
+
         Attention:
             `map_energies` is not yet implemented in HOOMD v3.x.
+
         Example:
             mc = hpmc.integrate.shape(...)
             mc.shape_param.set(...)
@@ -273,6 +275,7 @@
                      use_images=True,
                      exclude_self=False):
         """Test overlap between two particles.
+
         Args:
             type_i (str): Type of first particle
             type_j (str): Type of second particle
@@ -285,9 +288,12 @@
               the image vector to the separation vector
             exclude_self (bool): If both **use_images** and **exclude_self** are
               true, exclude the primary image
+
         For two-dimensional shapes, pass the third dimension of **rij** as zero.
+
         Attention:
             `test_overlap` is not yet implemented in HOOMD v3.x.
+
         Returns:
             True if the particles overlap.
         """
@@ -309,6 +315,7 @@
     @log(category='sequence')
     def translate_moves(self):
         """tuple[int, int]: Count of the accepted and rejected translate moves.
+
         Note:
             The counts are reset to 0 at the start of each
             `hoomd.Simulation.run`.
@@ -321,6 +328,7 @@
     @log(category='sequence')
     def rotate_moves(self):
         """tuple[int, int]: Count of the accepted and rejected rotate moves.
+
         Note:
             The counts are reset to 0 at the start of each
             `hoomd.Simulation.run`.
@@ -333,6 +341,7 @@
     @log
     def mps(self):
         """float: Number of trial moves performed per second.
+
         Note:
             The count is reset at the start of each `hoomd.Simulation.run`.
         """
@@ -344,7 +353,9 @@
     @property
     def counters(self):
         """Trial move counters.
+
         The counter object has the following attributes:
+
         * ``translate``: `tuple` [`int`, `int`] - Number of accepted and
           rejected translate trial moves.
         * ``rotate``: `tuple` [`int`, `int`] - Number of accepted and rejected
@@ -352,6 +363,7 @@
         * ``overlap_checks``: `int` - Number of overlap checks performed.
         * ``overlap_errors``: `int` - Number of overlap checks that were too
           close to resolve.
+
         Note:
             The counts are reset to 0 at the start of each
             `hoomd.Simulation.run`.
@@ -364,56 +376,56 @@
 
 class Sphere(HPMCIntegrator):
     """Hard sphere Monte Carlo.
+
     Args:
-<<<<<<< HEAD
-        seed (int): Random number seed.
-=======
->>>>>>> b93186c2
         d (float): Default maximum size of displacement trial moves
             (distance units).
+
         a (float): Default maximum size of rotation trial moves.
+
         translation_move_probability (float): Fraction of moves that are
             translation moves.
+
         nselect (int): Number of trial moves to perform per particle per
             timestep.
+
     Perform hard particle Monte Carlo of spheres defined by their diameter
     (see `shape`). When the shape parameter ``orientable`` is `False` (the
     default), `Sphere` only applies translation trial moves and ignores
     ``translation_move_probability``.
+
     Tip:
         Use spheres with ``diameter=0`` in conjunction with `jit` potentials
         for Monte Carlo simulations of particles interacting by pair potential
         with no hard core.
+
     Tip:
         Use `Sphere` in a 2D simulation to perform Monte Carlo on hard disks.
+
     Important:
         Assign a `shape` specification for each particle type in the
         `hoomd.State`.
+
     Examples::
-<<<<<<< HEAD
-        mc = hoomd.hpmc.integrate.Sphere(seed=415236, d=0.3, a=0.4)
-=======
 
         mc = hoomd.hpmc.integrate.Sphere(d=0.3, a=0.4)
->>>>>>> b93186c2
         mc.shape["A"] = dict(diameter=1.0)
         mc.shape["B"] = dict(diameter=2.0)
         mc.shape["C"] = dict(diameter=1.0, orientable=True)
         print('diameter = ', mc.shape["A"]["diameter"])
+
     Depletants Example::
-<<<<<<< HEAD
-        mc = hoomd.hpmc.integrate.Sphere(seed=415236, d=0.3, a=0.4, nselect=8)
-=======
 
         mc = hoomd.hpmc.integrate.Sphere(d=0.3, a=0.4, nselect=8)
->>>>>>> b93186c2
         mc.shape["A"] = dict(diameter=1.0)
         mc.shape["B"] = dict(diameter=1.0)
         mc.depletant_fugacity["B"] = 3.0
+
     Attributes:
         shape (`TypeParameter` [``particle type``, `dict`]):
             The shape parameters for each particle type. The dictionary has the
             following keys:
+
             * ``diameter`` (`float`, **required**) - Sphere diameter
               (distance units).
             * ``ignore_statistics`` (`bool`, **default:** `False`) - set to
@@ -444,8 +456,10 @@
     @log(category='object')
     def type_shapes(self):
         """list[dict]: Description of shapes in ``type_shapes`` format.
+
         Examples:
             The types will be 'Sphere' regardless of dimensionality.
+
             >>> mc.type_shapes
             [{'type': 'Sphere', 'diameter': 1},
              {'type': 'Sphere', 'diameter': 2}]
@@ -455,58 +469,65 @@
 
 class ConvexPolygon(HPMCIntegrator):
     """Hard convex polygon Monte Carlo.
+
     Args:
-<<<<<<< HEAD
-        seed (int): Random number seed.
-=======
->>>>>>> b93186c2
         d (float): Default maximum size of displacement trial moves
             (distance units).
+
         a (float): Default maximum size of rotation trial moves.
+
         translation_move_probability (float): Fraction of moves that are
             translation moves.
+
         nselect (int): Number of trial moves to perform per particle per
             timestep.
+
     Perform hard particle Monte Carlo of convex polygons defined by their
     vertices (see `shape`).
+
     Important:
         `ConvexPolygon` simulations must be performed in 2D systems.
+
     See Also:
         Use `SimplePolygon` for concave polygons.
+
     Important:
         Assign a `shape` specification for each particle type in the
         `hoomd.State`.
+
     Examples::
-<<<<<<< HEAD
-        mc = hoomd.hpmc.integrate.ConvexPolygon(seed=415236, d=0.3, a=0.4)
-=======
 
         mc = hoomd.hpmc.integrate.ConvexPolygon(d=0.3, a=0.4)
->>>>>>> b93186c2
         mc.shape["A"] = dict(vertices=[(-0.5, -0.5),
                                        (0.5, -0.5),
                                        (0.5, 0.5),
                                        (-0.5, 0.5)]);
         print('vertices = ', mc.shape["A"]["vertices"])
+
     Attributes:
         shape (`TypeParameter` [``particle type``, `dict`]):
             The shape parameters for each particle type. The dictionary has the
             following keys.
+
             * ``vertices`` (`list` [`tuple` [`float`, `float`]], **required**) -
               vertices of the polygon (distance units).
+
               * Vertices **MUST** be specified in a *counter-clockwise* order.
               * The origin **MUST** be contained within the polygon.
               * Points inside the polygon **MUST NOT** be included.
               * The origin centered circle that encloses all vertices should
                 be of minimal size for optimal performance.
+
             * ``ignore_statistics`` (`bool`, **default:** `False`) - set to
               `True` to ignore tracked statistics.
             * ``sweep_radius`` (`float`, **default:** 0.0) - Ignored, but
               present because `ConvexPolygon` shares data structures with
               `ConvexSpheropolygon`.
+
           Warning:
               HPMC does not check that all vertex requirements are met.
               Undefined behavior **will result** when they are violated.
+
     """
     _cpp_cls = 'IntegratorHPMCMonoConvexPolygon'
 
@@ -533,6 +554,7 @@
     @log(category='object')
     def type_shapes(self):
         """list[dict]: Description of shapes in ``type_shapes`` format.
+
         Example:
             >>> mc.type_shapes()
             [{'type': 'Polygon', 'sweep_radius': 0,
@@ -543,60 +565,68 @@
 
 class ConvexSpheropolygon(HPMCIntegrator):
     """Hard convex spheropolygon Monte Carlo.
+
     Args:
-<<<<<<< HEAD
-        seed (int): Random number seed.
-=======
->>>>>>> b93186c2
         d (float): Default maximum size of displacement trial moves
             (distance units).
+
         a (float): Default maximum size of rotation trial moves.
+
         translation_move_probability (float): Fraction of moves that are
             translation moves.
+
         nselect (int): Number of trial moves to perform per particle per
             timestep.
+
     Perform hard particle Monte Carlo of convex spheropolygons defined by their
     vertices and a sweep radius (see `shape`). A spheropolygon is is a polygon
     rounded by a disk swept along the perimeter. The sweep radius may be 0.
+
     Important:
         `ConvexSpheropolygon` simulations must be performed in 2D systems.
+
     Tip:
         A 1-vertex spheropolygon is a disk and a 2-vertex spheropolygon is a
         rounded rectangle.
+
     Important:
         Assign a `shape` specification for each particle type in the
         `hoomd.State`.
+
     Examples::
-<<<<<<< HEAD
-        mc = hoomd.hpmc.integrate.ConvexSpheropolygon(seed=415236, d=0.3, a=0.4)
-=======
 
         mc = hoomd.hpmc.integrate.ConvexSpheropolygon(d=0.3, a=0.4)
->>>>>>> b93186c2
         mc.shape["A"] = dict(vertices=[(-0.5, -0.5),
                                        (0.5, -0.5),
                                        (0.5, 0.5),
                                        (-0.5, 0.5)],
                              sweep_radius=0.1);
+
         mc.shape["A"] = dict(vertices=[(0,0)],
                              sweep_radius=0.5,
                              ignore_statistics=True);
+
         print('vertices = ', mc.shape["A"]["vertices"])
+
     Attributes:
         shape (`TypeParameter` [``particle type``, `dict`]):
             The shape parameters for each particle type. The dictionary has the
             following keys:
+
             * ``vertices`` (`list` [`tuple` [`float`, `float`]], **required**) -
               vertices of the polygon  (distance units).
+
               * The origin **MUST** be contained within the spheropolygon.
               * Points inside the polygon should not be included.
               * The origin centered circle that encloses all vertices should
                 be of minimal size for optimal performance.
+
             * ``ignore_statistics`` (`bool`, **default:** `False`) - set to
               `True` to ignore tracked statistics.
             * ``sweep_radius`` (**default:** 0.0) - radius of the disk swept
               around the edges of the polygon (distance units). Set a non-zero
               ``sweep_radius`` to create a spheropolygon.
+
             Warning:
                 HPMC does not check that all vertex requirements are met.
                 Undefined behavior will result when they are violated.
@@ -626,6 +656,7 @@
     @log(category='object')
     def type_shapes(self):
         """list[dict]: Description of shapes in ``type_shapes`` format.
+
         Example:
             >>> mc.type_shapes()
             [{'type': 'Polygon', 'sweep_radius': 0.1,
@@ -636,58 +667,66 @@
 
 class SimplePolygon(HPMCIntegrator):
     """Hard simple polygon Monte Carlo.
+
     Args:
-<<<<<<< HEAD
-        seed (int): Random number seed.
-=======
->>>>>>> b93186c2
         d (float): Default maximum size of displacement trial moves
             (distance units).
+
         a (float): Default maximum size of rotation trial moves.
+
         translation_move_probability (float): Fraction of moves that are
             translation moves.
+
         nselect (int): Number of trial moves to perform per particle per
             timestep.
+
     Perform hard particle Monte Carlo of simple polygons defined by their
     vertices (see `shape`).
+
     Important:
         `SimplePolygon` simulations must be performed in 2D systems.
+
     See Also:
         Use `ConvexPolygon` for faster performance with convex polygons.
+
     Important:
         Assign a `shape` specification for each particle type in the
         `hoomd.State`.
+
     Examples::
-<<<<<<< HEAD
-        mc = hpmc.integrate.SimplePolygon(seed=415236, d=0.3, a=0.4)
-=======
 
         mc = hpmc.integrate.SimplePolygon(d=0.3, a=0.4)
->>>>>>> b93186c2
         mc.shape["A"] = dict(vertices=[(0, 0.5),
                                        (-0.5, -0.5),
                                        (0, 0),
                                        (0.5, -0.5)]);
         print('vertices = ', mc.shape["A"]["vertices"])
+
+
     Attributes:
         shape (`TypeParameter` [``particle type``, `dict`]):
             The shape parameters for each particle type. The dictionary has the
             following keys:
+
             * ``vertices`` (`list` [`tuple` [`float`, `float`]], **required**) -
               vertices of the polygon (distance units).
+
               * Vertices **MUST** be specified in a *counter-clockwise* order.
               * The polygon may be concave, but edges must not cross.
               * The origin may be inside or outside the shape.
               * The origin centered circle that encloses all vertices should
                 be of minimal size for optimal performance.
+
             * ``ignore_statistics`` (`bool`, **default:** `False`) - set to
               `True` to ignore tracked statistics.
             * ``sweep_radius`` (`float`, **default:** 0.0) - Ignored, but
               present because `SimplePolygon` shares data structures with
               `ConvexSpheropolygon`.
+
             Warning:
                 HPMC does not check that all vertex requirements are met.
                 Undefined behavior will result when they are violated.
+
     """
 
     _cpp_cls = 'IntegratorHPMCMonoSimplePolygon'
@@ -714,6 +753,7 @@
     @log(category='object')
     def type_shapes(self):
         """list[dict]: Description of shapes in ``type_shapes`` format.
+
         Example:
             >>> mc.type_shapes()
             [{'type': 'Polygon', 'sweep_radius': 0,
@@ -724,38 +764,39 @@
 
 class Polyhedron(HPMCIntegrator):
     """Hard polyhedra Monte Carlo.
+
     Args:
-<<<<<<< HEAD
-        seed (int): Random number seed.
-=======
->>>>>>> b93186c2
         d (float): Default maximum size of displacement trial moves
             (distance units).
+
         a (float): Default maximum size of rotation trial moves.
+
         translation_move_probability (float): Fraction of moves that are
             translation moves.
+
         nselect (int): Number of trial moves to perform per particle per
             timestep.
+
     Perform hard particle Monte Carlo of general polyhedra defined by their
     vertices and faces (see `shape`). `Polyhedron` supports triangle meshes and
     spheres only. The mesh must be free of self-intersections.
+
     See Also:
         Use `ConvexPolyhedron` for faster performance with convex polyhedra.
+
     Note:
         This shape uses an internal OBB tree for fast collision queries.
         Depending on the number of constituent faces in the tree, different
         values of the number of faces per leaf node may yield different
         optimal performance. The capacity of leaf nodes is configurable.
+
     Important:
         Assign a `shape` specification for each particle type in the
         `hoomd.State`.
+
     Example::
-<<<<<<< HEAD
-        mc = hpmc.integrate.Polyhedron(seed=415236, d=0.3, a=0.4)
-=======
 
         mc = hpmc.integrate.Polyhedron(d=0.3, a=0.4)
->>>>>>> b93186c2
         mc.shape["A"] = dict(vertices=[(-0.5, -0.5, -0.5),
                                        (-0.5, -0.5, 0.5),
                                        (-0.5, 0.5, -0.5),
@@ -778,13 +819,10 @@
                                    [3, 5, 7]])
         print('vertices = ', mc.shape["A"]["vertices"])
         print('faces = ', mc.shape["A"]["faces"])
+
     Depletants Example::
-<<<<<<< HEAD
-        mc = hpmc.integrate.Polyhedron(seed=415236, d=0.3, a=0.4, nselect=1)
-=======
 
         mc = hpmc.integrate.Polyhedron(d=0.3, a=0.4, nselect=1)
->>>>>>> b93186c2
         cube_verts = [(-0.5, -0.5, -0.5),
                       (-0.5, -0.5, 0.5),
                       (-0.5, 0.5, -0.5),
@@ -810,25 +848,32 @@
                        (-0.5, 0.5, -0.5),
                        (-0.5, -0.5, 0.5)];
         tetra_faces = [[0, 1, 2], [3, 0, 2], [3, 2, 1], [3,1,0]];
+
         mc.shape["A"] = dict(vertices=cube_verts, faces=cube_faces);
         mc.shape["B"] = dict(vertices=tetra_verts,
                              faces=tetra_faces,
                              origin = (0,0,0));
         mc.depletant_fugacity["B"] = 3.0
+
     Attributes:
         shape (`TypeParameter` [``particle type``, `dict`]):
             The shape parameters for each particle type. The dictionary has the
             following keys:
+
             * ``vertices`` (`list` [`tuple` [`float`, `float`, `float`]],
               **required**) - vertices of the polyhedron (distance units).
+
               * The origin **MUST** strictly be contained in the generally
                 nonconvex volume defined by the vertices and faces.
               * The origin centered sphere that encloses all vertices should
                 be of minimal size for optimal performance.
+
             * ``faces`` (`list` [`tuple` [`int`, `int`, `int`], **required**) -
               Vertex indices for every triangle in the mesh.
+
               * For visualization purposes, the faces **MUST** be defined with
                 a counterclockwise winding order to produce an outward normal.
+
             * ``ignore_statistics`` (`bool`, **default:** `False`) - set to
               `True` to ignore tracked statistics.
             * ``sweep_radius`` (`float`, **default:** 0.0) - radius of the
@@ -846,6 +891,7 @@
               for correctness of overlap checks.
             * ``hull_only`` (`bool`, **default:** `False`) - When `True`, only
               check for intersections between the convex hulls.
+
             Warning:
                 HPMC does not check that all vertex requirements are met.
                 Undefined behavior will result when they are violated.
@@ -882,6 +928,7 @@
     @log(category='object')
     def type_shapes(self):
         """list[dict]: Description of shapes in ``type_shapes`` format.
+
         Example:
             >>> mc.type_shapes()
             [{'type': 'Mesh', 'vertices': [[0.5, 0.5, 0.5], [0.5, -0.5, -0.5],
@@ -893,45 +940,41 @@
 
 class ConvexPolyhedron(HPMCIntegrator):
     """Hard convex polyhedron Monte Carlo.
+
     Args:
-<<<<<<< HEAD
-        seed (int): Random number seed.
-=======
->>>>>>> b93186c2
         d (float): Default maximum size of displacement trial moves
             (distance units).
+
         a (float): Default maximum size of rotation trial moves.
+
         translation_move_probability (float): Fraction of moves that are
             translation moves.
+
         nselect (int): Number of trial moves to perform per particle per
             timestep.
+
     Perform hard particle Monte Carlo of convex polyhedra defined by their
     vertices (see `shape`).
+
     See Also:
         Use `Polyhedron` for concave polyhedra.
+
     Important:
         Assign a `shape` specification for each particle type in the
         `hoomd.State`.
+
     Example::
-<<<<<<< HEAD
-        mc = hpmc.integrate.ConvexPolyhedron(seed=415236, d=0.3, a=0.4)
-=======
 
         mc = hpmc.integrate.ConvexPolyhedron(d=0.3, a=0.4)
->>>>>>> b93186c2
         mc.shape["A"] = dict(vertices=[(0.5, 0.5, 0.5),
                                        (0.5, -0.5, -0.5),
                                        (-0.5, 0.5, -0.5),
                                        (-0.5, -0.5, 0.5)]);
         print('vertices = ', mc.shape["A"]["vertices"])
+
     Depletants Example::
-<<<<<<< HEAD
-        mc = hpmc.integrate.ConvexPolyhedron(seed=415236,
-                                             d=0.3,
-=======
 
         mc = hpmc.integrate.ConvexPolyhedron(d=0.3,
->>>>>>> b93186c2
                                              a=0.4,
                                              nselect=1)
         mc.shape["A"] = dict(vertices=[(0.5, 0.5, 0.5),
@@ -943,20 +986,25 @@
                                        (-0.05, 0.05, -0.05),
                                        (-0.05, -0.05, 0.05)]);
         mc.depletant_fugacity["B"] = 3.0
+
     Attributes:
         shape (`TypeParameter` [``particle type``, `dict`]):
             The shape parameters for each particle type. The dictionary has the
             following keys.
+
             * ``vertices`` (`list` [`tuple` [`float`, `float`, `float`]],
               **required**) - vertices of the polyhedron (distance units).
+
               * The origin **MUST** be contained within the polyhedron.
               * The origin centered circle that encloses all vertices should
                 be of minimal size for optimal performance.
+
             * ``ignore_statistics`` (`bool`, **default:** `False`) - set to
               `True` to ignore tracked statistics.
             * ``sweep_radius`` (`float`, **default:** 0.0) - Ignored, but
               present because `ConvexPolyhedron` shares data structures with
               `ConvexSpheropolyhedron`.
+
             Warning:
                 HPMC does not check that all vertex requirements are met.
                 Undefined behavior will result when they are violated.
@@ -985,6 +1033,7 @@
     @log(category='object')
     def type_shapes(self):
         """list[dict]: Description of shapes in ``type_shapes`` format.
+
         Example:
             >>> mc.type_shapes()
             [{'type': 'ConvexPolyhedron', 'sweep_radius': 0,
@@ -996,38 +1045,40 @@
 
 class FacetedEllipsoid(HPMCIntegrator):
     r"""Hard faceted ellipsoid Monte Carlo.
+
     Args:
-<<<<<<< HEAD
-        seed (int): Random number seed.
-=======
->>>>>>> b93186c2
         d (float): Default maximum size of displacement trial moves
             (distance units).
+
         a (float): Default maximum size of rotation trial moves.
+
         translation_move_probability (float): Fraction of moves that are
             translation moves.
+
         nselect (int): Number of trial moves to perform per particle per
             timestep.
+
     Perform hard particle Monte Carlo of faceted ellipsoids. A faceted ellipsoid
     is the intersection of an ellipsoid with a convex polyhedron defined through
     halfspaces (see `shape`). The equation defining each halfspace is given by:
+
     .. math::
         \vec{n}_i\cdot \vec{r} + b_i \le 0
+
     where :math:`\vec{n}_i` is the face normal, and :math:`b_i` is  the offset.
+
     Important:
         Assign a `shape` specification for each particle type in the
         `hoomd.State`.
+
     Example::
-<<<<<<< HEAD
-        mc = hpmc.integrate.FacetedEllipsoid(seed=415236, d=0.3, a=0.4)
-=======
 
         mc = hpmc.integrate.FacetedEllipsoid(d=0.3, a=0.4)
 
->>>>>>> b93186c2
         # half-space intersection
         slab_normals = [(-1,0,0),(1,0,0),(0,-1,0),(0,1,0),(0,0,-1),(0,0,1)]
         slab_offsets = [-0.1,-1,-.5,-.5,-.5,-.5]
+
         # polyedron vertices
         slab_verts = [[-.1,-.5,-.5],
                       [-.1,-.5,.5],
@@ -1037,6 +1088,7 @@
                       [1,-.5,.5],
                       [1,.5,.5],
                       [1,.5,-.5]]
+
         mc.shape["A"] = dict(normals=slab_normals,
                              offsets=slab_offsets,
                              vertices=slab_verts,
@@ -1045,13 +1097,10 @@
                              c=0.5);
         print('a = {}, b = {}, c = {}',
               mc.shape["A"]["a"], mc.shape["A"]["b"], mc.shape["A"]["c"])
+
     Depletants Example::
-<<<<<<< HEAD
-        mc = hpmc.integrate.FacetedEllipsoid(seed=415236, d=0.3, a=0.4)
-=======
 
         mc = hpmc.integrate.FacetedEllipsoid(d=0.3, a=0.4)
->>>>>>> b93186c2
         mc.shape["A"] = dict(normals=[(-1,0,0),
                                       (1,0,0),
                                       (0,-1,0),
@@ -1064,10 +1113,12 @@
         # depletant sphere
         mc.shape["B"] = dict(normals=[], a=0.1, b=0.1, c=0.1);
         mc.depletant_fugacity["B"] = 3.0
+
     Attributes:
         shape (TypeParameter[``particle type``, dict]):
             The shape parameters for each particle type. The dictionary has the
             following keys:
+
             * ``normals`` (`list` [`tuple` [`float`, `float`, `float`]],
               **required**) - facet normals :math:`\\vec{n}_i`.
             * ``offsets`` (`list` [`float`], **required**) - list of offsets
@@ -1085,11 +1136,14 @@
               **default:** (0,0,0)) - A point inside the shape.
             * ``ignore_statistics`` (`bool`, **default:** `False`) - set to
               `True` to ignore tracked statistics.
+
             Important:
                 The origin must be chosen so as to lie **inside the shape**, or
                 the overlap check will not work. This condition is not checked.
+
             Warning:
                 Planes must not be coplanar.
+
             Note:
                 For simple intersections with planes that do not intersect
                 within the sphere, the vertices list can be left empty. When
@@ -1130,46 +1184,44 @@
 
 class Sphinx(HPMCIntegrator):
     """Hard sphinx particle Monte Carlo.
+
     Args:
-<<<<<<< HEAD
-        seed (int): Random number seed.
-=======
->>>>>>> b93186c2
         d (float): Default maximum size of displacement trial moves
             (distance units).
+
         a (float): Default maximum size of rotation trial moves.
+
         translation_move_probability (float): Fraction of moves that are
             translation moves.
+
         nselect (int): Number of trial moves to perform per particle per
             timestep.
+
     Perform hard particle Monte Carlo of sphere unions and differences defined
     by their positive and negative diameters (see `shape`).
+
     Important:
         Assign a `shape` specification for each particle type in the
         `hoomd.State`.
+
     Example::
-<<<<<<< HEAD
-        mc = hpmc.integrate.Sphinx(seed=415236, d=0.3, a=0.4)
-=======
 
         mc = hpmc.integrate.Sphinx(d=0.3, a=0.4)
->>>>>>> b93186c2
         mc.shape["A"] = dict(centers=[(0,0,0),(1,0,0)], diameters=[1,.25])
         print('diameters = ', mc.shape["A"]["diameters"])
+
     Depletants Example::
-<<<<<<< HEAD
-        mc = hpmc.integrate.Sphinx(seed=415236, d=0.3, a=0.4, nselect=1)
-=======
 
         mc = hpmc.integrate.Sphinx(d=0.3, a=0.4, nselect=1)
->>>>>>> b93186c2
         mc.shape["A"] = dict(centers=[(0,0,0), (1,0,0)], diameters=[1, -.25])
         mc.shape["B"] = dict(centers=[(0,0,0)], diameters=[.15])
         mc.depletant_fugacity["B"] = 3.0
+
     Attributes:
         shape (`TypeParameter` [``particle type``, `dict`]):
             The shape parameters for each particle type. The dictionary has the
             following keys:
+
             * ``diameters`` (`list` [`float`], **required**) -
               diameters of spheres (positive OR negative real numbers) (distance
               units).
@@ -1203,68 +1255,71 @@
 
 class ConvexSpheropolyhedron(HPMCIntegrator):
     """Hard convex spheropolyhedron Monte Carlo.
+
     Args:
-<<<<<<< HEAD
-        seed (int): Random number seed.
-=======
->>>>>>> b93186c2
         d (float): Default maximum size of displacement trial moves
             (distance units).
+
         a (float): Default maximum size of rotation trial moves.
+
         translation_move_probability (float): Fraction of moves that are
             translation moves.
+
         nselect (int): Number of trial moves to perform per particle per
             timestep.
+
     Perform hard particle Monte Carlo of convex spheropolyhedra defined by their
     vertices and a sweep radius (see `shape`).
+
     Tip:
         A 1-vertex spheropolygon is a sphere and a 2-vertex spheropolygon is a
         spherocylinder.
+
     Important:
         Assign a `shape` specification for each particle type in the
         `hoomd.State`.
+
     Example::
-<<<<<<< HEAD
-        mc = hpmc.integrate.ConvexSpheropolyhedron(seed=415236, d=0.3, a=0.4)
-=======
 
         mc = hpmc.integrate.ConvexSpheropolyhedron(d=0.3, a=0.4)
->>>>>>> b93186c2
         mc.shape['tetrahedron'] = dict(vertices=[(0.5, 0.5, 0.5),
                                                  (0.5, -0.5, -0.5),
                                                  (-0.5, 0.5, -0.5),
                                                  (-0.5, -0.5, 0.5)]);
         print('vertices = ', mc.shape['tetrahedron']["vertices"])
+
         mc.shape['SphericalDepletant'] = dict(vertices=[],
                                               sweep_radius=0.1,
                                               ignore_statistics=True);
+
     Depletants example::
-<<<<<<< HEAD
-        mc = hpmc.integrate.ConvexSpheropolyhedron(seed=415236, d=0.3, a=0.4)
-=======
 
         mc = hpmc.integrate.ConvexSpheropolyhedron(d=0.3, a=0.4)
->>>>>>> b93186c2
         mc.shape["tetrahedron"] = dict(vertices=[(0.5, 0.5, 0.5),
                                                  (0.5, -0.5, -0.5),
                                                  (-0.5, 0.5, -0.5),
                                                  (-0.5, -0.5, 0.5)]);
         mc.shape["SphericalDepletant"] = dict(vertices=[], sweep_radius=0.1);
         mc.depletant_fugacity["SphericalDepletant"] = 3.0
+
     Attributes:
         shape (`TypeParameter` [``particle type``, `dict`]):
             The shape parameters for each particle type. The dictionary has the
             following keys:
+
             * ``vertices`` (`list` [`tuple` [`float`, `float`, `float`]],
               **required**) - vertices of the polyhedron (distance units).
+
               * The origin **MUST** be contained within the polyhedron.
               * The origin centered circle that encloses all vertices should
                 be of minimal size for optimal performance.
+
             * ``ignore_statistics`` (`bool`, **default:** `False`) - set to
               `True` to ignore tracked statistics.
             * ``sweep_radius`` (`float`, **default:** 0.0) - radius of the
               sphere swept around the surface of the polyhedron (distance
               units). Set a non-zero sweep_radius to create a spheropolyhedron.
+
             Warning:
                 HPMC does not check that all vertex requirements are met.
                 Undefined behavior will result when they are violated.
@@ -1293,6 +1348,7 @@
     @log(category='object')
     def type_shapes(self):
         """list[dict]: Description of shapes in ``type_shapes`` format.
+
         Example:
             >>> mc.type_shapes()
             [{'type': 'ConvexPolyhedron', 'sweep_radius': 0.1,
@@ -1304,49 +1360,47 @@
 
 class Ellipsoid(HPMCIntegrator):
     """Hard ellipsoid Monte Carlo.
+
     Args:
-<<<<<<< HEAD
-        seed (int): Random number seed.
-=======
->>>>>>> b93186c2
         d (float): Default maximum size of displacement trial moves
             (distance units).
+
         a (float): Default maximum size of rotation trial moves.
+
         translation_move_probability (float): Fraction of moves that are
             translation moves.
+
         nselect (int): Number of trial moves to perform per particle per
             timestep.
+
     Perform hard particle Monte Carlo of ellipsoids defined by 3 half axes
     (see `shape`).
+
     Important:
         Assign a `shape` specification for each particle type in the
         `hoomd.State`.
+
     Example::
-<<<<<<< HEAD
-        mc = hpmc.integrate.Ellipsoid(seed=415236, d=0.3, a=0.4)
-=======
 
         mc = hpmc.integrate.Ellipsoid(d=0.3, a=0.4)
->>>>>>> b93186c2
         mc.shape["A"] = dict(a=0.5, b=0.25, c=0.125);
         print('ellipsoids parameters (a,b,c) = ',
               mc.shape["A"]["a"],
               mc.shape["A"]["b"],
               mc.shape["A"]["c"])
+
     Depletants Example::
-<<<<<<< HEAD
-        mc = hpmc.integrate.Ellipsoid(seed=415236, d=0.3, a=0.4, nselect=1)
-=======
 
         mc = hpmc.integrate.Ellipsoid(d=0.3, a=0.4, nselect=1)
->>>>>>> b93186c2
         mc.shape["A"] = dict(a=0.5, b=0.25, c=0.125);
         mc.shape["B"] = dict(a=0.05, b=0.05, c=0.05);
         mc.depletant_fugacity["B"] = 3.0
+
     Attributes:
         shape (`TypeParameter` [``particle type``, `dict`]):
             The shape parameters for each particle type. The dictionary has the
             following keys:
+
             * ``a`` (`float`, **required**) - half axis of ellipsoid in the *x*
               direction (distance units)
             * ``b`` (`float`, **required**) - half axis of ellipsoid in the *y*
@@ -1382,6 +1436,7 @@
     @log(category='object')
     def type_shapes(self):
         """list[dict]: Description of shapes in ``type_shapes`` format.
+
         Example:
             >>> mc.type_shapes()
             [{'type': 'Ellipsoid', 'a': 1.0, 'b': 1.5, 'c': 1}]
@@ -1391,34 +1446,34 @@
 
 class SphereUnion(HPMCIntegrator):
     """Hard sphere union Monte Carlo.
+
     Args:
-<<<<<<< HEAD
-        seed (int): Random number seed.
-=======
->>>>>>> b93186c2
         d (float): Default maximum size of displacement trial moves
             (distance units).
+
         a (float): Default maximum size of rotation trial moves.
+
         translation_move_probability (float): Fraction of moves that are
             translation moves.
+
         nselect (int): Number of trial moves to perform per particle per
             timestep.
+
     Perform hard particle Monte Carlo of unions of spheres (see `shape`).
+
     Note:
         This shape uses an internal OBB tree for fast collision queries.
         Depending on the number of constituent spheres in the tree, different
         values of the number of spheres per leaf node may yield different
         performance. The capacity of leaf nodes is configurable.
+
     Important:
         Assign a `shape` specification for each particle type in the
         `hoomd.State`.
+
     Example::
-<<<<<<< HEAD
-        mc = hpmc.integrate.SphereUnion(seed=415236, d=0.3, a=0.4)
-=======
 
         mc = hpmc.integrate.SphereUnion(d=0.3, a=0.4)
->>>>>>> b93186c2
         sphere1 = dict(diameter=1)
         sphere2 = dict(diameter=2)
         mc.shape["A"] = dict(shapes=[sphere1, sphere2],
@@ -1428,22 +1483,21 @@
         print('diameter of the first sphere = ',
               mc.shape["A"]["shapes"][0]["diameter"])
         print('center of the first sphere = ', mc.shape["A"]["positions"][0])
+
     Depletants Example::
-<<<<<<< HEAD
-        mc = hpmc.integrate.SphereUnion(seed=415236, d=0.3, a=0.4, nselect=1)
-=======
 
         mc = hpmc.integrate.SphereUnion(d=0.3, a=0.4, nselect=1)
->>>>>>> b93186c2
         mc.shape["A"] = dict(diameters=[1.0, 1.0],
                              centers=[(-0.25, 0.0, 0.0),
                                       (0.25, 0.0, 0.0)]);
         mc.shape["B"] = dict(diameters=[0.05], centers=[(0.0, 0.0, 0.0)]);
         mc.depletant_fugacity["B"] = 3.0
+
     Attributes:
         shape (`TypeParameter` [``particle type``, `dict`]):
             The shape parameters for each particle type. The dictionary has the
             following keys:
+
             * ``shapes`` (`list` [`dict`], **required**) -
               Shape parameters for each sphere in the union. See `Sphere.shape`
               for the accepted parameters.
@@ -1506,8 +1560,10 @@
     @log(category='object')
     def type_shapes(self):
         """list[dict]: Description of shapes in ``type_shapes`` format.
+
         Examples:
             The type will be 'SphereUnion' regardless of dimensionality.
+
             >>> mc.type_shapes
             [{'type': 'SphereUnion',
               'centers': [[0, 0, 0], [0, 0, 1]],
@@ -1521,36 +1577,35 @@
 
 class ConvexSpheropolyhedronUnion(HPMCIntegrator):
     """Hard convex spheropolyhedron union Monte Carlo.
+
     Args:
-<<<<<<< HEAD
-        seed (int): Random number seed.
-=======
->>>>>>> b93186c2
         d (float): Default maximum size of displacement trial moves
             (distance units).
+
         a (float): Default maximum size of rotation trial moves.
+
         translation_move_probability (float): Fraction of moves that are
             translation moves.
+
         nselect (int): Number of trial moves to perform per particle per
             timestep.
+
     Perform hard particle Monte Carlo of unions of convex sphereopolyhedra
     (see `shape`).
+
     Note:
         This shape uses an internal OBB tree for fast collision queries.
         Depending on the number of constituent spheropolyhedra in the tree,
         different values of the number of spheropolyhedra per leaf node may
         yield different performance. The capacity of leaf nodes is configurable.
+
     Important:
         Assign a `shape` specification for each particle type in the
         `hoomd.State`.
+
     Example::
-<<<<<<< HEAD
-        mc = hoomd.hpmc.integrate.ConvexSpheropolyhedronUnion(seed=27,
-                                                              d=0.3,
-=======
 
         mc = hoomd.hpmc.integrate.ConvexSpheropolyhedronUnion(d=0.3,
->>>>>>> b93186c2
                                                               a=0.4)
         cube_verts = [[-1,-1,-1],
                       [-1,-1,1],
@@ -1569,10 +1624,12 @@
         print('center of the first cube = ', mc.shape["A"]["positions"][0])
         print('orientation of the first cube = ',
               mc.shape_param["A"]["orientations"][0])
+
     Attributes:
         shape (`TypeParameter` [``particle type``, `dict`]):
             The shape parameters for each particle type. The dictionary has the
             following keys:
+
             * ``shapes`` (`list` [`dict`], **required**) -
               Shape parameters for each spheropolyhedron in the union. See
               `ConvexSpheropolyhedron.shape` for the accepted parameters.
@@ -1634,42 +1691,43 @@
 
 class FacetedEllipsoidUnion(HPMCIntegrator):
     """Hard convex spheropolyhedron union Monte Carlo.
+
     Args:
-<<<<<<< HEAD
-        seed (int): Random number seed.
-=======
->>>>>>> b93186c2
         d (float): Default maximum size of displacement trial moves
             (distance units).
+
         a (float): Default maximum size of rotation trial moves.
+
         translation_move_probability (float): Fraction of moves that are
             translation moves.
+
         nselect (int): Number of trial moves to perform per particle per
             timestep.
+
     Perform hard particle Monte Carlo of unions of faceted ellipsoids
     (see `shape`).
+
     Note:
         This shape uses an internal OBB tree for fast collision queries.
         Depending on the number of constituent faceted ellipsoids in the tree,
         different values of the number of faceted ellipsoids per leaf node may
         yield different performance. The capacity of leaf nodes is configurable.
+
     Important:
         Assign a `shape` specification for each particle type in the
         `hoomd.State`.
+
     Example::
-<<<<<<< HEAD
-        mc = hpmc.integrate.FacetedEllipsoidUnion(seed=27, d=0.3, a=0.4)
-=======
 
         mc = hpmc.integrate.FacetedEllipsoidUnion(d=0.3, a=0.4)
 
->>>>>>> b93186c2
         # make a prolate Janus ellipsoid
         # cut away -x halfspace
         normals = [(-1,0,0)]
         offsets = [0]
         slab_normals = [(-1,0,0),(1,0,0),(0,-1,0),(0,1,0),(0,0,-1),(0,0,1)]
         slab_offsets = [-0.1,-1,-.5,-.5,-.5,-.5)
+
         # polyedron vertices
         slab_verts = [[-.1,-.5,-.5],
                       [-.1,-.5,.5],
@@ -1679,6 +1737,7 @@
                       [1,-.5,.5],
                       [1,.5,.5],
                       [1,.5,-.5]]
+
         faceted_ellipsoid1 = dict(normals=slab_normals,
                                   offsets=slab_offsets,
                                   vertices=slab_verts,
@@ -1691,20 +1750,24 @@
                                   a=0.5,
                                   b=1,
                                   c=1);
+
         mc.shape["A"] = dict(shapes=[faceted_ellipsoid1, faceted_ellipsoid2],
                              positions=[(0, 0, 0), (0, 0, 1)],
                              orientations=[(1, 0, 0, 0), (1, 0, 0, 0)],
                              overlap=[1, 1]);
+
         print('offsets of the first faceted ellipsoid = ',
               mc.shape["A"]["shapes"][0]["offsets"])
         print('normals of the first faceted ellipsoid = ',
               mc.shape["A"]["shapes"][0]["normals"])
         print('vertices of the first faceted ellipsoid = ',
               mc.shape["A"]["shapes"][0]["vertices"]
+
     Attributes:
         shape (`TypeParameter` [``particle type``, `dict`]):
             The shape parameters for each particle type. The dictionary has the
             following keys:
+
             * ``shapes`` (`list`[ `dict`], **required**) -
               Shape parameters for each faceted ellipsoid in the union. See
               `FacetedEllipsoid.shape` for the accepted parameters.
