// Copyright (c) 2009-2017 The Regents of the University of Michigan
// This file is part of the HOOMD-blue project, released under the BSD 3-Clause License.

#include "UpdaterBoxMC.h"

namespace py = pybind11;

/*! \file UpdaterBoxMC.cc
    \brief Definition of UpdaterBoxMC
*/

namespace hpmc
{

UpdaterBoxMC::UpdaterBoxMC(std::shared_ptr<SystemDefinition> sysdef,
                             std::shared_ptr<IntegratorHPMC> mc,
                             std::shared_ptr<Variant> P,
                             const Scalar frequency,
                             const unsigned int seed)
        : Updater(sysdef),
          m_mc(mc),
          m_P(P),
          m_frequency(frequency),
          m_Volume_delta(0.0),
          m_Volume_weight(0.0),
          m_lnVolume_delta(0.0),
          m_lnVolume_weight(0.0),
          m_Volume_A1(0.0),
          m_Volume_A2(0.0),
          m_Length_delta {0.0, 0.0, 0.0},
          m_Length_weight(0.0),
          m_Shear_delta {0.0, 0.0, 0.0},
          m_Shear_weight(0.0),
          m_Shear_reduce(0.0),
          m_Aspect_delta(0.0),
          m_Aspect_weight(0.0),
          m_seed(seed)
    {
    m_exec_conf->msg->notice(5) << "Constructing UpdaterBoxMC" << std::endl;

    // broadcast the seed from rank 0 to all other ranks.
    #ifdef ENABLE_MPI
        if(this->m_pdata->getDomainDecomposition())
            bcast(m_seed, 0, this->m_exec_conf->getMPICommunicator());
    #endif

    // initialize logger and stats
    resetStats();

    // allocate memory for m_pos_backup
    unsigned int MaxN = m_pdata->getMaxN();
    GPUArray<Scalar4>(MaxN, m_exec_conf).swap(m_pos_backup);

    // Connect to the MaxParticleNumberChange signal
    m_pdata->getMaxParticleNumberChangeSignal().connect<UpdaterBoxMC, &UpdaterBoxMC::slotMaxNChange>(this);

    }

UpdaterBoxMC::~UpdaterBoxMC()
    {
    m_exec_conf->msg->notice(5) << "Destroying UpdaterBoxMC" << std::endl;
    m_pdata->getMaxParticleNumberChangeSignal().disconnect<UpdaterBoxMC, &UpdaterBoxMC::slotMaxNChange>(this);
    }

/*! hpmc::UpdaterBoxMC provides:
    - hpmc_boxmc_trial_delta (Number of MC box changes attempted during logger interval)
    - hpmc_boxmc_volume_acceptance (Ratio of volume change trials accepted during logger interval)
    - hpmc_boxmc_shear_acceptance (Ratio of shear trials accepted during logger interval)
    - hpmc_boxmc_aspect_acceptance (Ratio of aspect trials accepted during logger interval)
    - hpmc_boxmc_betaP (Current value of beta*p parameter for the box updater)

    \returns a list of provided quantities
*/
std::vector< std::string > UpdaterBoxMC::getProvidedLogQuantities()
    {
    // start with the updater provided quantities
    std::vector< std::string > result = Updater::getProvidedLogQuantities();

    // then add ours
    result.push_back("hpmc_boxmc_trial_count");
    result.push_back("hpmc_boxmc_volume_acceptance");
    result.push_back("hpmc_boxmc_shear_acceptance");
    result.push_back("hpmc_boxmc_aspect_acceptance");
    result.push_back("hpmc_boxmc_betaP");
    return result;
    }

/*! Get logged quantity

    \param quantity Name of the log quantity to get
    \param timestep Current time step of the simulation
    \returns the requested log quantity.
*/
Scalar UpdaterBoxMC::getLogValue(const std::string& quantity, unsigned int timestep)
    {
    hpmc_boxmc_counters_t counters = getCounters(1);

    // return requested log value
    if (quantity == "hpmc_boxmc_trial_count")
        {
        return counters.getNMoves();
        }
    else if (quantity == "hpmc_boxmc_volume_acceptance")
        {
        if (counters.volume_reject_count + counters.volume_accept_count == 0)
            return 0;
        else
            return counters.getVolumeAcceptance();
        }
    else if (quantity == "hpmc_boxmc_ln_volume_acceptance")
        {
        if (counters.ln_volume_reject_count + counters.ln_volume_accept_count == 0)
            return 0;
        else
            return counters.getLogVolumeAcceptance();
        }
    else if (quantity == "hpmc_boxmc_shear_acceptance")
        {
        if (counters.shear_reject_count + counters.shear_accept_count == 0)
            return 0;
        else
            return counters.getShearAcceptance();
        }
    else if (quantity == "hpmc_boxmc_aspect_acceptance")
        {
        if (counters.aspect_reject_count + counters.aspect_accept_count == 0)
            return 0;
        else
            return counters.getAspectAcceptance();
        }
    else if (quantity == "hpmc_boxmc_betaP")
        {
        return m_P->getValue(timestep);
        }
    else
        {
        return Updater::getLogValue(quantity, timestep);
        }
    }

/*! Determine if box exceeds a shearing threshold and needs to be lattice reduced.

    The maximum amount of shear to allow is somewhat arbitrary, but must be > 0.5. Small values mean the box is
    reconstructed more often, making it more confusing to track particle diffusion. Larger shear values mean
    parallel box planes can get closer together, reducing the number of cells possible in the cell list or increasing
    the number of images that must be checked for small boxes.

    Box is oversheared in direction \f$ \hat{e}_i \f$ if
    \f$ \bar{e}_j \cdot \hat{e}_i >= reduce * \left| \bar{e}_i \right| \f$
    or
    \f$ \bar{e}_j \cdot \bar{e}_i >= reduce * \left| \bar{e}_i \right| ^2 \f$
    \f$ = reduce * \bar{e}_i \cdot \bar{e}_i \f$

    \returns bool true if box is overly sheared
*/
inline bool UpdaterBoxMC::is_oversheared()
    {
    if (m_Shear_reduce <= 0.5) return false;

    const BoxDim curBox = m_pdata->getGlobalBox();
    const Scalar3 x = curBox.getLatticeVector(0);
    const Scalar3 y = curBox.getLatticeVector(1);
    const Scalar3 z = curBox.getLatticeVector(2);

    const Scalar y_x = y.x; // x component of y vector
    const Scalar max_y_x = x.x * m_Shear_reduce;
    const Scalar z_x = z.x; // x component of z vector
    const Scalar max_z_x = x.x * m_Shear_reduce;
    // z_y \left| y \right|
    const Scalar z_yy = dot(z,y);
    // MAX_SHEAR * left| y \right| ^2
    const Scalar max_z_y_2 = dot(y,y) * m_Shear_reduce;

    if (fabs(y_x) > max_y_x || fabs(z_x) > max_z_x || fabs(z_yy) > max_z_y_2)
        return true;
    else
        return false;
    }

/*! Perform lattice reduction.
    Remove excessive box shearing by finding a more cubic degenerate lattice
    when shearing is more half a lattice vector from cubic. The lattice reduction could make data needlessly complicated
    and may break detailed balance, use judiciously.

    \returns true if overshear was removed
*/
inline bool UpdaterBoxMC::remove_overshear()
    {
    bool overshear = false; // initialize return value
    const Scalar MAX_SHEAR = Scalar(0.5f); // lattice can be reduced if shearing exceeds this value

    BoxDim newBox = m_pdata->getGlobalBox();
    Scalar3 x = newBox.getLatticeVector(0);
    Scalar3 y = newBox.getLatticeVector(1);
    Scalar3 z = newBox.getLatticeVector(2);
    Scalar xy = newBox.getTiltFactorXY();
    Scalar xz = newBox.getTiltFactorXZ();
    Scalar yz = newBox.getTiltFactorYZ();

    // Remove one lattice vector of shear if necessary. Only apply once so image doesn't change more than one.

    const Scalar y_x = y.x; // x component of y vector
    const Scalar max_y_x = x.x * MAX_SHEAR;
    if (y_x > max_y_x)
        {
        // Ly * xy_new = Ly * xy_old + sign*Lx --> xy_new = xy_old + sign*Lx/Ly
        xy -= x.x / y.y;
        y.x = xy * y.y;
        overshear = true;
        }
    if (y_x < -max_y_x)
        {
        xy += x.x / y.y;
        y.x = xy * y.y;
        overshear = true;
        }

    const Scalar z_x = z.x; // x component of z vector
    const Scalar max_z_x = x.x * MAX_SHEAR;
    if (z_x > max_z_x)
        {
        // Lz * xz_new = Lz * xz_old + sign*Lx --> xz_new = xz_old + sign*Lx/Lz
        xz -= x.x / z.z;
        z.x = xz * z.z;
        overshear = true;
        }
    if (z_x < -max_z_x)
        {
        // Lz * xz_new = Lz * xz_old + sign*Lx --> xz_new = xz_old + sign*Lx/Lz
        xz += x.x / z.z;
        z.x = xz * z.z;
        overshear = true;
        }

    // z_y \left| y \right|
    const Scalar z_yy = dot(z,y);
    // MAX_SHEAR * left| y \right| ^2
    const Scalar max_z_y_2 = dot(y,y) * MAX_SHEAR;
    if (z_yy > max_z_y_2)
        {
        // Lz * xz_new = Lz * xz_old + sign * y.x --> xz_new = = xz_old + sign * y.x / Lz
        xz -= y.x / z.z;
        // Lz * yz_new = Lz * yz_old + sign * y.y --> yz_new = yz_old + sign y.y /Lz
        yz -= y.y / z.z;
        overshear = true;
        }
    if (z_yy < -max_z_y_2)
        {
        // Lz * xz_new = Lz * xz_old + sign * y.x --> xz_new = = xz_old + sign * y.x / Lz
        xz += y.x / z.z;
        // Lz * yz_new = Lz * yz_old + sign * y.y --> yz_new = yz_old + sign y.y /Lz
        yz += y.y / z.z;
        overshear = true;
        }

    if (overshear)
        {
        newBox.setTiltFactors(xy, xz, yz);
        m_pdata->setGlobalBox(newBox);

        // Use lexical scope to make sure ArrayHandles get cleaned up
            {
            // Get particle positions and images
            ArrayHandle<Scalar4> h_pos(m_pdata->getPositions(), access_location::host, access_mode::readwrite);
            ArrayHandle<int3> h_image(m_pdata->getImages(), access_location::host, access_mode::readwrite);
            unsigned int N = m_pdata->getN();

            // move the particles to be inside the new box
            for (unsigned int i = 0; i < N; i++)
                {
                Scalar4 pos = h_pos.data[i];
                int3 image = h_image.data[i];
                newBox.wrap(pos, image);
                h_pos.data[i] = pos;
                h_image.data[i] = image;
                }
            } // end lexical scope

        // To get particles into the right domain in MPI, we will store and then reload a snapshot
        SnapshotParticleData<Scalar> snap;
        m_pdata->takeSnapshot(snap);

        // loading from snapshot will load particles into the proper MPI domain
        m_pdata->initializeFromSnapshot(snap);

        // we've moved the particles, communicate those changes
        m_mc->communicate(true);
        }
    return overshear;
    }

//! Try new box with particle positions scaled from previous box.
/*! If new box generates overlaps, restore original box and particle positions.
    \param Lx new Lx value
    \param Ly new Ly value
    \param Lz new Lz value
    \param xy new xy value
    \param xz new xz value
    \param yz new yz value
    \param timestep current simulation step

    \returns bool True if box resize was accepted

    If box is excessively sheared, subtract lattice vectors to make box more cubic.
*/
inline bool UpdaterBoxMC::box_resize_trial(Scalar Lx,
                                          Scalar Ly,
                                          Scalar Lz,
                                          Scalar xy,
                                          Scalar xz,
                                          Scalar yz,
                                          unsigned int timestep,
                                          Scalar boltzmann,
                                          hoomd::detail::Saru& rng
                                          )
    {
    // Make a backup copy of position data
    unsigned int N_backup = m_pdata->getN();
        {
        ArrayHandle<Scalar4> h_pos(m_pdata->getPositions(), access_location::host, access_mode::read);
        ArrayHandle<Scalar4> h_pos_backup(m_pos_backup, access_location::host, access_mode::readwrite);
        memcpy(h_pos_backup.data, h_pos.data, sizeof(Scalar4) * N_backup);
        }

    BoxDim curBox = m_pdata->getGlobalBox();

    // Attempt box resize and check for overlaps
    BoxDim newBox = m_pdata->getGlobalBox();

    newBox.setL(make_scalar3(Lx, Ly, Lz));
    newBox.setTiltFactors(xy, xz, yz);

    bool allowed = m_mc->attemptBoxResize(timestep, newBox);
    if (m_mc->getExternalField())
        {
        ArrayHandle<Scalar4> h_pos_backup(m_pos_backup, access_location::host, access_mode::readwrite);
        Scalar ext_boltzmann = m_mc->getExternalField()->calculateBoltzmannFactor(h_pos_backup.data, NULL, &curBox);
        // The exponential is a very fast function and we may do better to add pseudo-Hamiltonians and exponentiate only once...
        boltzmann *= ext_boltzmann;
        }

    double p = rng.d();

    if (allowed && p < boltzmann)
        {
        return true;
        }
    else
        {
        // Restore original box and particle positions
            {
            ArrayHandle<Scalar4> h_pos(m_pdata->getPositions(), access_location::host, access_mode::readwrite);
            ArrayHandle<Scalar4> h_pos_backup(m_pos_backup, access_location::host, access_mode::read);
            unsigned int N = m_pdata->getN();
            if (N != N_backup)
                {
                this->m_exec_conf->msg->error() << "update.boxmc" << ": Number of particles mismatch when rejecting box resize" << std::endl;
                throw std::runtime_error("Error resizing box");
                // note, this error should never appear (because particles are not migrated after a box resize),
                // but is left here as a sanity check
                }
            memcpy(h_pos.data, h_pos_backup.data, sizeof(Scalar4) * N);
            }

        m_pdata->setGlobalBox(curBox);

        // we have moved particles, communicate those changes
        m_mc->communicate(false);
        return false;
        }
    }

inline bool UpdaterBoxMC::safe_box(const Scalar newL[3], const unsigned int& Ndim)
    {
    //Scalar min_allowed_size = m_mc->getMaxTransMoveSize(); // This is dealt with elsewhere
    const Scalar min_allowed_size(0.0); // volume must be kept positive
    for (unsigned int j = 0; j < Ndim; j++)
        {
        if ((newL[j]) < min_allowed_size)
            {
            // volume must be kept positive
            m_exec_conf->msg->notice(10) << "Box unsafe because dimension " << j << " would be negative." << std::endl;
            return false;
            }
        }
    return true;
    }

/*! Perform Metropolis Monte Carlo box resizes and shearing
    \param timestep Current time step of the simulation
*/
void UpdaterBoxMC::update(unsigned int timestep)
    {
    if (m_prof) m_prof->push("UpdaterBoxMC");
    m_count_step_start = m_count_total;
    m_exec_conf->msg->notice(10) << "UpdaterBoxMC: " << timestep << std::endl;

    // Create a prng instance for this timestep
    hoomd::detail::Saru rng(m_seed, timestep, 0xf6a510ab);

    // Choose a move type
    // This seems messy and can hopefully be simplified and generalized.
    // This line will need to be rewritten or updated when move types are added to the updater.
    float range = m_Volume_weight + m_lnVolume_weight + m_Length_weight + m_Shear_weight + m_Aspect_weight;
    if (range == 0.0)
        {
        // Attempt to execute with no move types set.
        m_exec_conf->msg->warning() << "No move types with non-zero weight. UpdaterBoxMC has nothing to do." << std::endl;
        if (m_prof) m_prof->pop();
        return;
        }
    float move_type_select = rng.f() * range;

    // Attempt and evaluate a move
    // This section will need to be updated when move types are added.
    if (move_type_select <= m_Volume_weight)
        {
        // Isotropic volume change
        m_exec_conf->msg->notice(8) << "Volume move performed at step " << timestep << std::endl;
        update_V(timestep, rng);
        }
    if (move_type_select <= m_Volume_weight + m_lnVolume_weight)
        {
        // Isotropic volume change in logarithmic steps
        m_exec_conf->msg->notice(8) << "lnV move performed at step " << timestep << std::endl;
        update_lnV(timestep, rng);
        }
    else if (move_type_select <= m_Volume_weight + m_lnVolume_weight + m_Length_weight)
        {
        // Volume change in distribution of box lengths
        m_exec_conf->msg->notice(8) << "Box length move performed at step " << timestep << std::endl;
        update_L(timestep, rng);
        }
    else if (move_type_select <= m_Volume_weight + m_lnVolume_weight + m_Length_weight + m_Shear_weight)
        {
        // Shear change
        m_exec_conf->msg->notice(8) << "Box shear move performed at step " << timestep << std::endl;
        update_shear(timestep, rng);
        }
    else if (move_type_select <= m_Volume_weight + m_lnVolume_weight + m_Length_weight + m_Shear_weight + m_Aspect_weight)
        {
        // Volume conserving aspect change
        m_exec_conf->msg->notice(8) << "Box aspect move performed at step " << timestep << std::endl;
        update_aspect(timestep, rng);
        }
    else
        {
        // Should not reach this point
        m_exec_conf->msg->warning() << "UpdaterBoxMC selected an unassigned move type. Selected " << move_type_select << " from range " << range << std::endl;
        if (m_prof) m_prof->pop();
        return;
        }

    if (m_prof) m_prof->push("UpdaterBoxMC: examining shear");
    if (is_oversheared())
        {
        while (remove_overshear()) {}; // lattice reduction, possibly in several steps
        m_exec_conf->msg->notice(5) << "Lattice reduction performed at step " << timestep << std::endl;
        }
    if (m_prof) m_prof->pop();

    if (m_prof) m_prof->pop();
    }

void UpdaterBoxMC::update_L(unsigned int timestep, hoomd::detail::Saru& rng)
    {
    if (m_prof) m_prof->push("UpdaterBoxMC: update_L");
    // Get updater parameters for current timestep
    Scalar P = m_P->getValue(timestep);

    // Get current particle data and box lattice parameters
    assert(m_pdata);
    unsigned int Ndim = m_sysdef->getNDimensions();
    unsigned int Nglobal = m_pdata->getNGlobal();
    BoxDim curBox = m_pdata->getGlobalBox();
    Scalar curL[3];
    Scalar newL[3]; // Lx, Ly, Lz
    newL[0] = curL[0] = curBox.getLatticeVector(0).x;
    newL[1] = curL[1] = curBox.getLatticeVector(1).y;
    newL[2] = curL[2] = curBox.getLatticeVector(2).z;
    Scalar newShear[3]; // xy, xz, yz
    newShear[0] = curBox.getTiltFactorXY();
    newShear[1] = curBox.getTiltFactorXZ();
    newShear[2] = curBox.getTiltFactorYZ();

    // Volume change

    // Choose a lattice vector if non-isotropic volume changes
    unsigned int i = rand_select(rng, Ndim - 1);
    Scalar dL_max(m_Length_delta[i]);

    // Choose a length change
    Scalar dL = rng.s(-dL_max, dL_max);
    // perform volume change by applying a delta to one dimension
    newL[i] += dL;

    if (!safe_box(newL, Ndim))
        {
        m_count_total.volume_reject_count++;
        }
    else
        {
        // Calculate volume change for 2 or 3 dimensions.
        double Vold, dV, Vnew;
        Vold = curL[0] * curL[1];
        if (Ndim == 3) Vold *= curL[2];
        Vnew = newL[0] * newL[1];
        if (Ndim ==3) Vnew *= newL[2];
        dV = Vnew - Vold;

        // Calculate Boltzmann factor
        double dBetaH = -P * dV + Nglobal * log(Vnew/Vold);
        double Boltzmann = exp(dBetaH);

        // attempt box change
        bool accept = box_resize_trial(newL[0],
                                  newL[1],
                                  newL[2],
                                  newShear[0],
                                  newShear[1],
                                  newShear[2],
                                  timestep,
                                  Boltzmann,
                                  rng
                                  );

        if (accept)
            {
            m_count_total.volume_accept_count++;
            }
        else
            {
            m_count_total.volume_reject_count++;
            }
        }
    if (m_prof) m_prof->pop();
    }

<<<<<<< HEAD
//! Update the box volume in logarithmic steps
void UpdaterBoxMC::update_lnV(unsigned int timestep, Saru& rng)
    {
    if (m_prof) m_prof->push("UpdaterBoxMC: update_lnV");
    // Get updater parameters for current timestep
    Scalar P = m_P->getValue(timestep);

    // Get current particle data and box lattice parameters
    assert(m_pdata);
    unsigned int Ndim = m_sysdef->getNDimensions();
    unsigned int Nglobal = m_pdata->getNGlobal();
    BoxDim curBox = m_pdata->getGlobalBox();
    Scalar curL[3];
    Scalar newL[3]; // Lx, Ly, Lz
    newL[0] = curL[0] = curBox.getLatticeVector(0).x;
    newL[1] = curL[1] = curBox.getLatticeVector(1).y;
    newL[2] = curL[2] = curBox.getLatticeVector(2).z;
    Scalar newShear[3]; // xy, xz, yz
    newShear[0] = curBox.getTiltFactorXY();
    newShear[1] = curBox.getTiltFactorXZ();
    newShear[2] = curBox.getTiltFactorYZ();

    // original volume
    double V = curL[0] * curL[1];
    if (Ndim == 3)
        {
        V *= curL[2];
        }
    // Aspect ratios
    Scalar A1 = m_Volume_A1;
    Scalar A2 = m_Volume_A2;

    // Volume change
    Scalar dlnV_max(m_lnVolume_delta);

    // Choose a volume change
    Scalar dlnV = rng.s(-dlnV_max, dlnV_max);
    Scalar new_V = V*exp(dlnV);

    // perform isotropic volume change
    if (Ndim == 3)
        {
        newL[0] = pow(A1 * A2 * new_V,(1./3.));
        newL[1] = newL[0]/A1;
        newL[2] = newL[0]/A2;
        }
    else // Ndim ==2
        {
        newL[0] = pow(A1*new_V,(1./2.));
        newL[1] = newL[0]/A1;
        // newL[2] is already assigned to curL[2]
        }

    if (!safe_box(newL, Ndim))
        {
        m_count_total.ln_volume_reject_count++;
        }
    else
        {
        // Calculate Boltzmann factor
        double dBetaH = -P * (new_V-V) + (Nglobal+1) * log(new_V/V);
        double Boltzmann = exp(dBetaH);

        // attempt box change
        bool accept = box_resize_trial(newL[0],
                                      newL[1],
                                      newL[2],
                                      newShear[0],
                                      newShear[1],
                                      newShear[2],
                                      timestep,
                                      Boltzmann,
                                      rng);

        if (accept)
            {
            m_count_total.ln_volume_accept_count++;
            }
        else
            {
            m_count_total.ln_volume_reject_count++;
            }
        }
    if (m_prof) m_prof->pop();
    }


void UpdaterBoxMC::update_V(unsigned int timestep, Saru& rng)
=======
void UpdaterBoxMC::update_V(unsigned int timestep, hoomd::detail::Saru& rng)
>>>>>>> 1d638d38
    {
    if (m_prof) m_prof->push("UpdaterBoxMC: update_V");
    // Get updater parameters for current timestep
    Scalar P = m_P->getValue(timestep);

    // Get current particle data and box lattice parameters
    assert(m_pdata);
    unsigned int Ndim = m_sysdef->getNDimensions();
    unsigned int Nglobal = m_pdata->getNGlobal();
    BoxDim curBox = m_pdata->getGlobalBox();
    Scalar curL[3];
    Scalar newL[3]; // Lx, Ly, Lz
    newL[0] = curL[0] = curBox.getLatticeVector(0).x;
    newL[1] = curL[1] = curBox.getLatticeVector(1).y;
    newL[2] = curL[2] = curBox.getLatticeVector(2).z;
    Scalar newShear[3]; // xy, xz, yz
    newShear[0] = curBox.getTiltFactorXY();
    newShear[1] = curBox.getTiltFactorXZ();
    newShear[2] = curBox.getTiltFactorYZ();

    // original volume
    double V = curL[0] * curL[1];
    if (Ndim == 3)
        {
        V *= curL[2];
        }
    // Aspect ratios
    Scalar A1 = m_Volume_A1;
    Scalar A2 = m_Volume_A2;

    // Volume change
    Scalar dV_max(m_Volume_delta);

    // Choose a volume change
    Scalar dV = rng.s(-dV_max, dV_max);

    // perform isotropic volume change
    if (Ndim == 3)
        {
        newL[0] = pow((A1 * A2 * (V + dV)),(1./3.));
        newL[1] = newL[0]/A1;
        newL[2] = newL[0]/A2;
        }
    else // Ndim ==2
        {
        newL[0] = pow((A1*(V+dV)),(1./2.));
        newL[1] = newL[0]/A1;
        // newL[2] is already assigned to curL[2]
        }

    if (!safe_box(newL, Ndim))
        {
        m_count_total.volume_reject_count++;
        }
    else
        {
        // Calculate new volume
        double Vnew = newL[0] * newL[1];
        if (Ndim == 3)
            {
            Vnew *= newL[2];
            }
        // Calculate Boltzmann factor
        double dBetaH = -P * dV + Nglobal * log(Vnew/V);
        double Boltzmann = exp(dBetaH);

        // attempt box change
        bool accept = box_resize_trial(newL[0],
                                      newL[1],
                                      newL[2],
                                      newShear[0],
                                      newShear[1],
                                      newShear[2],
                                      timestep,
                                      Boltzmann,
                                      rng);

        if (accept)
            {
            m_count_total.volume_accept_count++;
            }
        else
            {
            m_count_total.volume_reject_count++;
            }
        }
    if (m_prof) m_prof->pop();
    }

void UpdaterBoxMC::update_shear(unsigned int timestep, hoomd::detail::Saru& rng)
    {
    if (m_prof) m_prof->push("UpdaterBoxMC: update_shear");
    // Get updater parameters for current timestep
    // Get current particle data and box lattice parameters
    assert(m_pdata);
    unsigned int Ndim = m_sysdef->getNDimensions();
    //unsigned int Nglobal = m_pdata->getNGlobal();
    BoxDim curBox = m_pdata->getGlobalBox();
    Scalar curL[3];
    Scalar newL[3]; // Lx, Ly, Lz
    newL[0] = curL[0] = curBox.getLatticeVector(0).x;
    newL[1] = curL[1] = curBox.getLatticeVector(1).y;
    newL[2] = curL[2] = curBox.getLatticeVector(2).z;
    Scalar newShear[3]; // xy, xz, yz
    newShear[0] = curBox.getTiltFactorXY();
    newShear[1] = curBox.getTiltFactorXZ();
    newShear[2] = curBox.getTiltFactorYZ();

    Scalar dA, dA_max;
    // Choose a tilt factor and randomly perturb it
    unsigned int i(0);
    if (Ndim == 3)
        {
        i = rand_select(rng, 2);
        }
    dA_max = m_Shear_delta[i];
    dA = rng.s(-dA_max, dA_max);
    newShear[i] += dA;

    // Attempt box resize
    bool trial_success = box_resize_trial(newL[0],
                                          newL[1],
                                          newL[2],
                                          newShear[0],
                                          newShear[1],
                                          newShear[2],
                                          timestep,
                                          Scalar(1.0),
                                          rng);
    if (trial_success)
        {
        m_count_total.shear_accept_count++;
        }
    else
        {
        m_count_total.shear_reject_count++;
        }
    if (m_prof) m_prof->pop();
    }

void UpdaterBoxMC::update_aspect(unsigned int timestep, hoomd::detail::Saru& rng)
    {
    // We have not established what ensemble this samples:
    // This is not a thermodynamic updater.
    // There is also room for improvement in enforcing volume conservation.
    if (m_prof) m_prof->push("UpdaterBoxMC: update_aspect");
    // Get updater parameters for current timestep
    // Get current particle data and box lattice parameters
    assert(m_pdata);
    unsigned int Ndim = m_sysdef->getNDimensions();
    //unsigned int Nglobal = m_pdata->getNGlobal();
    BoxDim curBox = m_pdata->getGlobalBox();
    Scalar curL[3];
    Scalar newL[3]; // Lx, Ly, Lz
    newL[0] = curL[0] = curBox.getLatticeVector(0).x;
    newL[1] = curL[1] = curBox.getLatticeVector(1).y;
    newL[2] = curL[2] = curBox.getLatticeVector(2).z;
    Scalar newShear[3]; // xy, xz, yz
    newShear[0] = curBox.getTiltFactorXY();
    newShear[1] = curBox.getTiltFactorXZ();
    newShear[2] = curBox.getTiltFactorYZ();

    // Choose an aspect ratio and randomly perturb it
    unsigned int i = rand_select(rng, Ndim - 1);
    Scalar dA = Scalar(1.0) + rng.s(Scalar(0.0), m_Aspect_delta);
    if (rand_select(rng, 1))
        {
        dA = Scalar(1.0)/dA;
        }
    newL[i] *= dA;
    Scalar lambda = curL[i] / newL[i];
    if (Ndim == 3)
        {
        lambda = sqrt(lambda);
        }
    for (unsigned int j=0; j < Ndim; j++)
        {
        if (i != j)
            {
            newL[j] = lambda * curL[j];
            }
        }

    // Attempt box resize
    bool trial_success = box_resize_trial(newL[0],
                                          newL[1],
                                          newL[2],
                                          newShear[0],
                                          newShear[1],
                                          newShear[2],
                                          timestep,
                                          Scalar(1.0),
                                          rng);
    if (trial_success)
        {
        m_count_total.aspect_accept_count++;
        }
    else
        {
        m_count_total.aspect_reject_count++;
        }

    if (m_prof) m_prof->pop();
    }

/*! \param mode 0 -> Absolute count, 1 -> relative to the start of the run, 2 -> relative to the last executed step
    \return The current state of the acceptance counters

    UpdaterBoxMC maintains a count of the number of accepted and rejected moves since instantiation. getCounters()
    provides the current value. The parameter *mode* controls whether the returned counts are absolute, relative
    to the start of the run, or relative to the start of the last executed step.
*/
hpmc_boxmc_counters_t UpdaterBoxMC::getCounters(unsigned int mode)
    {
    hpmc_boxmc_counters_t result;

    if (mode == 0)
        result = m_count_total;
    else if (mode == 1)
        result = m_count_total - m_count_run_start;
    else
        result = m_count_total - m_count_step_start;

    // don't MPI_AllReduce counters because all ranks count the same thing
    return result;
    }

void export_UpdaterBoxMC(py::module& m)
    {
   py::class_< UpdaterBoxMC, std::shared_ptr< UpdaterBoxMC > >(m, "UpdaterBoxMC", py::base<Updater>())
    .def(py::init< std::shared_ptr<SystemDefinition>,
                         std::shared_ptr<IntegratorHPMC>,
                         std::shared_ptr<Variant>,
                         Scalar,
                         const unsigned int >())
    .def("volume", &UpdaterBoxMC::volume)
    .def("ln_volume", &UpdaterBoxMC::ln_volume)
    .def("length", &UpdaterBoxMC::length)
    .def("shear", &UpdaterBoxMC::shear)
    .def("aspect", &UpdaterBoxMC::aspect)
    .def("printStats", &UpdaterBoxMC::printStats)
    .def("resetStats", &UpdaterBoxMC::resetStats)
    .def("getP", &UpdaterBoxMC::getP)
    .def("setP", &UpdaterBoxMC::setP)
    .def("get_volume_delta", &UpdaterBoxMC::get_volume_delta)
    .def("get_ln_volume_delta", &UpdaterBoxMC::get_ln_volume_delta)
    .def("get_length_delta", &UpdaterBoxMC::get_length_delta)
    .def("get_shear_delta", &UpdaterBoxMC::get_shear_delta)
    .def("get_aspect_delta", &UpdaterBoxMC::get_aspect_delta)
//    .def("getMoveRatio", &UpdaterBoxMC::getMoveRatio)
//    .def("getReduce", &UpdaterBoxMC::getReduce)
//    .def("getIsotropic", &UpdaterBoxMC::getIsotropic)
    .def("computeAspectRatios", &UpdaterBoxMC::computeAspectRatios)
    .def("getCounters", &UpdaterBoxMC::getCounters)
    ;

   py::class_< hpmc_boxmc_counters_t >(m, "hpmc_boxmc_counters_t")
    .def_readwrite("volume_accept_count", &hpmc_boxmc_counters_t::volume_accept_count)
    .def_readwrite("volume_reject_count", &hpmc_boxmc_counters_t::volume_reject_count)
    .def_readwrite("ln_volume_accept_count", &hpmc_boxmc_counters_t::ln_volume_accept_count)
    .def_readwrite("ln_volume_reject_count", &hpmc_boxmc_counters_t::ln_volume_reject_count)
    .def_readwrite("shear_accept_count", &hpmc_boxmc_counters_t::shear_accept_count)
    .def_readwrite("shear_reject_count", &hpmc_boxmc_counters_t::shear_reject_count)
    .def_readwrite("aspect_accept_count", &hpmc_boxmc_counters_t::aspect_accept_count)
    .def_readwrite("aspect_reject_count", &hpmc_boxmc_counters_t::aspect_reject_count)
    .def("getVolumeAcceptance", &hpmc_boxmc_counters_t::getVolumeAcceptance)
    .def("getLogVolumeAcceptance", &hpmc_boxmc_counters_t::getLogVolumeAcceptance)
    .def("getShearAcceptance", &hpmc_boxmc_counters_t::getShearAcceptance)
    .def("getAspectAcceptance", &hpmc_boxmc_counters_t::getAspectAcceptance)
    .def("getNMoves", &hpmc_boxmc_counters_t::getNMoves)
    ;
    }

} // end namespace hpmc<|MERGE_RESOLUTION|>--- conflicted
+++ resolved
@@ -536,9 +536,8 @@
     if (m_prof) m_prof->pop();
     }
 
-<<<<<<< HEAD
 //! Update the box volume in logarithmic steps
-void UpdaterBoxMC::update_lnV(unsigned int timestep, Saru& rng)
+void UpdaterBoxMC::update_lnV(unsigned int timestep, hoomd::detail::Saru& rng)
     {
     if (m_prof) m_prof->push("UpdaterBoxMC: update_lnV");
     // Get updater parameters for current timestep
@@ -623,11 +622,7 @@
     if (m_prof) m_prof->pop();
     }
 
-
-void UpdaterBoxMC::update_V(unsigned int timestep, Saru& rng)
-=======
 void UpdaterBoxMC::update_V(unsigned int timestep, hoomd::detail::Saru& rng)
->>>>>>> 1d638d38
     {
     if (m_prof) m_prof->push("UpdaterBoxMC: update_V");
     // Get updater parameters for current timestep
