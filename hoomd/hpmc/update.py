--- conflicted
+++ resolved
@@ -743,7 +743,7 @@
         self.cpp_updater = cls(hoomd.context.current.system_definition, external_lattice.cpp_compute, mc.cpp_integrator);
         self.setupUpdater(period);
 
-<<<<<<< HEAD
+
 class shape_update(_updater):
     R"""
     Apply shape updates to the shape definitions defined in the integrator. This class should not be instantiated directly
@@ -784,7 +784,7 @@
                     mc,
                     move_ratio,
                     seed,
-                    period = 1,
+                    period=1,
                     phase=-1,
                     pretend=False,
                     pos=None,
@@ -794,67 +794,67 @@
                     nsweeps=1,
                     multi_phase=False,
                     num_phase=2,
-                    gsdid = None):
+                    gsdid=None):
         _updater.__init__(self);
 
-        cls = None;
-        if isinstance(mc, integrate.sphere):
-            cls = _hpmc.UpdaterShapeSphere;
-        elif isinstance(mc, integrate.convex_polygon):
-            cls = _hpmc.UpdaterShapeConvexPolygon;
-        elif isinstance(mc, integrate.simple_polygon):
-            cls = _hpmc.UpdaterShapeSimplePolygon;
-        elif isinstance(mc, integrate.convex_polyhedron):
-            cls = _hpmc.UpdaterShapeConvexPolyhedron;
-        elif isinstance(mc, integrate.convex_spheropolyhedron):
-            cls = _hpmc.UpdaterShapeSpheropolyhedron;
-        elif isinstance(mc, integrate.ellipsoid):
-            cls = _hpmc.UpdaterShapeEllipsoid;
-        elif isinstance(mc, integrate.convex_spheropolygon):
-            cls =_hpmc.UpdaterShapeSpheropolygon;
-        elif isinstance(mc, integrate.patchy_sphere):
-            cls =_hpmc.UpdaterShapePatchySphere;
-        elif isinstance(mc, integrate.polyhedron):
-            cls =_hpmc.UpdaterShapePolyhedron;
-        elif isinstance(mc, integrate.sphinx):
-            cls =_hpmc.UpdaterShapeSphinx;
-        elif isinstance(mc, integrate.sphere_union):
-            cls =_hpmc.UpdaterShapeSphereUnion;
-        else:
-            hoomd.context.current.device.cpp_msg.error("update.shape_update: Unsupported integrator.\n");
-            raise RuntimeError("Error initializing update.shape_update");
+        cls = None
+        if isinstance(mc, integrate.Sphere):
+            cls = _hpmc.UpdaterShapeSphere
+        elif isinstance(mc, integrate.ConvexPolygon):
+            cls = _hpmc.UpdaterShapeConvexPolygon
+        elif isinstance(mc, integrate.SimplePolygon):
+            cls = _hpmc.UpdaterShapeSimplePolygon
+        elif isinstance(mc, integrate.ConvexPolyhedron):
+            cls = _hpmc.UpdaterShapeConvexPolyhedron
+        elif isinstance(mc, integrate.ConvexSpheropolyhedron):
+            cls = _hpmc.UpdaterShapeSpheropolyhedron
+        elif isinstance(mc, integrate.Ellipsoid):
+            cls = _hpmc.UpdaterShapeEllipsoid
+        elif isinstance(mc, integrate.ConvexSpheropolygon):
+            cls = _hpmc.UpdaterShapeSpheropolygon
+        elif isinstance(mc, integrate.Polyhedron):
+            cls = _hpmc.UpdaterShapePolyhedron
+        elif isinstance(mc, integrate.Sphinx):
+            cls = _hpmc.UpdaterShapeSphinx
+        elif isinstance(mc, integrate.SphereUnion):
+            cls = _hpmc.UpdaterShapeSphereUnion
+        else:
+            hoomd.context.current.device.cpp_msg.error("update.shape_update: " /
+                                                       "Unsupported integrator.\n")
+            raise RuntimeError("Error initializing update.shape_update")
         self.cpp_updater = cls(hoomd.context.current.system_definition,
-                                mc.cpp_integrator,
-                                move_ratio,
-                                seed,
-                                nselect,
-                                nsweeps,
-                                pretend,
-                                multi_phase,
-                                num_phase);
-        self.move_cpp = None;
-        self.boltzmann_function = None;
-        self.seed = seed;
-        self.mc = mc;
-        self.pos = pos;
-        self._gsdid = None;
+                               mc.cpp_integrator,
+                               move_ratio,
+                               seed,
+                               nselect,
+                               nsweeps,
+                               pretend,
+                               multi_phase,
+                               num_phase)
+        self.move_cpp = None
+        self.boltzmann_function = None
+        self.seed = seed
+        self.mc = mc
+        self.pos = pos
+        self._gsdid = None
         # if gsdid in shape_update._ids:
         #     raise RuntimeError("gsdid already exists")
         if gsdid is not None:
-            self._gsdid = gsdid;
-            shape_update._ids.append(gsdid);
+            self._gsdid = gsdid
+            shape_update._ids.append(gsdid)
 
         if pos and setup_pos:
             if pos_callback is None:
-                pos.set_info(self.pos_callback);
+                pos.set_info(self.pos_callback)
             else:
-                pos.set_info(pos_callback);
-        self.setupUpdater(period, phase);
+                pos.set_info(pos_callback)
+        self.setupUpdater(period, phase)
 
     def python_shape_move(self, callback, params, stepsize, param_ratio):
-        R"""Enable python shape move and set parameters. All python shape moves must
-        be callable object that take a single list of parameters between 0 and 1 as
-        the call arguments and returns a shape parameter definition.
+        R"""Enable python shape move and set parameters.
+        All python shape moves must be callable object that take a single list
+        of parameters between 0 and 1 as the call arguments and returns a
+        shape parameter definition.
 
         Args:
             callback (callable): The python function that will be called each update.
@@ -885,25 +885,25 @@
             hoomd.context.current.device.cpp_msg.error("update.shape_update.python_shape_move: Cannot change the move once initialized.\n");
             raise RuntimeError("Error initializing update.shape_update");
         move_cls = None;
-        if isinstance(self.mc, integrate.sphere):
+        if isinstance(self.mc, integrate.Sphere):
             move_cls = _hpmc.PythonShapeMoveSphere;
-        elif isinstance(self.mc, integrate.convex_polygon):
+        elif isinstance(self.mc, integrate.convexPolygon):
             move_cls = _hpmc.PythonShapeMoveConvexPolygon;
-        elif isinstance(self.mc, integrate.simple_polygon):
+        elif isinstance(self.mc, integrate.SimplePolygon):
             move_cls = _hpmc.PythonShapeMoveSimplePolygon;
-        elif isinstance(self.mc, integrate.convex_polyhedron):
+        elif isinstance(self.mc, integrate.ConvexPolyhedron):
             move_cls = _hpmc.PythonShapeMoveConvexPolyhedron;
-        elif isinstance(self.mc, integrate.convex_spheropolyhedron):
+        elif isinstance(self.mc, integrate.ConvexSpheropolyhedron):
             move_cls = _hpmc.PythonShapeMoveSpheropolyhedron;
-        elif isinstance(self.mc, integrate.ellipsoid):
+        elif isinstance(self.mc, integrate.Ellipsoid):
             move_cls = _hpmc.PythonShapeMoveEllipsoid;
-        elif isinstance(self.mc, integrate.convex_spheropolygon):
+        elif isinstance(self.mc, integrate.ConvexSpheropolygon):
             move_cls = _hpmc.PythonShapeMoveConvexSphereopolygon;
-        elif isinstance(self.mc, integrate.polyhedron):
+        elif isinstance(self.mc, integrate.Polyhedron):
             move_cls = _hpmc.PythonShapeMovePolyhedron;
-        elif isinstance(self.mc, integrate.sphinx):
+        elif isinstance(self.mc, integrate.Sphinx):
             move_cls = _hpmc.PythonShapeMoveSphinx;
-        elif isinstance(self.mc, integrate.sphere_union):
+        elif isinstance(self.mc, integrate.SphereUnion):
             move_cls = _hpmc.PythonShapeMoveSphereUnion;
         else:
             hoomd.context.current.device.cpp_msg.error("update.shape_update.python_shape_move: Unsupported integrator.\n");
@@ -918,7 +918,6 @@
         for i in range(ntypes):
             typ = hoomd.context.current.system_definition.getParticleData().getNameByType(i)
             param_list.append(self.mc.shape_class.ensure_list(params[typ]));
-
 
         if isinstance(stepsize, float) or isinstance(stepsize, int):
             stepsize_list = [float(stepsize) for i in range(ntypes) ];
@@ -963,27 +962,25 @@
             hoomd.context.current.device.cpp_msg.error("update.shape_update.vertex_shape_move: Cannot change the move once initialized.\n");
             raise RuntimeError("Error initializing update.shape_update");
         move_cls = None;
-        if isinstance(self.mc, integrate.sphere):
+        if isinstance(self.mc, integrate.Sphere):
             pass;
-        elif isinstance(self.mc, integrate.convex_polygon):
+        elif isinstance(self.mc, integrate.ConvexPolygon):
             pass;
-        elif isinstance(self.mc, integrate.simple_polygon):
+        elif isinstance(self.mc, integrate.SimplePolygon):
             pass;
-        elif isinstance(self.mc, integrate.convex_polyhedron):
+        elif isinstance(self.mc, integrate.ConvexPolyhedron):
             move_cls = _hpmc.GeneralizedShapeMoveConvexPolyhedron;
-        elif isinstance(self.mc, integrate.convex_spheropolyhedron):
+        elif isinstance(self.mc, integrate.ConvexSpheropolyhedron):
             pass;
-        elif isinstance(self.mc, integrate.ellipsoid):
+        elif isinstance(self.mc, integrate.Ellipsoid):
             pass;
-        elif isinstance(self.mc, integrate.convex_spheropolygon):
+        elif isinstance(self.mc, integrate.ConvexSpheropolygon):
             pass;
-        elif isinstance(self.mc, integrate.patchy_sphere):
+        elif isinstance(self.mc, integrate.Polyhedron):
             pass;
-        elif isinstance(self.mc, integrate.polyhedron):
+        elif isinstance(self.mc, integrate.Sphinx):
             pass;
-        elif isinstance(self.mc, integrate.sphinx):
-            pass;
-        elif isinstance(self.mc, integrate.sphere_union):
+        elif isinstance(self.mc, integrate.SphereUnion):
             pass;
         else:
             hoomd.context.current.device.cpp_msg.error("update.shape_update.vertex_shape_move: Unsupported integrator.\n");
@@ -1024,25 +1021,25 @@
             hoomd.context.current.device.cpp_msg.error("update.shape_update.constant_shape_move: Cannot change the move once initialized.\n");
             raise RuntimeError("Error initializing update.shape_update");
         move_cls = None;
-        if isinstance(self.mc, integrate.sphere):
+        if isinstance(self.mc, integrate.Sphere):
             move_cls = _hpmc.ConstantShapeMoveSphere;
-        elif isinstance(self.mc, integrate.convex_polygon):
+        elif isinstance(self.mc, integrate.ConvexPolygon):
             move_cls = _hpmc.ConstantShapeMoveConvexPolygon;
-        elif isinstance(self.mc, integrate.simple_polygon):
+        elif isinstance(self.mc, integrate.SimplePolygon):
             move_cls = _hpmc.ConstantShapeMoveSimplePolygon;
-        elif isinstance(self.mc, integrate.convex_polyhedron):
+        elif isinstance(self.mc, integrate.ConvexPolyhedron):
             move_cls = _hpmc.ConstantShapeMoveConvexPolyhedron;
-        elif isinstance(self.mc, integrate.convex_spheropolyhedron):
+        elif isinstance(self.mc, integrate.ConvexSpheropolyhedron):
             move_cls = _hpmc.ConstantShapeMoveSpheropolyhedron;
-        elif isinstance(self.mc, integrate.ellipsoid):
+        elif isinstance(self.mc, integrate.Ellipsoid):
             move_cls = _hpmc.ConstantShapeMoveEllipsoid;
-        elif isinstance(self.mc, integrate.convex_spheropolygon):
+        elif isinstance(self.mc, integrate.ConvexSpheropolygon):
             move_cls = _hpmc.ConstantShapeMoveConvexSphereopolygon;
-        elif isinstance(self.mc, integrate.polyhedron):
+        elif isinstance(self.mc, integrate.Polyhedron):
             move_cls = _hpmc.ConstantShapeMovePolyhedron;
-        elif isinstance(self.mc, integrate.sphinx):
+        elif isinstance(self.mc, integrate.Sphinx):
             move_cls = _hpmc.ConstantShapeMoveSphinx;
-        elif isinstance(self.mc, integrate.sphere_union):
+        elif isinstance(self.mc, integrate.SphereUnion):
             move_cls = _hpmc.ConstantShapeMoveSphereUnion;
         else:
             hoomd.context.current.device.cpp_msg.error("update.shape_update.constant_shape_move: Unsupported integrator.\n");
@@ -1076,9 +1073,9 @@
             hoomd.context.current.device.cpp_msg.error("update.shape_update.elastic_shape_move: Cannot change the move once initialized.\n");
             raise RuntimeError("Error initializing update.shape_update");
         move_cls = None;
-        if isinstance(self.mc, integrate.convex_polyhedron):
+        if isinstance(self.mc, integrate.ConvexPolyhedron):
             move_cls = _hpmc.ElasticShapeMoveConvexPolyhedron;
-        elif isinstance(self.mc, integrate.ellipsoid):
+        elif isinstance(self.mc, integrate.Ellipsoid):
             move_cls = _hpmc.ElasticShapeMoveEllipsoid;
         else:
             hoomd.context.current.device.cpp_msg.error("update.shape_update.elastic_shape_move: Unsupported integrator.\n");
@@ -1296,27 +1293,25 @@
         # initialize base class
         shape_update.__init__(self, **params);
         boltzmann_cls = None;
-        if isinstance(self.mc, integrate.sphere):
+        if isinstance(self.mc, integrate.Sphere):
             boltzmann_cls = _hpmc.AlchemyLogBoltzmannSphere;
-        elif isinstance(self.mc, integrate.convex_polygon):
+        elif isinstance(self.mc, integrate.ConvexPolygon):
             boltzmann_cls = _hpmc.AlchemyLogBoltzmannConvexPolygon;
-        elif isinstance(self.mc, integrate.simple_polygon):
+        elif isinstance(self.mc, integrate.SimplePolygon):
             boltzmann_cls = _hpmc.AlchemyLogBoltzmannSimplePolygon;
-        elif isinstance(self.mc, integrate.convex_polyhedron):
+        elif isinstance(self.mc, integrate.ConvexPolyhedron):
             boltzmann_cls = _hpmc.AlchemyLogBoltzmannConvexPolyhedron;
-        elif isinstance(self.mc, integrate.convex_spheropolyhedron):
+        elif isinstance(self.mc, integrate.ConvexSpheropolyhedron):
             boltzmann_cls = _hpmc.AlchemyLogBoltzmannSpheropolyhedron;
-        elif isinstance(self.mc, integrate.ellipsoid):
+        elif isinstance(self.mc, integrate.Ellipsoid):
             boltzmann_cls = _hpmc.AlchemyLogBoltzmannEllipsoid;
-        elif isinstance(self.mc, integrate.convex_spheropolygon):
+        elif isinstance(self.mc, integrate.ConvexSpheropolygon):
             boltzmann_cls =_hpmc.AlchemyLogBoltzmannSpheropolygon;
-        elif isinstance(self.mc, integrate.patchy_sphere):
-            boltzmann_cls =_hpmc.AlchemyLogBoltzmannPatchySphere;
-        elif isinstance(self.mc, integrate.polyhedron):
+        elif isinstance(self.mc, integrate.Polyhedron):
             boltzmann_cls =_hpmc.AlchemyLogBoltzmannPolyhedron;
-        elif isinstance(self.mc, integrate.sphinx):
+        elif isinstance(self.mc, integrate.Sphinx):
             boltzmann_cls =_hpmc.AlchemyLogBoltzmannSphinx;
-        elif isinstance(self.mc, integrate.sphere_union):
+        elif isinstance(self.mc, integrate.SphereUnion):
             boltzmann_cls =_hpmc.AlchemyLogBoltzmannSphereUnion;
         else:
             hoomd.context.current.device.cpp_msg.error("update.shape_update: Unsupported integrator.\n");
@@ -1361,9 +1356,9 @@
             hoomd.context.current.device.cpp_msg.warning("update.elastic_shape: GPU is not implemented defaulting to CPU implementation.\n");
 
         self.elastic_shape_move(stepsize, param_ratio);
-        if isinstance(self.mc, integrate.convex_polyhedron):
+        if isinstance(self.mc, integrate.ConvexPolyhedron):
             clss = _hpmc.ShapeSpringLogBoltzmannConvexPolyhedron;
-        elif isinstance(self.mc, integrate.ellipsoid):
+        elif isinstance(self.mc, integrate.Ellipsoid):
             for type_shape in self.mc.get_type_shapes():
                 if  not np.isclose(type_shape["a"], type_shape["b"]) or \
                     not np.isclose(type_shape["a"], type_shape["c"]) or \
@@ -1389,11 +1384,8 @@
         self.stiffness = hoomd.variant._setup_variant_input(stiffness)
         self.boltzmann_function.setStiffness(self.stiffness.cpp_variant)
 
-class clusters(_updater):
-=======
 
 class Clusters(_Updater):
->>>>>>> 89fcf948
     R""" Equilibrate the system according to the geometric cluster algorithm (GCA).
 
     The GCA as described in Liu and Lujten (2004),
