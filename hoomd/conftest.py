--- conflicted
+++ resolved
@@ -105,10 +105,6 @@
                 box[2] = 1
             s.configuration.box = box
             s.configuration.dimensions = dimensions
-<<<<<<< HEAD
-
-=======
->>>>>>> 2534ff36
             s.particles.N = N
             s.particles.position[:] = [[-d / 2, 0, 0], [d / 2, 0, 0]]
             s.particles.types = particle_types
