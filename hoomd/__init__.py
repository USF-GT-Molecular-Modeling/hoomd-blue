--- conflicted
+++ resolved
@@ -73,11 +73,6 @@
 from hoomd.state import State
 from hoomd.operations import Operations
 from hoomd.snapshot import Snapshot
-<<<<<<< HEAD
-from hoomd.logger import Logger
-=======
-from hoomd.box import Box
->>>>>>> 78f61916
 from hoomd import tuner
 from hoomd import logging
 from hoomd import custom
