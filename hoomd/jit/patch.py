--- conflicted
+++ resolved
@@ -80,19 +80,10 @@
         float eval(const vec3<float>& r_ij,
                    unsigned int type_i,
                    const quat<float>& q_i,
-                   float diameter_i,
-                   float charge_i,
                    unsigned int type_j,
-                   const quat<float>& q_j,
-                   float diameter_j,
-                   float charge_j)
+                   const quat<float>& q_j)
 
     ``vec3`` and ``quat`` are defined in HOOMDMath.h.
-
-    Warning:
-        Even though the diameter field is passed to the pair potential, the **r_cut** value is **not** shifted by the diameter.
-        To implement e.g. a diameter-shifted LJ potential, **r_cut** needs to be manually set to the maximum possible cut-off
-        for the largest diameter in the system.
 
     Compile the file with clang: ``clang -O3 --std=c++11 -DHOOMD_NOPYTHON -I /path/to/hoomd/include -S -emit-llvm code.cc`` to produce
     the LLVM IR in ``code.ll``.
@@ -110,43 +101,17 @@
             hoomd.context.msg.error("Patch energies are not supported on the GPU\n");
             raise RuntimeError("Error initializing patch energy");
 
-<<<<<<< HEAD
-        dirpath = None;
-
-        if clang_exec is not None:
-            clang = clang_exec;
-        else: clang = 'clang';
-
-        if code is not None:
-            llvm_ir_file = self.compile_user(code,clang)
-=======
         if code is not None:
             llvm_ir = self.compile_user(code,clang_exec)
         else:
             # IR is a text file
             with open(dirpath+'/code.ll','r') as f:
                 llvm_ir = f.read()
->>>>>>> cb4289a6
 
         # TODO: add MPI support - read code.ll on the root rank and broadcast to all others, modify the C++ code
         # to take LLVM IR in a string rather than a file
         #cls = _hpmc.ExternalFieldLatticeSphere;
         self.compute_name = "patch"
-<<<<<<< HEAD
-        self.cpp_evaluator = _jit.PatchEnergyJIT(hoomd.context.exec_conf, llvm_ir_file, r_cut);
-        #hoomd.context.current.system.addCompute(self.cpp_evaluator, self.compute_name)
-        mc.set_PatchEnergyEvaluator(self);
-
-        if dirpath is not None:
-            shutil.rmtree(dirpath)
-
-    def compile_user(self,code,clang):
-            # compile on the root rank only
-            if hoomd.comm.get_rank() == 0:
-                dirpath = tempfile.mkdtemp()
-                with open(dirpath + '/code.cc', 'w') as f:
-                    f.write("""
-=======
         self.cpp_evaluator = _jit.PatchEnergyJIT(hoomd.context.exec_conf, llvm_ir, r_cut);
         #hoomd.context.current.system.addCompute(self.cpp_evaluator, self.compute_name)
         mc.set_PatchEnergyEvaluator(self);
@@ -155,27 +120,13 @@
         with tempfile.TemporaryDirectory() as dirpath:
             with open(dirpath + '/code.cc', 'w') as f:
                 f.write("""
->>>>>>> cb4289a6
 #include "hoomd/HOOMDMath.h"
 #include "hoomd/VectorMath.h"
 
 extern "C"
 {
-<<<<<<< HEAD
-float eval(const vec3<float>& r_ij,
-     unsigned int type_i,
-     const quat<float>& q_i,
-     float d_i,
-     float charge_i,
-     unsigned int type_j,
-     const quat<float>& q_j,
-     float d_j,
-     float charge_j)
-   {
-=======
 float eval(const vec3<float>& r_ij, unsigned int type_i, const quat<float>& q_i, unsigned int type_j, const quat<float>& q_j)
 {
->>>>>>> cb4289a6
 """);
                 f.write(code)
                 f.write("""
@@ -183,17 +134,29 @@
 }
 """);
 
-<<<<<<< HEAD
-                include_path = os.path.dirname(hoomd.__file__) + '/include';
-                print(include_path)
-
-                ret = subprocess.call([clang, '-O3', '--std=c++11', '-DHOOMD_NOPYTHON', '-I', include_path, '-S', '-emit-llvm', dirpath+'/code.cc', '-o', dirpath+'/code.ll'])
-                if ret != 0:
-                    hoomd.context.msg.error("Error compiling provided code\n");
-                    shutil.rmtree(dirpath)
-                    raise RuntimeError("Error initializing patch energy");
-
-                return dirpath+'/code.ll';
+            include_path = os.path.dirname(hoomd.__file__) + '/include';
+            include_path_source = hoomd._hoomd.__hoomd_source_dir__;
+            print(include_path)
+
+            if clang_exec is not None:
+                clang = clang_exec;
+            else: clang = find_executable('clang');
+
+            try:
+                cmd = [clang, '-O3', '--std=c++11', '-DHOOMD_NOPYTHON', '-I', include_path, '-I', include_path_source, '-S', '-emit-llvm', dirpath+'/code.cc', '-o', dirpath+'/code.ll']
+                subprocess.check_output(cmd,stderr=subprocess.STDOUT)
+            except subprocess.CalledProcessError as e:
+                hoomd.context.msg.error("Error compiling provided code\n");
+                hoomd.context.msg.error("Command "+str(cmd)+"\n");
+                hoomd.context.msg.error(e.output.decode()+"\n");
+                shutil.rmtree(dirpath)
+                raise RuntimeError("Error initializing patch energy");
+
+            # IR is a text file
+            with open(dirpath+'/code.ll','r') as f:
+                llvm_ir = f.read()
+
+        return llvm_ir
 
 class user_union(user):
     R''' Define an arbitrary patch energy on a union of particles
@@ -213,7 +176,7 @@
                             else
                                 return 0.0f;
                       """
-        patch = hoomd.jit.patch.user(r_cut=1.1, code=square_well)
+        patch = hoomd.jit.patch.user_union(r_cut=1.1, code=square_well)
         patch.set_params('A',positions=[(0,0,-5.),(0,0,.5)], typeids=[0,0])
 
     '''
@@ -232,23 +195,18 @@
 
         if clang_exec is not None:
             clang = clang_exec;
-        else: clang = 'clang';
+        else: clang = find_executable('clang')
 
         dirpath = None;
         if code is not None:
-            llvm_ir_file = self.compile_user(code,clang)
-
-        # TODO: add MPI support - read code.ll on the root rank and broadcast to all others, modify the C++ code
-        # to take LLVM IR in a string rather than a file
+            llvm_ir = self.compile_user(code,clang)
+
         #cls = _hpmc.ExternalFieldLatticeSphere;
         self.compute_name = "patch_union"
 
-        self.cpp_evaluator = _jit.PatchEnergyJITUnion(hoomd.context.current.system_definition, hoomd.context.exec_conf, llvm_ir_file, r_cut);
+        self.cpp_evaluator = _jit.PatchEnergyJITUnion(hoomd.context.current.system_definition, hoomd.context.exec_conf, llvm_ir, r_cut);
         #hoomd.context.current.system.addCompute(self.cpp_evaluator, self.compute_name)
         mc.set_PatchEnergyEvaluator(self);
-
-        if dirpath is not None:
-            shutil.rmtree(dirpath)
 
     R''' Set the union shape parameters for a given particle type
 
@@ -283,29 +241,4 @@
             raise RuntimeError("Error initializing patch energy."); 
         typeid = type_names.index(type)
 
-        self.cpp_evaluator.setParam(typeid, typeids, positions, orientations, diameters, charges, leaf_capacity)
-=======
-            include_path = os.path.dirname(hoomd.__file__) + '/include';
-            include_path_source = hoomd._hoomd.__hoomd_source_dir__;
-            print(include_path)
-
-            if clang_exec is not None:
-                clang = clang_exec;
-            else: clang = find_executable('clang');
-
-            try:
-                cmd = [clang, '-O3', '--std=c++11', '-DHOOMD_NOPYTHON', '-I', include_path, '-I', include_path_source, '-S', '-emit-llvm', dirpath+'/code.cc', '-o', dirpath+'/code.ll']
-                subprocess.check_output(cmd,stderr=subprocess.STDOUT)
-            except subprocess.CalledProcessError as e:
-                hoomd.context.msg.error("Error compiling provided code\n");
-                hoomd.context.msg.error("Command "+str(cmd)+"\n");
-                hoomd.context.msg.error(e.output.decode()+"\n");
-                shutil.rmtree(dirpath)
-                raise RuntimeError("Error initializing patch energy");
-
-            # IR is a text file
-            with open(dirpath+'/code.ll','r') as f:
-                llvm_ir = f.read()
-
-        return llvm_ir
->>>>>>> cb4289a6
+        self.cpp_evaluator.setParam(typeid, typeids, positions, orientations, diameters, charges, leaf_capacity)