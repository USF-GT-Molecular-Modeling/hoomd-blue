--- conflicted
+++ resolved
@@ -14,20 +14,12 @@
 
 #include <iostream>
 
-<<<<<<< HEAD
-#include <functional>
-
-=======
->>>>>>> 681748a3
 #include "hoomd/ParticleData.h"
 #include "hoomd/Initializers.h"
 #include "hoomd/SnapshotSystemData.h"
 
 using namespace std;
-<<<<<<< HEAD
-=======
-
->>>>>>> 681748a3
+
 
 #include "upp11_config.h"
 
