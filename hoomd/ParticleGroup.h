// Copyright (c) 2009-2018 The Regents of the University of Michigan
// This file is part of the HOOMD-blue project, released under the BSD 3-Clause License.


// Maintainer: joaander

/*! \file ParticleGroup.h
    \brief Declares the ParticleGroup and related classes
*/

#ifdef NVCC
#error This header cannot be compiled by nvcc
#endif

#include "SystemDefinition.h"

#include <string>
#include <memory>
#include <hoomd/extern/pybind/include/pybind11/pybind11.h>

#include "GlobalArray.h"

#ifdef ENABLE_CUDA
#include "GPUPartition.cuh"
#endif

#ifndef __PARTICLE_GROUP_H__
#define __PARTICLE_GROUP_H__

//! Utility class to select particles based on given conditions
/*! \b Overview

    In order to flexibly specify the particles that belong to a given ParticleGroup, it will simple take a
    ParticleSelector as a parameter in its constructor. The selector will provide a true/false membership test that will
    be applied to each particle tag, selecting those that belong in the group. As it is specified via a virtual class,
    the group definition can be expanded to include any conceivable selection criteria.

    <b>Implementation details</b>
    So that an infinite range of selection criteria can be applied (i.e. particles with mass > 2.0, or all particles
    bonded to particle j, ...) the selector will get a reference to the SystemDefinition on construction, along with
    any parameters to specify the selection criteria. Then, a simple isSelected() test is provided that will acquire the
    needed data and will return true if that particle meets the criteria.

    In parallel simulations, isSelected() should return false if the requested particle with tag 'tag' is not local.

    The base class isSelected() method will simply reject all particles. Derived classes will implement specific
    selection semantics.
*/
class PYBIND11_EXPORT ParticleSelector
    {
    public:
        //! constructs a ParticleSelector
        ParticleSelector(std::shared_ptr<SystemDefinition> sysdef);
        virtual ~ParticleSelector() {}

        //! Test if a particle meets the selection criteria
        virtual bool isSelected(unsigned int tag) const;

    protected:
        std::shared_ptr<SystemDefinition> m_sysdef;   //!< The system definition assigned to this selector
        std::shared_ptr<ParticleData> m_pdata;        //!< The particle data from m_sysdef, stored as a convenience
        std::shared_ptr<const ExecutionConfiguration> m_exec_conf; //!< Stored shared ptr to the execution configuration
    };

//! Select all particles
class PYBIND11_EXPORT ParticleSelectorAll : public ParticleSelector
    {
    public:
        //! Constructs the selector
        ParticleSelectorAll(std::shared_ptr<SystemDefinition> sysdef);
        virtual ~ParticleSelectorAll() {}

        //! Test if a particle meets the selection criteria
        virtual bool isSelected(unsigned int tag) const;
    };


//! Select particles based on their tag
class PYBIND11_EXPORT ParticleSelectorTag : public ParticleSelector
    {
    public:
        //! Constructs the selector
        ParticleSelectorTag(std::shared_ptr<SystemDefinition> sysdef, unsigned int tag_min, unsigned int tag_max);
        virtual ~ParticleSelectorTag() {}

        //! Test if a particle meets the selection criteria
        virtual bool isSelected(unsigned int tag) const;
    protected:
        unsigned int m_tag_min;     //!< Minimum tag to select
        unsigned int m_tag_max;     //!< Maximum tag to select (inclusive)
    };

//! Select particles based on their type
class PYBIND11_EXPORT ParticleSelectorType : public ParticleSelector
    {
    public:
        //! Constructs the selector
        ParticleSelectorType(std::shared_ptr<SystemDefinition> sysdef, unsigned int typ_min, unsigned int typ_max);
        virtual ~ParticleSelectorType() {}

        //! Test if a particle meets the selection criteria
        virtual bool isSelected(unsigned int tag) const;
    protected:
        unsigned int m_typ_min;     //!< Minimum type to select
        unsigned int m_typ_max;     //!< Maximum type to select (inclusive)
    };

//! Select particles in the space defined by a cuboid
class PYBIND11_EXPORT ParticleSelectorCuboid : public ParticleSelector
    {
    public:
        //! Constructs the selector
        ParticleSelectorCuboid(std::shared_ptr<SystemDefinition> sysdef, Scalar3 min, Scalar3 max);
        virtual ~ParticleSelectorCuboid() {}

        //! Test if a particle meets the selection criteria
        virtual bool isSelected(unsigned int tag) const;
    protected:
        Scalar3 m_min;     //!< Minimum type to select (inclusive)
        Scalar3 m_max;     //!< Maximum type to select (exclusive)
    };

//! Select particles based on their rigid body
class PYBIND11_EXPORT ParticleSelectorRigid : public ParticleSelector
    {
    public:
        //! Constructs the selector
        ParticleSelectorRigid(std::shared_ptr<SystemDefinition> sysdef, bool rigid);
        virtual ~ParticleSelectorRigid() {}

        //! Test if a particle meets the selection criteria
        virtual bool isSelected(unsigned int tag) const;
    protected:
        bool m_rigid;   //!< true if we should select rigid bodies, false if we should select non-rigid particles
    };

class PYBIND11_EXPORT ParticleSelectorRigidCenter : public ParticleSelector
    {
    public:
        //! Constructs the selector
        ParticleSelectorRigidCenter(std::shared_ptr<SystemDefinition> sysdef);
        virtual ~ParticleSelectorRigidCenter() {}

        //! Test if a particle meets the selection criteria
        virtual bool isSelected(unsigned int tag) const;
    };


//! Describes a group of particles
/*! \b Overview

    Some computations in HOOMD need to only be performed on certain groups of particles. ParticleGroup facilitates
    that by providing a flexible interface for choosing these groups that can be used by any other class in HOOMD.

    The following common use-cases are expected and the design is tuned to make these optimal.
     - Iterate through all particles indices in the group, and the order of iteration doesn't matter, except for
       performance.
     - Iterate through all particle tags in the group, in a well-defined order that does not change (namely, a sorted
       tag order is required)
     - O(1) test if a particular particle index is in the group

    Membership in the group is determined through a generic ParticleSelector class. See its documentation for details.

    Group membership is determined once at the instantiation of the group. Thus ParticleGroup only supports static
    groups where membership does not change over the course of a simulation. Dynamic groups, if they are needed,
    may require a drastically different design to allow for efficient access.

    In many use-cases, ParticleGroup may be accessed many times within inner loops. Thus, it must not acquire any
    ParticleData arrays within most of the get() calls as the caller must be allowed to leave their ParticleData
    acquired. Thus, all get() methods must return values from internal cached variables only. Those methods that
    absolutely require the particle data be released before they are called will be documented as such.

    <b>Data Structures and Implementation</b>

    The initial and fundamental data structure in the group is a vector listing all of the particle tags in the group,
    in a sorted tag order. This list can be accessed directly via getMemberTag() to meet the 2nd use case listed above.
    In order to iterate through all particles in the group in a cache-efficient manner, an auxiliary list is stored
    that lists all particle <i>indices</i> that belong to the group. This list must be updated on every particle sort.
    Thirdly, a dynamic bitset is used to store one bit per particle for efficient O(1) tests if a given particle is in
    the group.

    Finally, the common use case on the GPU using groups will include running one thread per particle in the group.
    For that it needs a list of indices of all the particles in the group. To facilitates this, the list of indices
    in the group will be stored in a GPUArray.

    \ingroup data_structs
*/
class PYBIND11_EXPORT ParticleGroup
    {
    public:
        //! \name Initialization methods
        // @{

        //! Constructs an empty particle group
        ParticleGroup() : m_num_local_members(0) {};

        //! Constructs a particle group of all particles that meet the given selection
        ParticleGroup(std::shared_ptr<SystemDefinition> sysdef, std::shared_ptr<ParticleSelector> selector,
            bool update_tags = true);

        //! Constructs a particle group given a list of tags
        ParticleGroup(std::shared_ptr<SystemDefinition> sysdef, const std::vector<unsigned int>& member_tags);

        //! Destructor
        ~ParticleGroup();

        //! Updates the members tags of a particle group according to a selection
        void updateMemberTags(bool force_update) const;

        // @}
        //! \name Accessor methods
        // @{

        //! Get the number of members in the group
        /*! \returns The number of particles that belong to this group
        */
        unsigned int getNumMembersGlobal() const
            {
            checkRebuild();

            return (unsigned int)m_member_tags.getNumElements();
            }

        //! Get the number of members that are present on the local processor
        /*! \returns The number of particles on the local processor that belong to this group
        */
        unsigned int getNumMembers() const
            {
            checkRebuild();

            return m_num_local_members;
            }

        //! Get a member from the group
        /*! \param i Index from 0 to getNumMembersGlobal()-1 of the group member to get
            \returns Tag of the member at index \a i
        */
        unsigned int getMemberTag(unsigned int i) const
            {
            checkRebuild();

            assert(i < getNumMembersGlobal());
            ArrayHandle<unsigned int> h_member_tags(m_member_tags, access_location::host, access_mode::read);
            return h_member_tags.data[i];
            }

        //! Get a member index from the group
        /*! \param j Value from 0 to getNumMembers()-1 of the group member to get
            \returns Index of the member at position \a j
            \note getMemberTag(j) \b does \b NOT get the tag of the particle with index getMemberIndex(j). These two
                  lists are stored in different orders. Access the ParticleData to convert between tags and indices.
            \note This method CAN access the particle data tag array if the index is rebuilt.
                  Hence, the tag array may not be accessed in the same scope in which this method is called.
        */
        unsigned int getMemberIndex(unsigned int j) const
            {
            checkRebuild();

            assert(j < getNumMembers());
            ArrayHandle<unsigned int> h_handle(m_member_idx, access_location::host, access_mode::read);
            unsigned int idx = h_handle.data[j];
            assert(idx < m_pdata->getN());
            return idx;
            }

        //! Test if a particle index is a member of the group
        /*! \param idx Index of the particle to query (from 0 to the number of particles in ParticleData -1)
            \returns true if the particle with index \a idx is in the group
            \note This method CAN access the particle data tag array if the index is rebuilt.
                  Hence, the tag array may not be accessed in the same scope in which this method is called.
        */
        bool isMember(unsigned int idx) const
            {
            checkRebuild();

            ArrayHandle<unsigned int> h_handle(m_is_member, access_location::host, access_mode::read);
            return h_handle.data[idx] == 1;
            }

        //! Direct access to the index list
        /*! \returns A GPUArray for directly accessing the index list, intended for use in using groups on the GPU
            \note The caller \b must \b not write to or change the array.

            \note This method CAN access the particle data tag array if the index is rebuilt.
                  Hence, the tag array may not be accessed in the same scope in which this method is called.
        */
        const GPUArray<unsigned int>& getIndexArray() const
            {
            checkRebuild();

            return m_member_idx;
            }

        #ifdef ENABLE_CUDA
        //! Return the load balancing GPU partition
        const GPUPartition& getGPUPartition() const
            {
            checkRebuild();

            return m_gpu_partition;
            }
        #endif

        // @}
        //! \name Analysis methods
        // @{

        //! Compute the total mass of the group
        Scalar getTotalMass() const;
        //! Compute the center of mass of the group
        Scalar3 getCenterOfMass() const;

        // @}
        //! \name Combination methods
        // @{

        //! Make a new particle group from a union of two
        static std::shared_ptr<ParticleGroup> groupUnion(std::shared_ptr<ParticleGroup> a,
                                                           std::shared_ptr<ParticleGroup> b);
        //! Make a new particle group from an intersection
        static std::shared_ptr<ParticleGroup> groupIntersection(std::shared_ptr<ParticleGroup> a,
                                                                  std::shared_ptr<ParticleGroup> b);
        //! Make a new particle group from an difference
        static std::shared_ptr<ParticleGroup> groupDifference(std::shared_ptr<ParticleGroup> a,
                                                                std::shared_ptr<ParticleGroup> b);

        // @}

    private:
        std::shared_ptr<SystemDefinition> m_sysdef;   //!< The system definition this group is associated with
        std::shared_ptr<ParticleData> m_pdata;        //!< The particle data this group is associated with
        std::shared_ptr<const ExecutionConfiguration> m_exec_conf; //!< The execution configuration

        // NOTE a design with so many mutable members is broken, we should refactor const correctness
        // in ParticleGroup in the future by using resize methods on the arrays
        mutable GlobalArray<unsigned int> m_is_member;    //!< One byte per particle, == 1 if index is a local member of the group
        mutable GlobalArray<unsigned int> m_member_idx;    //!< List of all particle indices in the group
<<<<<<< HEAD
        mutable GlobalArray<unsigned int> m_member_tags;   //!< Lists the tags of the paritcle members
=======
        mutable GlobalArray<unsigned int> m_member_tags;   //!< Lists the tags of the particle members
>>>>>>> 8324e6e2
        mutable unsigned int m_num_local_members;       //!< Number of members on the local processor
        mutable bool m_particles_sorted;                //!< True if particle have been sorted since last rebuild
        mutable bool m_reallocated;                     //!< True if particle data arrays have been reallocated
        mutable bool m_global_ptl_num_change;           //!< True if the global particle number changed

        mutable GlobalArray<unsigned int> m_is_member_tag;  //!< One byte per particle, == 1 if tag is a member of the group
        std::shared_ptr<ParticleSelector> m_selector; //!< The associated particle selector

        bool m_update_tags;                             //!< True if tags should be updated when global number of particles changes
        mutable bool m_warning_printed;                         //!< True if warning about static groups has been printed

        #ifdef ENABLE_CUDA
        mutable GPUPartition m_gpu_partition;           //!< A handy struct to store load balancing info for this group's local members
        #endif

        //! Helper function to resize array of member tags
        void reallocate() const;

        //! Helper function to rebuild the index lists after the particles have been sorted
        void rebuildIndexList() const;

        //! Helper function to rebuild internal arrays
        void checkRebuild() const
            {
            // carry out rebuild in correct order
            if (m_global_ptl_num_change)
                {
                updateMemberTags(false);
                m_global_ptl_num_change = false;
                }
            if (m_reallocated)
                {
                reallocate();
                m_reallocated = false;
                }
             if (m_particles_sorted)
                {
                rebuildIndexList();
                m_particles_sorted = false;
                }
            }

        //! Helper function to be called when the particle data arrays are reallocated
        void slotReallocate()
            {
            m_reallocated = true;
            }

        //! Helper function to be called when the particles are resorted
        void slotParticleSort()
            {
            m_particles_sorted = true;
            }

        //! Helper function to be called when particles are added/removed
        void slotGlobalParticleNumChange()
            {
            m_global_ptl_num_change = true;
            }

        //! Helper function to build the 1:1 hash for tag membership
        void buildTagHash() const;

#ifdef ENABLE_CUDA
        //! Helper function to rebuild the index lists after the particles have been sorted
        void rebuildIndexListGPU() const;
#endif

    };

//! Exports the ParticleGroup class to python
void export_ParticleGroup(pybind11::module& m);

#endif<|MERGE_RESOLUTION|>--- conflicted
+++ resolved
@@ -335,11 +335,7 @@
         // in ParticleGroup in the future by using resize methods on the arrays
         mutable GlobalArray<unsigned int> m_is_member;    //!< One byte per particle, == 1 if index is a local member of the group
         mutable GlobalArray<unsigned int> m_member_idx;    //!< List of all particle indices in the group
-<<<<<<< HEAD
-        mutable GlobalArray<unsigned int> m_member_tags;   //!< Lists the tags of the paritcle members
-=======
         mutable GlobalArray<unsigned int> m_member_tags;   //!< Lists the tags of the particle members
->>>>>>> 8324e6e2
         mutable unsigned int m_num_local_members;       //!< Number of members on the local processor
         mutable bool m_particles_sorted;                //!< True if particle have been sorted since last rebuild
         mutable bool m_reallocated;                     //!< True if particle data arrays have been reallocated
