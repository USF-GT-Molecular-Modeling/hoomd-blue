// Copyright (c) 2009-2017 The Regents of the University of Michigan
// This file is part of the HOOMD-blue project, released under the BSD 3-Clause License.


// Maintainer: joaander

/*! \file Logger.cc
    \brief Defines the Logger class
*/

#include "Logger.h"
#include "Filesystem.h"

#ifdef ENABLE_MPI
#include "Communicator.h"
#endif

namespace py = pybind11;

#include <stdexcept>
#include <iomanip>
using namespace std;

/*! \param sysdef Specified for Analyzer, but not used directly by Logger
*/
Logger::Logger(std::shared_ptr<SystemDefinition> sysdef)
    : Analyzer(sysdef)
    {
    m_exec_conf->msg->notice(5) << "Constructing Logger: " << endl;
    }

Logger::~Logger()
    {
    m_exec_conf->msg->notice(5) << "Destroying Logger" << endl;
    }

/*! \param compute The Compute to register

    After the compute is registered, all of the compute's provided log quantities are available for
    logging.
*/
void Logger::registerCompute(std::shared_ptr<Compute> compute)
    {
    vector< string > provided_quantities = compute->getProvidedLogQuantities();

    // loop over all log quantities
    for (unsigned int i = 0; i < provided_quantities.size(); i++)
        {
        // first check if this quantity is already set, printing a warning if so
        if (   m_compute_quantities.count(provided_quantities[i])
            || m_updater_quantities.count(provided_quantities[i])
            || m_callback_quantities.count(provided_quantities[i])
            )
            m_exec_conf->msg->warning() << "analyze.log: The log quantity " << provided_quantities[i] <<
                 " has been registered more than once. Only the most recent registration takes effect" << endl;
        m_compute_quantities[provided_quantities[i]] = compute;
        m_exec_conf->msg->notice(6) << "analyze.log: Registering log quantity " << provided_quantities[i] << endl;
        }
    }

/*! \param updater The Updater to register

    After the updater is registered, all of the updater's provided log quantities are available for
    logging.
*/
void Logger::registerUpdater(std::shared_ptr<Updater> updater)
    {
    vector< string > provided_quantities = updater->getProvidedLogQuantities();

    // loop over all log quantities
    for (unsigned int i = 0; i < provided_quantities.size(); i++)
        {
        // first check if this quantity is already set, printing a warning if so
        if (   m_compute_quantities.count(provided_quantities[i])
            || m_updater_quantities.count(provided_quantities[i])
            || m_callback_quantities.count(provided_quantities[i])
            )
            m_exec_conf->msg->warning() << "analyze.log: The log quantity " << provided_quantities[i] <<
                 " has been registered more than once. Only the most recent registration takes effect" << endl;
        m_updater_quantities[provided_quantities[i]] = updater;
        }
    }

/*! \param name Name of the quantity
    \param callback Python callback that produces the quantity

    After the callback is registered \a name is available as a logger quantity. The callback must return a scalar
    value and accept the time step as an argument.
*/
void Logger::registerCallback(std::string name, py::object callback)
    {
    // first check if this quantity is already set, printing a warning if so
    if (   m_compute_quantities.count(name)
        || m_updater_quantities.count(name)
        || m_callback_quantities.count(name)
        )
    m_exec_conf->msg->warning() << "analyze.log: The log quantity " << name <<
                         " has been registered more than once. Only the most recent registration takes effect" << endl;
    m_callback_quantities[name] = callback;
    }

/*! After calling removeAll(), no quantities are registered for logging
*/
void Logger::removeAll()
    {
    m_compute_quantities.clear();
    m_updater_quantities.clear();
    //The callbacks are intentionally not cleared, because before each
    //run all compute and updaters should be cleared, but the python
    //callbacks should not be cleared for this.
    }

/*! \param quantities A list of quantities to log

    When analyze() is called, each quantitiy in the list will, in order, be requested
    from the matching registered compute or updater.
*/
void Logger::setLoggedQuantities(const std::vector< std::string >& quantities)
    {
    m_logged_quantities = quantities;

    // prepare or adjust storage for caching the logger properties.
    m_cached_timestep = -1;
    m_cached_quantities.resize(quantities.size());
    }

/*! \param timestep Time step to write out data for

    Writes a single line of output to the log file with each specified quantity separated by
    the delimiter;
*/
void Logger::analyze(unsigned int timestep)
    {
    if (m_prof) m_prof->push("Log");

    // update info in cache for later use and for immediate output.
    for (unsigned int i = 0; i < m_logged_quantities.size(); i++)
        m_cached_quantities[i] = getValue(m_logged_quantities[i], timestep);

    m_cached_timestep = timestep;

    if (m_prof) m_prof->pop();
    }

/*! \param quantity Quantity to get
*/
Scalar Logger::getQuantity(const std::string &quantity, unsigned int timestep, bool use_cache)
    {
    // update info in cache for later use
    if (!use_cache && timestep != m_cached_timestep)
        {
        for (unsigned int i = 0; i < m_logged_quantities.size(); i++)
            m_cached_quantities[i] = getValue(m_logged_quantities[i], timestep);
        m_cached_timestep = timestep;
        }

    // first see if it is the timestep number
    if (quantity == "timestep")
        {
        return Scalar(m_cached_timestep);
        }

    // check to see if the quantity exists in the compute list
    for (unsigned int i = 0; i < m_logged_quantities.size(); i++)
        if (m_logged_quantities[i] == quantity)
            return m_cached_quantities[i];

    m_exec_conf->msg->warning() << "analyze.log: Log quantity " << quantity << " is not registered, returning a value of 0" << endl;
    return Scalar(0.0);
    }

/*! \param quantity Quantity to get
    \param timestep Time step to compute value for (needed for Compute classes)
*/
Scalar Logger::getValue(const std::string &quantity, int timestep)
    {
    // first see if it is the built-in time quantity
    if (quantity == "time")
        {
        return Scalar(double(m_clk.getTime())/1e9);
        }
    // check to see if the quantity exists in the compute list
    else if (m_compute_quantities.count(quantity))
        {
        // update the compute
        m_compute_quantities[quantity]->compute(timestep);
        // get the log value
        return m_compute_quantities[quantity]->getLogValue(quantity, timestep);
        }
    // check to see if the quantity exists in the updaters list
    else if (m_updater_quantities.count(quantity))
        {
        // get the log value
        return m_updater_quantities[quantity]->getLogValue(quantity, timestep);
        }
    else if (m_callback_quantities.count(quantity))
        {
        // get a quantity from a callback
        try
            {
            py::object rv = m_callback_quantities[quantity](timestep);
            Scalar extracted_rv = rv.cast<Scalar>();
            return extracted_rv;
            }
        catch (py::cast_error)
            {
                m_exec_conf->msg->warning() << "analyze.log: Log callback " << quantity << " returned invalid value, logging 0." << endl;
                return Scalar(0.0);
            }
        }
    else
        {
        m_exec_conf->msg->warning() << "analyze.log: Log quantity " << quantity << " is not registered, logging a value of 0" << endl;
        return Scalar(0.0);
        }
    }

void export_Logger(py::module& m)
    {
    py::class_<Logger, std::shared_ptr<Logger> >(m,"Logger", py::base<Analyzer>())
    .def(py::init< std::shared_ptr<SystemDefinition> >())
    .def("registerCompute", &Logger::registerCompute)
    .def("registerUpdater", &Logger::registerUpdater)
    .def("registerCallback", &Logger::registerCallback)
    .def("removeAll", &Logger::removeAll)
    .def("setLoggedQuantities", &Logger::setLoggedQuantities)
<<<<<<< HEAD
=======
    .def("getLoggedQuantities", &Logger::getLoggedQuantities)
>>>>>>> 3aabd608
    .def("getQuantity", &Logger::getQuantity)
    ;
    }<|MERGE_RESOLUTION|>--- conflicted
+++ resolved
@@ -224,10 +224,7 @@
     .def("registerCallback", &Logger::registerCallback)
     .def("removeAll", &Logger::removeAll)
     .def("setLoggedQuantities", &Logger::setLoggedQuantities)
-<<<<<<< HEAD
-=======
     .def("getLoggedQuantities", &Logger::getLoggedQuantities)
->>>>>>> 3aabd608
     .def("getQuantity", &Logger::getQuantity)
     ;
     }