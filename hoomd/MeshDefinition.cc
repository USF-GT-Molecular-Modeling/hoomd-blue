/*! \file MeshDefinition.cc
    \brief Defines MeshDefinition
*/

#include "MeshDefinition.h"

#ifdef ENABLE_MPI
#include "Communicator.h"
#endif

using namespace std;

namespace hoomd
    {
/*! \post All shared pointers contained in MeshDefinition are NULL
 */
MeshDefinition::MeshDefinition() { }

/*! \param sysdef Simulation system
 */
MeshDefinition::MeshDefinition(std::shared_ptr<SystemDefinition> sysdef)
<<<<<<< HEAD
	: m_sysdef(sysdef), m_meshbond_data(std::shared_ptr<MeshBondData>(new MeshBondData(m_sysdef->getParticleData(), 1))),
	  m_meshtriangle_data(std::shared_ptr<MeshTriangleData>(new MeshTriangleData(m_sysdef->getParticleData(), 1))), m_mesh_energy(0), m_mesh_energy_old(0), m_data_changed(false)
=======
    : m_sysdef(sysdef), m_data_changed(false),
      m_meshtriangle_data(
          std::shared_ptr<MeshTriangleData>(new MeshTriangleData(m_sysdef->getParticleData(), 1))),
      m_meshbond_data(
          std::shared_ptr<MeshBondData>(new MeshBondData(m_sysdef->getParticleData(), 1))),
      m_mesh_energy(0), m_mesh_energy_old(0)
>>>>>>> 74bd03c3

    {
    // m_sysdef = sysdef;
    // m_data_changed = false;
    // m_meshtriangle_data
    //     = std::shared_ptr<MeshTriangleData>(new MeshTriangleData(m_sysdef->getParticleData(),
    //     1));
    // m_meshbond_data
    //     = std::shared_ptr<MeshBondData>(new MeshBondData(m_sysdef->getParticleData(), 1));

    // m_mesh_energy = 0;
    // m_mesh_energy_old = 0;
    }

//! Bond array getter
BondData::Snapshot MeshDefinition::getBondData()
    {
    BondData::Snapshot bond_data;
    m_meshbond_data->takeSnapshot(bond_data);
    return bond_data;
    }

//! Update triangle data to make it accessible for python
void MeshDefinition::updateTriangleData()
    {
    if (m_data_changed)
        {
        m_meshtriangle_data->takeSnapshot(triangle_data);
        m_data_changed = false;
        }
    }

//! Update data from snapshot
void MeshDefinition::updateMeshData()
    {
    m_meshtriangle_data = std::shared_ptr<MeshTriangleData>(
        new MeshTriangleData(m_sysdef->getParticleData(), triangle_data));
    m_meshbond_data = std::shared_ptr<MeshBondData>(
        new MeshBondData(m_sysdef->getParticleData(), triangle_data));
    }

namespace detail
    {
void export_MeshDefinition(pybind11::module& m)
    {
    pybind11::class_<MeshDefinition, std::shared_ptr<MeshDefinition>>(m, "MeshDefinition")
        .def(pybind11::init<>())
        .def(pybind11::init<std::shared_ptr<SystemDefinition>>())
        .def("getMeshTriangleData", &MeshDefinition::getMeshTriangleData)
        .def("getMeshBondData", &MeshDefinition::getMeshBondData)
        .def("getBondData", &MeshDefinition::getBondData)
        .def("updateTriangleData", &MeshDefinition::updateTriangleData)
        .def("updateMeshData", &MeshDefinition::updateMeshData)
        .def("getEnergy", &MeshDefinition::getEnergy)
        .def_readonly("triangles", &MeshDefinition::triangle_data);
    }

    } // end namespace detail

    } // end namespace hoomd<|MERGE_RESOLUTION|>--- conflicted
+++ resolved
@@ -19,29 +19,11 @@
 /*! \param sysdef Simulation system
  */
 MeshDefinition::MeshDefinition(std::shared_ptr<SystemDefinition> sysdef)
-<<<<<<< HEAD
 	: m_sysdef(sysdef), m_meshbond_data(std::shared_ptr<MeshBondData>(new MeshBondData(m_sysdef->getParticleData(), 1))),
 	  m_meshtriangle_data(std::shared_ptr<MeshTriangleData>(new MeshTriangleData(m_sysdef->getParticleData(), 1))), m_mesh_energy(0), m_mesh_energy_old(0), m_data_changed(false)
-=======
-    : m_sysdef(sysdef), m_data_changed(false),
-      m_meshtriangle_data(
-          std::shared_ptr<MeshTriangleData>(new MeshTriangleData(m_sysdef->getParticleData(), 1))),
-      m_meshbond_data(
-          std::shared_ptr<MeshBondData>(new MeshBondData(m_sysdef->getParticleData(), 1))),
-      m_mesh_energy(0), m_mesh_energy_old(0)
->>>>>>> 74bd03c3
+
 
     {
-    // m_sysdef = sysdef;
-    // m_data_changed = false;
-    // m_meshtriangle_data
-    //     = std::shared_ptr<MeshTriangleData>(new MeshTriangleData(m_sysdef->getParticleData(),
-    //     1));
-    // m_meshbond_data
-    //     = std::shared_ptr<MeshBondData>(new MeshBondData(m_sysdef->getParticleData(), 1));
-
-    // m_mesh_energy = 0;
-    // m_mesh_energy_old = 0;
     }
 
 //! Bond array getter
