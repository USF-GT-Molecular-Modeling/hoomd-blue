--- conflicted
+++ resolved
@@ -597,12 +597,15 @@
     for (unsigned int cur_gpu = 0; cur_gpu < exec_conf.gpu.size(); cur_gpu++)
         {
         m_gpu_nlist[cur_gpu].thread_mapping = d_thread_mapping.data;
-        exec_conf.gpu[cur_gpu]->setTag(__FILE__, __LINE__);
-<<<<<<< HEAD
-        exec_conf.gpu[cur_gpu]->callAsync(bind(gpu_compute_nlist_binned, m_gpu_nlist[cur_gpu], pdata[cur_gpu], box, m_gpu_bin_data[cur_gpu], r_max_sq, m_curNmax, m_block_size, m_ulf_workaround, m_exclude_same_body));
-=======
-        exec_conf.gpu[cur_gpu]->callAsync(bind(gpu_compute_nlist_binned, m_gpu_nlist[cur_gpu], pdata[cur_gpu], box, m_gpu_bin_data[cur_gpu], d_bin_ids.data, r_max_sq, m_curNmax, m_block_size, m_ulf_workaround));
->>>>>>> cfc43870
+        nlist_args args;
+        args.d_bin_ids = d_bin_ids.data;
+        args.r_maxsq = r_max_sq;
+        args.curNmax = m_curNmax;
+        args.block_size =  m_block_size;
+        args.ulf_workaround = m_ulf_workaround;
+        args.exclude_same_body = m_exclude_same_body;
+        exec_conf.gpu[cur_gpu]->setTag(__FILE__, __LINE__);
+        exec_conf.gpu[cur_gpu]->callAsync(bind(gpu_compute_nlist_binned, m_gpu_nlist[cur_gpu], pdata[cur_gpu], box, m_gpu_bin_data[cur_gpu], args));
         }
         
     exec_conf.syncAll();
